--- conflicted
+++ resolved
@@ -51,35 +51,24 @@
   init-github-context:
     runs-on: ubuntu-latest
     outputs:
-<<<<<<< HEAD
-      branch: ${{ steps.extract-inputs.outputs.branch }}
-      delete-bee: ${{ steps.extract-inputs.outputs.delete-bee }}
-      student-subjects: ${{ steps.extract-inputs.outputs.student-subjects }}
-      owner-subject: ${{ steps.extract-inputs.outputs.owner-subject }}
-      service-account: ${{ steps.extract-inputs.outputs.service-account }}
-=======
       branch: ${{ steps.prepare-outputs.outputs.branch }}
       delete-bee: ${{ steps.prepare-outputs.outputs.delete-bee }}
+      owner-subject: ${{ steps.prepare-outputs.outputs.owner-subject }}
+      student-subjects: ${{ steps.prepare-outputs.outputs.student-subjects }}
+      service-account: ${{ steps.prepare-outputs.outputs.service-account }}
       log-results: ${{ steps.prepare-outputs.outputs.log-results }}
       test-context: ${{ steps.prepare-outputs.outputs.test-context }}
->>>>>>> 3b71ab73
     steps:
       - name: Get inputs and/or set defaults
         id: prepare-outputs
         run: |
-<<<<<<< HEAD
           echo "branch=${{ inputs.branch                            || 'develop' }}" >> "$GITHUB_OUTPUT"
           echo "delete-bee=${{ inputs.delete-bee                    || false }}" >> "$GITHUB_OUTPUT"
           echo "owner-subject=${{ inputs.owner-subject              || 'hermione.owner@quality.firecloud.org' }}" >> "$GITHUB_OUTPUT"
           echo "student-subjects=${{ toJson(inputs.student-subjects || '["harry.potter@quality.firecloud.org","ron.weasley@quality.firecloud.org"]') }}" >> "$GITHUB_OUTPUT"
           echo "service-account=${{ inputs.service-account          || 'firecloud-qa@broad-dsde-qa.iam.gserviceaccount.com' }}" >> "$GITHUB_OUTPUT"
-=======
-          echo "branch=${{ inputs.branch || 'develop' }}" >> "$GITHUB_OUTPUT"
-          echo "delete-bee=${{ inputs.delete-bee || false }}" >> "$GITHUB_OUTPUT"
           echo "log-results=true" >> $GITHUB_OUTPUT
           echo "test-context=azure-e2e" >> $GITHUB_OUTPUT
-
->>>>>>> 3b71ab73
 
   leo-build-tag-publish-job:
     runs-on: ubuntu-latest
@@ -256,7 +245,6 @@
           repo: broadinstitute/terra-github-workflows
           ref: refs/heads/main
           token: ${{ env.TOKEN }}
-<<<<<<< HEAD
           inputs: '{
             "run-name": "${{ env.DEL_BP_V2_RUN_NAME }}",
             "bee-name": "${{ env.BEE_NAME }}",
@@ -265,10 +253,6 @@
             "service-account": "${{ needs.init-github-context.outputs.service-account }}",
             "silent-on-failure": "true"
           }'
-=======
-          # manually recalculate b/c env context is broken https://github.com/actions/runner/issues/480
-          inputs: '{ "bee-name": "${{ env.BEE_NAME }}", "ENV": "qa", "test-group-name": "workspaces_azure", "sbt-test-command": "${{ env.leo_test_command }}", "java-version": "17", "ref": "${{ needs.init-github-context.outputs.branch }}", "log-results": "${{ needs.init-github-context.outputs.log-results }}", "test-context": "${{ needs.init-github-context.outputs.test-context }}", "caller_run_id": "${{ github.run_id }}" }'
->>>>>>> 3b71ab73
 
   destroy-bee-workflow:
     runs-on: ubuntu-latest
