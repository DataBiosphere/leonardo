#!/usr/bin/env bash

set -e -x

# adapted from https://github.com/GoogleCloudPlatform/dataproc-initialization-actions/blob/master/datalab/datalab.sh

# Retry a command up to a specific number of times until it exits successfully,
# with exponential back off.
#
# $ retry 5 echo "Hello"
# Hello
#
# $ retry 5 false
# Retry 1/5 exited 1, retrying in 2 seconds...
# Retry 2/5 exited 1, retrying in 4 seconds...
# Retry 3/5 exited 1, retrying in 8 seconds...
# Retry 4/5 exited 1, retrying in 16 seconds...
# Retry 5/5 exited 1, no more retries left.
#
function retry {
  local retries=$1
  shift

  for ((i = 1; i <= $retries; i++)); do
    # run with an 'or' so set -e doesn't abort the bash script on errors
    exit=0
    "$@" || exit=$?
    if [ $exit -eq 0 ]; then
      return 0
    fi
    wait=$((2 ** $i))
    if [ $i -eq $retries ]; then
      log "Retry $i/$retries exited $exit, no more retries left."
      break
    fi
    log "Retry $i/$retries exited $exit, retrying in $wait seconds..."
    sleep $wait
  done
  return 1
}

function log() {
  echo "[$(date +'%Y-%m-%dT%H:%M:%S%z')]: $@"
}

function betterAptGet() {
  if ! { apt-get update 2>&1 || echo E: update failed; } | grep -q '^[WE]:'; then
    return 0
  else
    return 1
  fi
}

ROLE=$(/usr/share/google/get_metadata_value attributes/dataproc-role)

# If a Google credentials file was specified, grab the service account json file and set the GOOGLE_APPLICATION_CREDENTIALS EV.
# This overrides the credentials on the metadata server.
# This needs to happen on master and worker nodes.
SERVICE_ACCOUNT_CREDENTIALS=$(jupyterServiceAccountCredentials)
if [ ! -z ${SERVICE_ACCOUNT_CREDENTIALS} ] ; then
  gsutil cp ${SERVICE_ACCOUNT_CREDENTIALS} /etc
  SERVICE_ACCOUNT_CREDENTIALS=`basename ${SERVICE_ACCOUNT_CREDENTIALS}`
  export GOOGLE_APPLICATION_CREDENTIALS=/etc/${SERVICE_ACCOUNT_CREDENTIALS}
fi

# Only initialize tool and proxy docker containers on the master
if [[ "${ROLE}" == 'Master' ]]; then
    JUPYTER_HOME=/etc/jupyter
    JUPYTER_SCRIPTS=${JUPYTER_HOME}/scripts
    JUPYTER_USER_HOME=/home/jupyter-user
    KERNELSPEC_HOME=/usr/local/share/jupyter/kernels

    # The following values are populated by Leo when a cluster is created.
    export CLUSTER_NAME=$(clusterName)
    export GOOGLE_PROJECT=$(googleProject)
    export OWNER_EMAIL=$(userEmailLoginHint)
    export JUPYTER_SERVER_NAME=$(jupyterServerName)
    export RSTUDIO_SERVER_NAME=$(rstudioServerName)
    export PROXY_SERVER_NAME=$(proxyServerName)
    export WELDER_SERVER_NAME=$(welderServerName)
    export JUPYTER_DOCKER_IMAGE=$(jupyterDockerImage)
    export RSTUDIO_DOCKER_IMAGE=$(rstudioDockerImage)
    export PROXY_DOCKER_IMAGE=$(proxyDockerImage)
    export WELDER_DOCKER_IMAGE=$(welderDockerImage)

    SERVER_CRT=$(jupyterServerCrt)
    SERVER_KEY=$(jupyterServerKey)
    ROOT_CA=$(rootCaPem)
    JUPYTER_DOCKER_COMPOSE=$(jupyterDockerCompose)
    RSTUDIO_DOCKER_COMPOSE=$(rstudioDockerCompose)
    PROXY_DOCKER_COMPOSE=$(proxyDockerCompose)
    WELDER_DOCKER_COMPOSE=$(welderDockerCompose)
    PROXY_SITE_CONF=$(proxySiteConf)
    JUPYTER_SERVER_EXTENSIONS=$(jupyterServerExtensions)
    JUPYTER_NB_EXTENSIONS=$(jupyterNbExtensions)
    JUPYTER_COMBINED_EXTENSIONS=$(jupyterCombinedExtensions)
    JUPYTER_LAB_EXTENSIONS=$(jupyterLabExtensions)
    GOOGLE_SIGN_IN_JS_URI=$(googleSignInJsUri)
    JUPYTER_GOOGLE_PLUGIN_URI=$(jupyterGooglePluginUri)
    JUPYTER_LAB_GOOGLE_PLUGIN_URI=$(jupyterLabGooglePluginUri)
    JUPYTER_SAFE_MODE_PLUGIN_URI=$(jupyterSafeModePluginUri)
<<<<<<< HEAD
    JUPYTER_EDIT_MODE_PLUGIN_URI=$(jupyterEditModePluginUri)
=======
    JUPYTER_USER_SCRIPT_URI=$(jupyterUserScriptUri)
>>>>>>> 11acadb8
    JUPYTER_USER_SCRIPT_OUTPUT_URI=$(jupyterUserScriptOutputUri)
    JUPYTER_NOTEBOOK_CONFIG_URI=$(jupyterNotebookConfigUri)

    log 'Installing prerequisites...'

    # Obtain the latest valid apt-key.gpg key file from https://packages.cloud.google.com to work
    # around intermittent apt authentication errors. See:
    # https://cloud.google.com/compute/docs/troubleshooting/known-issues
    retry 5 curl https://packages.cloud.google.com/apt/doc/apt-key.gpg | apt-key add -
    retry 5 apt-key update

    # install Docker
    # https://docs.docker.com/install/linux/docker-ce/debian/
    export DOCKER_CE_VERSION="18.06.2~ce~3-0~debian"
    retry 5 betterAptGet
    retry 5 apt-get install -y -q \
     apt-transport-https \
     ca-certificates \
     curl \
     gnupg2 \
     software-properties-common

    log 'Adding Docker package sources...'

    retry 5 curl -fsSL https://download.docker.com/linux/$(. /etc/os-release; echo "$ID")/gpg | apt-key add -

    add-apt-repository \
     "deb [arch=amd64] https://download.docker.com/linux/$(. /etc/os-release; echo "$ID") \
     $(lsb_release -cs) \
     stable"

    log 'Installing Docker...'

    retry 5 betterAptGet
    retry 5 apt-get install -y -q docker-ce=$DOCKER_CE_VERSION

    log 'Installing Docker Compose...'

    # Install docker-compose
    # https://docs.docker.com/compose/install/#install-compose
    retry 5 curl -L "https://github.com/docker/compose/releases/download/1.22.0/docker-compose-$(uname -s)-$(uname -m)" -o /usr/local/bin/docker-compose
    chmod +x /usr/local/bin/docker-compose

    log 'Copying secrets from GCS...'

    mkdir /work
    mkdir /certs
    chmod a+wx /work

    # Add the certificates from the bucket to the VM. They are used by the docker-compose file
    gsutil cp ${SERVER_CRT} /certs
    gsutil cp ${SERVER_KEY} /certs
    gsutil cp ${ROOT_CA} /certs
    gsutil cp ${PROXY_SITE_CONF} /etc
    gsutil cp ${JUPYTER_DOCKER_COMPOSE} /etc
    gsutil cp ${RSTUDIO_DOCKER_COMPOSE} /etc
    gsutil cp ${PROXY_DOCKER_COMPOSE} /etc
    gsutil cp ${WELDER_DOCKER_COMPOSE} /etc

    # Needed because docker-compose can't handle symlinks
    touch /hadoop_gcs_connector_metadata_cache
    touch auth_openidc.conf

    # TODO make this configurable. https://broadworkbench.atlassian.net/browse/IA-1033
    # do not enable welder yet.  Remove flag when welder is complete.
    WELDER_ENABLED=false

    # If we have a service account JSON file, create an .env file to set GOOGLE_APPLICATION_CREDENTIALS
    # in the docker container. Otherwise, we should _not_ set this environment variable so it uses the
    # credentials on the metadata server.
    if [ ! -z ${SERVICE_ACCOUNT_CREDENTIALS} ] ; then
      echo "GOOGLE_APPLICATION_CREDENTIALS=/etc/${SERVICE_ACCOUNT_CREDENTIALS}" > /etc/google_application_credentials.env
      if [ ! -z ${JUPYTER_DOCKER_IMAGE} ] ; then
        log 'Copying SA into Jupyter Docker...'
        docker cp /etc/${SERVICE_ACCOUNT_CREDENTIALS} ${JUPYTER_SERVER_NAME}:/etc/${SERVICE_ACCOUNT_CREDENTIALS}
      fi
      if [ ! -z ${RSTUDIO_DOCKER_IMAGE} ] ; then
        log 'Copying SA into RStudio Docker...'
        docker cp /etc/${SERVICE_ACCOUNT_CREDENTIALS} ${RSTUDIO_SERVER_NAME}:/etc/${SERVICE_ACCOUNT_CREDENTIALS}
      fi
      if [ ! -z ${WELDER_DOCKER_IMAGE} ] && [ "${WELDER_ENABLED}" == "true" ] ; then
        log 'Copying SA into Welder Docker...'
        docker cp /etc/${SERVICE_ACCOUNT_CREDENTIALS} ${WELDER_SERVER_NAME}:/etc/${SERVICE_ACCOUNT_CREDENTIALS}
      fi
    else
      echo "" > /etc/google_application_credentials.env
    fi

    # If any image is hosted in a GCR registry (detected by regex) then
    # authorize docker to interact with gcr.io.
    if grep -qF "gcr.io" <<< "${JUPYTER_DOCKER_IMAGE}${RSTUDIO_DOCKER_IMAGE}${PROXY_DOCKER_IMAGE}${WELDER_DOCKER_IMAGE}" ; then
      log 'Authorizing GCR...'
      gcloud docker --authorize-only
    fi

    log 'Starting up the Jupydocker...'

    # Run docker-compose for each specified compose file.
    # Note the `docker-compose pull` is retried to avoid intermittent network errors, but
    # `docker-compose up` is not retried.
    COMPOSE_FILES=(-f /etc/`basename ${PROXY_DOCKER_COMPOSE}`)
    cat /etc/`basename ${PROXY_DOCKER_COMPOSE}`
    if [ ! -z ${JUPYTER_DOCKER_IMAGE} ] ; then
      COMPOSE_FILES+=(-f /etc/`basename ${JUPYTER_DOCKER_COMPOSE}`)
      cat /etc/`basename ${JUPYTER_DOCKER_COMPOSE}`
    fi
    if [ ! -z ${RSTUDIO_DOCKER_IMAGE} ] ; then
      COMPOSE_FILES+=(-f /etc/`basename ${RSTUDIO_DOCKER_COMPOSE}`)
      cat /etc/`basename ${RSTUDIO_DOCKER_COMPOSE}`
    fi
    if [ ! -z ${WELDER_DOCKER_IMAGE} ] && [ "${WELDER_ENABLED}" == "true" ] ; then
      COMPOSE_FILES+=(-f /etc/`basename ${WELDER_DOCKER_COMPOSE}`)
      cat /etc/`basename ${WELDER_DOCKER_COMPOSE}`
    fi


    retry 5 docker-compose "${COMPOSE_FILES[@]}" config
    retry 5 docker-compose "${COMPOSE_FILES[@]}" pull
    retry 5 docker-compose "${COMPOSE_FILES[@]}" up -d

    # if Welder is installed, start the service.
    # See https://broadworkbench.atlassian.net/browse/IA-1026
    if [ ! -z ${WELDER_DOCKER_IMAGE} ] && [ "${WELDER_ENABLED}" == "true" ] ; then
      log 'Starting Welder file synchronization service...'
      retry 3 docker exec -u daemon -d ${WELDER_SERVER_NAME} /opt/docker/bin/server start
    fi

    # Jupyter-specific setup, only do if Jupyter is installed
    if [ ! -z ${JUPYTER_DOCKER_IMAGE} ] ; then
      log 'Installing Jupydocker kernelspecs...'

      # Change Python and PySpark 2 and 3 kernel specs to allow each to have its own spark
      retry 3 docker exec -u root ${JUPYTER_SERVER_NAME} ${JUPYTER_SCRIPTS}/kernel/kernelspec.sh ${JUPYTER_SCRIPTS}/kernel ${KERNELSPEC_HOME}

      log 'Installing Hail additions to Jupydocker spark.conf...'

      # Install the Hail additions to Spark conf.
      retry 3 docker exec -u root ${JUPYTER_SERVER_NAME} ${JUPYTER_SCRIPTS}/hail/spark_install_hail.sh

      #Install NbExtensions
      if [ ! -z "${JUPYTER_NB_EXTENSIONS}" ] ; then
        for ext in ${JUPYTER_NB_EXTENSIONS}
        do
          log 'Installing Jupyter NB extension [$ext]...'
          if [[ $ext == 'gs://'* ]]; then
            gsutil cp $ext /etc
            JUPYTER_EXTENSION_ARCHIVE=`basename $ext`
            docker cp /etc/${JUPYTER_EXTENSION_ARCHIVE} ${JUPYTER_SERVER_NAME}:${JUPYTER_HOME}/${JUPYTER_EXTENSION_ARCHIVE}
            retry 3 docker exec -u root -e PIP_USER=false ${JUPYTER_SERVER_NAME} ${JUPYTER_SCRIPTS}/extension/jupyter_install_notebook_extension.sh ${JUPYTER_HOME}/${JUPYTER_EXTENSION_ARCHIVE}
          elif [[ $ext == 'http://'* || $ext == 'https://'* ]]; then
            JUPYTER_EXTENSION_FILE=`basename $ext`
            curl $ext -o /etc/${JUPYTER_EXTENSION_FILE}
            docker cp /etc/${JUPYTER_EXTENSION_FILE} ${JUPYTER_SERVER_NAME}:${JUPYTER_HOME}/${JUPYTER_EXTENSION_FILE}
            retry 3 docker exec -u root -e PIP_USER=false ${JUPYTER_SERVER_NAME} ${JUPYTER_SCRIPTS}/extension/jupyter_install_notebook_extension.sh ${JUPYTER_HOME}/${JUPYTER_EXTENSION_FILE}
          else
            retry 3 docker exec -u root -e PIP_USER=false ${JUPYTER_SERVER_NAME} ${JUPYTER_SCRIPTS}/extension/jupyter_pip_install_notebook_extension.sh $ext
          fi
        done
      fi

      #Install serverExtensions
      if [ ! -z "${JUPYTER_SERVER_EXTENSIONS}" ] ; then
        for ext in ${JUPYTER_SERVER_EXTENSIONS}
        do
          log 'Installing Jupyter server extension [$ext]...'
          if [[ $ext == 'gs://'* ]]; then
            gsutil cp $ext /etc
            JUPYTER_EXTENSION_ARCHIVE=`basename $ext`
            docker cp /etc/${JUPYTER_EXTENSION_ARCHIVE} ${JUPYTER_SERVER_NAME}:${JUPYTER_HOME}/${JUPYTER_EXTENSION_ARCHIVE}
            retry 3 docker exec -u root -e PIP_USER=false ${JUPYTER_SERVER_NAME} ${JUPYTER_SCRIPTS}/extension/jupyter_install_server_extension.sh ${JUPYTER_HOME}/${JUPYTER_EXTENSION_ARCHIVE}
          else
            retry 3 docker exec -u root -e PIP_USER=false ${JUPYTER_SERVER_NAME} ${JUPYTER_SCRIPTS}/extension/jupyter_pip_install_server_extension.sh $ext
          fi
        done
      fi

      #Install combined extensions
      if [ ! -z "${JUPYTER_COMBINED_EXTENSIONS}"  ] ; then
        for ext in ${JUPYTER_COMBINED_EXTENSIONS}
        do
          log 'Installing Jupyter combined extension [$ext]...'
          log $ext
          if [[ $ext == 'gs://'* ]]; then
            gsutil cp $ext /etc
            JUPYTER_EXTENSION_ARCHIVE=`basename $ext`
            docker cp /etc/${JUPYTER_EXTENSION_ARCHIVE} ${JUPYTER_SERVER_NAME}:${JUPYTER_HOME}/${JUPYTER_EXTENSION_ARCHIVE}
            retry 3 docker exec -u root -e PIP_USER=false ${JUPYTER_SERVER_NAME} ${JUPYTER_SCRIPTS}/extension/jupyter_install_combined_extension.sh ${JUPYTER_EXTENSION_ARCHIVE}
          else
            retry 3 docker exec -u root -e PIP_USER=false ${JUPYTER_SERVER_NAME} ${JUPYTER_SCRIPTS}/extension/jupyter_pip_install_combined_extension.sh $ext
          fi
        done
      fi

      retry 3 docker exec -u root -e PIP_USER=false ${JUPYTER_SERVER_NAME} ${JUPYTER_SCRIPTS}/extension/install_jupyter_contrib_nbextensions.sh

      # If a google_sign_in.js was specified, copy it into the jupyter docker container.
      if [ ! -z ${GOOGLE_SIGN_IN_JS_URI} ] ; then
        log 'Installing Google sign in extension...'
        gsutil cp ${GOOGLE_SIGN_IN_JS_URI} /etc
        GOOGLE_SIGN_IN_JS=`basename ${GOOGLE_SIGN_IN_JS_URI}`
        retry 3 docker exec ${JUPYTER_SERVER_NAME} mkdir -p ${JUPYTER_USER_HOME}/.jupyter/custom
        docker cp /etc/${GOOGLE_SIGN_IN_JS} ${JUPYTER_SERVER_NAME}:${JUPYTER_USER_HOME}/.jupyter/custom/
      fi

      # If a jupyter_google_plugin.js was specified, copy it into the jupyter docker container.
      if [ ! -z ${JUPYTER_GOOGLE_PLUGIN_URI} ] ; then
        log 'Installing jupyter_google_plugin.js extension...'
        gsutil cp ${JUPYTER_GOOGLE_PLUGIN_URI} /etc
        JUPYTER_GOOGLE_PLUGIN=`basename ${JUPYTER_GOOGLE_PLUGIN_URI}`
        retry 3 docker exec ${JUPYTER_SERVER_NAME} mkdir -p ${JUPYTER_USER_HOME}/.jupyter/custom
        # note this needs to be named custom.js in the container
        docker cp /etc/${JUPYTER_GOOGLE_PLUGIN} ${JUPYTER_SERVER_NAME}:${JUPYTER_USER_HOME}/.jupyter/custom/custom.js
      fi

      # If safe-mode.js was specified, copy it into the jupyter docker container.
      if [ ! -z ${JUPYTER_SAFE_MODE_PLUGIN_URI} ] ; then
        log 'Installing safe-mode.js extension...'
        gsutil cp ${JUPYTER_SAFE_MODE_PLUGIN_URI} /etc
        JUPYTER_SAFE_MODE_PLUGIN=`basename ${JUPYTER_SAFE_MODE_PLUGIN_URI}`
        retry 3 docker exec ${JUPYTER_SERVER_NAME} mkdir -p ${JUPYTER_USER_HOME}/.jupyter/custom
        docker cp /etc/${JUPYTER_SAFE_MODE_PLUGIN} ${JUPYTER_SERVER_NAME}:${JUPYTER_USER_HOME}/.jupyter/custom/
      fi

<<<<<<< HEAD
      # If edit-mode.js was specified, copy it into the jupyter docker container.
        if [ ! -z ${JUPYTER_EDIT_MODE_PLUGIN_URI} ] ; then
          log 'Installing edit-mode.js extension...'
          gsutil cp ${JUPYTER_EDIT_MODE_PLUGIN_URI} /etc
          JUPYTER_EDIT_MODE_PLUGIN=`basename ${JUPYTER_EDIT_MODE_PLUGIN_URI}`
          retry 3 docker exec ${JUPYTER_SERVER_NAME} mkdir -p ${JUPYTER_USER_HOME}/.jupyter/custom
          docker cp /etc/${JUPYTER_EDIT_MODE_PLUGIN} ${JUPYTER_SERVER_NAME}:${JUPYTER_USER_HOME}/.jupyter/custom/
        fi

=======
>>>>>>> 11acadb8
      if [ ! -z ${JUPYTER_NOTEBOOK_CONFIG_URI} ] ; then
        log 'Copy Jupyter notebook config...'
        gsutil cp ${JUPYTER_NOTEBOOK_CONFIG_URI} /etc
        JUPYTER_NOTEBOOK_CONFIG=`basename ${JUPYTER_NOTEBOOK_CONFIG_URI}`
        docker cp /etc/${JUPYTER_NOTEBOOK_CONFIG} ${JUPYTER_SERVER_NAME}:${JUPYTER_HOME}/
      fi

      # If a Jupyter user script was specified, copy it into the jupyter docker container.
      if [ ! -z ${JUPYTER_USER_SCRIPT_URI} ] ; then
        log 'Installing Jupyter user extension [$JUPYTER_USER_SCRIPT_URI]...'
        gsutil cp ${JUPYTER_USER_SCRIPT_URI} /etc
        JUPYTER_USER_SCRIPT=`basename ${JUPYTER_USER_SCRIPT_URI}`
        docker cp /etc/${JUPYTER_USER_SCRIPT} ${JUPYTER_SERVER_NAME}:${JUPYTER_HOME}/${JUPYTER_USER_SCRIPT}
        retry 3 docker exec -u root ${JUPYTER_SERVER_NAME} chmod +x ${JUPYTER_HOME}/${JUPYTER_USER_SCRIPT}
        # Execute the user script as privileged to allow for deeper customization of VM behavior, e.g. installing
        # network egress throttling. As docker is not a security layer, it is assumed that a determined attacker
        # can gain full access to the VM already, so using this flag is not a significant escalation.  
        docker exec --privileged -u root -e PIP_USER=false ${JUPYTER_SERVER_NAME} ${JUPYTER_HOME}/${JUPYTER_USER_SCRIPT} &> us_output.txt || EXIT_CODE=$? && true ;
        if [ $EXIT_CODE -ne 0 ]; then
            log "User script failed with exit code $EXIT_CODE. Output is saved to $JUPYTER_USER_SCRIPT_OUTPUT_URI."
            retry 3 gsutil -h "x-goog-meta-passed":"false" cp us_output.txt ${JUPYTER_USER_SCRIPT_OUTPUT_URI}
            exit $EXIT_CODE
        else
            retry 3 gsutil -h "x-goog-meta-passed":"true" cp us_output.txt ${JUPYTER_USER_SCRIPT_OUTPUT_URI}
        fi

      fi

       retry 5 docker exec -u root ${JUPYTER_SERVER_NAME} chown -R jupyter-user:users ${JUPYTER_HOME}
       retry 5 docker exec -u root ${JUPYTER_SERVER_NAME} chown -R jupyter-user:users /usr/local/share/jupyter/lab

      #Install lab extensions
      #Note: lab extensions need to installed as jupyter user, not root
      if [ ! -z "${JUPYTER_LAB_EXTENSIONS}" ] ; then
        for ext in ${JUPYTER_LAB_EXTENSIONS}
        do
          log 'Installing JupyterLab extension [$ext]...'
          pwd
          if [[ $ext == 'gs://'* ]]; then
            gsutil cp -r $ext /etc
            JUPYTER_EXTENSION_ARCHIVE=`basename $ext`
            docker cp /etc/${JUPYTER_EXTENSION_ARCHIVE} ${JUPYTER_SERVER_NAME}:${JUPYTER_HOME}/${JUPYTER_EXTENSION_ARCHIVE}
            retry 3 docker exec ${JUPYTER_SERVER_NAME} ${JUPYTER_SCRIPTS}/extension/jupyter_install_lab_extension.sh ${JUPYTER_HOME}/${JUPYTER_EXTENSION_ARCHIVE}
          elif [[ $ext == 'http://'* || $ext == 'https://'* ]]; then
            JUPYTER_EXTENSION_FILE=`basename $ext`
            curl $ext -o /etc/${JUPYTER_EXTENSION_FILE}
            docker cp /etc/${JUPYTER_EXTENSION_FILE} ${JUPYTER_SERVER_NAME}:${JUPYTER_HOME}/${JUPYTER_EXTENSION_FILE}
            retry 3 docker exec ${JUPYTER_SERVER_NAME} ${JUPYTER_SCRIPTS}/extension/jupyter_install_lab_extension.sh ${JUPYTER_HOME}/${JUPYTER_EXTENSION_FILE}
          else
            retry 3 docker exec ${JUPYTER_SERVER_NAME} ${JUPYTER_SCRIPTS}/extension/jupyter_install_lab_extension.sh $ext
          fi
        done
      fi

      # If a jupyterlab_google_plugin.js was specified, install it as a Lab extension
      if [ ! -z ${JUPYTER_LAB_GOOGLE_PLUGIN_URI} ] ; then
        log 'Installing jupyterlab_google_plugin.js extension...'
        gsutil cp ${JUPYTER_LAB_GOOGLE_PLUGIN_URI} /etc
        JUPYTER_LAB_GOOGLE_PLUGIN=`basename ${JUPYTER_LAB_GOOGLE_PLUGIN_URI}`
        docker cp /etc/${JUPYTER_LAB_GOOGLE_PLUGIN} ${JUPYTER_SERVER_NAME}:${JUPYTER_HOME}/${JUPYTER_LAB_GOOGLE_PLUGIN}
        retry 3 docker exec ${JUPYTER_SERVER_NAME} ${JUPYTER_SCRIPTS}/extension/jupyter_install_lab_extension.sh ${JUPYTER_HOME}/${JUPYTER_LAB_GOOGLE_PLUGIN}
      fi

      log 'Starting Jupyter Notebook...'
      retry 3 docker exec -d ${JUPYTER_SERVER_NAME} ${JUPYTER_SCRIPTS}/run-jupyter.sh
      log 'All done!'
    fi
fi

# Install Python 3.6 on the master and worker VMs
export PYTHON_VERSION=3.6.8
log "Installing Python $PYTHON_VERSION on the VM..."
retry 5 wget -O python.tar.xz "https://www.python.org/ftp/python/${PYTHON_VERSION%%[a-z]*}/Python-$PYTHON_VERSION.tar.xz"
mkdir -p /usr/src/python
tar -xJC /usr/src/python --strip-components=1 -f python.tar.xz
rm python.tar.xz
cd /usr/src/python
gnuArch="$(dpkg-architecture --query DEB_BUILD_GNU_TYPE)"
./configure \
  --build="$gnuArch" \
  --enable-loadable-sqlite-extensions \
  --enable-shared \
  --with-system-expat \
  --with-system-ffi \
  --without-ensurepip
make -j "$(nproc)"
make install
ldconfig
python3 --version

log "Finished installing Python $PYTHON_VERSION"<|MERGE_RESOLUTION|>--- conflicted
+++ resolved
@@ -99,11 +99,8 @@
     JUPYTER_GOOGLE_PLUGIN_URI=$(jupyterGooglePluginUri)
     JUPYTER_LAB_GOOGLE_PLUGIN_URI=$(jupyterLabGooglePluginUri)
     JUPYTER_SAFE_MODE_PLUGIN_URI=$(jupyterSafeModePluginUri)
-<<<<<<< HEAD
     JUPYTER_EDIT_MODE_PLUGIN_URI=$(jupyterEditModePluginUri)
-=======
     JUPYTER_USER_SCRIPT_URI=$(jupyterUserScriptUri)
->>>>>>> 11acadb8
     JUPYTER_USER_SCRIPT_OUTPUT_URI=$(jupyterUserScriptOutputUri)
     JUPYTER_NOTEBOOK_CONFIG_URI=$(jupyterNotebookConfigUri)
 
@@ -327,7 +324,6 @@
         docker cp /etc/${JUPYTER_SAFE_MODE_PLUGIN} ${JUPYTER_SERVER_NAME}:${JUPYTER_USER_HOME}/.jupyter/custom/
       fi
 
-<<<<<<< HEAD
       # If edit-mode.js was specified, copy it into the jupyter docker container.
         if [ ! -z ${JUPYTER_EDIT_MODE_PLUGIN_URI} ] ; then
           log 'Installing edit-mode.js extension...'
@@ -337,8 +333,6 @@
           docker cp /etc/${JUPYTER_EDIT_MODE_PLUGIN} ${JUPYTER_SERVER_NAME}:${JUPYTER_USER_HOME}/.jupyter/custom/
         fi
 
-=======
->>>>>>> 11acadb8
       if [ ! -z ${JUPYTER_NOTEBOOK_CONFIG_URI} ] ; then
         log 'Copy Jupyter notebook config...'
         gsutil cp ${JUPYTER_NOTEBOOK_CONFIG_URI} /etc
