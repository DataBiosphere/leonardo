// Adapted from the All of Us Researcher Workbench "Playground Mode"
// https://github.com/all-of-us/workbench/blob/master/api/cluster-resources/playground-extension.js

// TODO: the following is required until IA-979 is implemented
// To deploy on a Leonardo cluster:
// 1. copy to a public GCS location
// 2. issue a PUT request to <leonardo>/api/cluster/<billing project>/<cluster name>
//  with a name:path key value pair set in userJupyterExtensionConfig.nbExtensions

// In "Safe Mode", changes are not saved back to GCS. This extension makes
// minor UI tweaks to differentiate this mode from normal Jupyter usage, and
// also removes/hides controls relating to persistence. Technically
// this does not stop autosave from continuing to happen in the background, but
// the intended use of this plugin is in a separate space from normal operation
// which does not support localization features.

<<<<<<< HEAD
// const namespace = require('base/js/namespace')

// TEMPLATED CODE
// Leonardo has logic to find/replace templated values in the format $(...).
var googleProject = $(googleProject);
var clusterName = $(clusterName);

define(() => {
    const welderUrl = `/proxy/${googleProject}/${clusterName}/welder`
    const checkMetaUrl = welderUrl + '/objects/metadata'
    const basePayload = {
        mode: "no-cors",
        headers: headers
=======
define([
    'base/js/namespace'
], (Jupyter) => {
  const load = () => {
    // TODO: query welder for when to enable (IA-979). always-off, for now.
    const enabled = false;
    if (!enabled) {
      return;
>>>>>>> 11acadb8
    }

    function load() {
        checkMetaLoop()
    }

    function checkMetaLoop() {
        triggerUIToggle()

        const interval = setInterval(() => {
            triggerUIToggle()
        }, 6000)

        window.onbeforeunload(() => {
            clearInterval(interval)
        })
    }

    async function triggerUIToggle() {
        checkMeta()
            .then(res => {
                if (res.syncMode == "EDIT") {
                    toggleUIControls(false)
                } else {
                    toggleUIControls(true)
                }
            })
            .catch(err => {
                toggleUIControls(false) //we always assume safe mode if the check meta call fails
            })
    }

    function checkMeta() {
        const localPath = {
            localObjectPath: Jupyter.notebook.notebook_path
        }

        const payload = Object.assign(basePayload, {
            body: JSON.stringify(localPath),
            method: 'POST'
        })

        return fetch(checkMetaUrl, payload)
            .then(res => {
                if (!res.ok) {
                    throw Error("check metadata call failed due to status code")
                }
                return res.json()
            })
    }

    function toggleUIControls(shouldHide) {
        //these are the jquery selectors for the elements we will toggle
        //"notbook" is an intentional typo to match the Jupyter UI HTML.
        const selectorsToHide = ['#save-notbook', '#new_notebook', '#open_notebook', '#copy_notebook', '#save_notebook_as', '#save_checkpoint', '#restore_checkpoint', '.checkpoint_status', '.autosave_status', '#notification_notebook', '#file_menu > li.divider:eq(0)', '#file_menu > li.divider:eq(2)']
        selectorsToHide.forEach((selector) => {
            if (shouldHide) {
                $(selector).hide()
            } else {
                $(selector).show()
            }
        })
    }

    return {
        'load_ipython_extension': load
    };
});<|MERGE_RESOLUTION|>--- conflicted
+++ resolved
@@ -14,7 +14,6 @@
 // the intended use of this plugin is in a separate space from normal operation
 // which does not support localization features.
 
-<<<<<<< HEAD
 // const namespace = require('base/js/namespace')
 
 // TEMPLATED CODE
@@ -28,16 +27,6 @@
     const basePayload = {
         mode: "no-cors",
         headers: headers
-=======
-define([
-    'base/js/namespace'
-], (Jupyter) => {
-  const load = () => {
-    // TODO: query welder for when to enable (IA-979). always-off, for now.
-    const enabled = false;
-    if (!enabled) {
-      return;
->>>>>>> 11acadb8
     }
 
     function load() {
@@ -57,17 +46,17 @@
     }
 
     async function triggerUIToggle() {
-        checkMeta()
-            .then(res => {
-                if (res.syncMode == "EDIT") {
-                    toggleUIControls(false)
-                } else {
-                    toggleUIControls(true)
-                }
-            })
-            .catch(err => {
-                toggleUIControls(false) //we always assume safe mode if the check meta call fails
-            })
+        // checkMeta()
+        //     .then(res => {
+        //         if (res.syncMode == "EDIT") {
+        //             toggleUIControls(false)
+        //         } else {
+        //             toggleUIControls(true)
+        //         }
+        //     })
+        //     .catch(err => {
+        //         toggleUIControls(false) //we always assume safe mode if the check meta call fails
+        //     })
     }
 
     function checkMeta() {
