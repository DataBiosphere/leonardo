--- conflicted
+++ resolved
@@ -14,58 +14,7 @@
 // the intended use of this plugin is in a separate space from normal operation
 // which does not support localization features.
 
-<<<<<<< HEAD
-define([
-    'base/js/namespace'
-], (Jupyter) => {
-  const load = () => {
-    // TODO: query welder for when to enable (IA-979).
-    // let's disable this just in case someone accidentally merges the PR
-    const enabled = false;
-    if (!enabled) {
-      return;
-    }
-
-
-    //
-    // Disable UI controls
-    //
-
-
-    // Save Notebook button
-    //"notbook" is an intentional typo to match the Jupyter UI HTML.
-    $('#save-notbook').remove();
-
-    // New Notebook menu tree
-    $('#new_notebook').remove();
-
-    // Open... menu item
-    $('#open_notebook').remove();
-
-    // Make a Copy... menu item
-    $('#copy_notebook').remove();
-
-    // Save as... menu item
-    $('#save_notebook_as').remove();
-
-    // Save and Checkpoint menu item
-    $('#save_checkpoint').remove();
-
-    // Revert to Checkpoint menu tree
-    $('#restore_checkpoint').remove();
-
-    // A little cleanup: remove two dividers in the file menu
-    // which are no longer dividing anything
-    $("#file_menu .divider")[0].remove();
-    $("#file_menu .divider")[0].remove();
-
-
-    //
-    // Disable UI notifications
-    //
-=======
 // const namespace = require('base/js/namespace')
->>>>>>> 5de59752
 
 define(() => {
     function load() {
@@ -85,7 +34,7 @@
     }
 
     function isSafeMode() {
-        return true //TODO figure out what the welder link will be relative to the jupyter image
+        return false //TODO figure out what the welder link will be relative to the jupyter image
     }
 
     function toggleUIControls(shouldHide) {
