--- conflicted
+++ resolved
@@ -30,11 +30,7 @@
     }
 
     function load() {
-<<<<<<< HEAD
         console.info('safe mode plugin initialized')
-=======
-        console.log('here in safe init')
->>>>>>> d59c922c
         checkMetaLoop()
     }
 
