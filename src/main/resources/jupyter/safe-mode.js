// Adapted from the All of Us Researcher Workbench "Playground Mode"
// https://github.com/all-of-us/workbench/blob/master/api/cluster-resources/playground-extension.js

// In "Safe Mode", changes are not saved back to GCS. This extension makes
// minor UI tweaks to differentiate this mode from normal Jupyter usage, and
// also removes/hides controls relating to persistence. Technically
// this does not stop autosave from continuing to happen in the background, but
// the intended use of this plugin is in a separate space from normal operation
// which does not support localization features.

// const namespace = require('base/js/namespace')

define(() => {
    // TEMPLATED CODE
    // Leonardo has logic to find/replace templated values in the format $(...).
    var googleProject = $(googleProject);
    var clusterName = $(clusterName);

    const welderUrl = `/proxy/${googleProject}/${clusterName}/welder`
    const checkMetaUrl = welderUrl + '/objects/metadata'

    const headers = {
        'Content-Type': 'application/json',
        'Access-Control-Allow-Headers': '*'
    }

    const basePayload = {
        mode: "no-cors",
        headers: headers
    }

    function load() {
<<<<<<< HEAD
        console.log('here in safe init')
=======
        console.info('safe mode plugin initialized')
>>>>>>> 45e1477f
        checkMetaLoop()
    }

    function checkMetaLoop() {
        triggerUIToggle()

        const interval = setInterval(() => {
            triggerUIToggle()
        }, 60000)

        window.onbeforeunload(() => {
            clearInterval(interval)
        })
    }

    async function triggerUIToggle() {
        checkMeta()
            .then(res => {
                if (res.syncMode == "EDIT") {
                    toggleUIControls(false)
                } else {
                    toggleUIControls(true)
                }
            })
            .catch(err => {
                toggleUIControls(false) //we always assume safe mode if the check meta call fails
            })
    }

    function checkMeta() {
        const payload = {
            ...basePayload,
            body: JSON.stringify({ localPath: Jupyter.notebook.notebook_path }),
            method: 'POST'
        }

        return fetch(checkMetaUrl, payload)
            .then(res => {
                if (!res.ok) {
                    throw Error("check metadata call failed due to status code")
                }
                return res.json()
            })
    }

    function toggleUIControls(shouldHide) {
        //these are the jquery selectors for the elements we will toggle
        //"notbook" is an intentional typo to match the Jupyter UI HTML.
        const selectorsToHide = ['#save-notbook', '#new_notebook', '#open_notebook', '#copy_notebook', '#save_notebook_as', '#save_checkpoint', '#restore_checkpoint', '.checkpoint_status', '.autosave_status', '#notification_notebook', '#file_menu > li.divider:eq(0)', '#file_menu > li.divider:eq(2)']
        selectorsToHide.forEach((selector) => {
            if (shouldHide) {
                $(selector).hide()
            } else {
                $(selector).show()
            }
        })
    }

    load()
});<|MERGE_RESOLUTION|>--- conflicted
+++ resolved
@@ -30,11 +30,7 @@
     }
 
     function load() {
-<<<<<<< HEAD
-        console.log('here in safe init')
-=======
         console.info('safe mode plugin initialized')
->>>>>>> 45e1477f
         checkMetaLoop()
     }
 
