--- conflicted
+++ resolved
@@ -507,11 +507,7 @@
             $ref: '#/definitions/ErrorReport'
         423':
           description: Cluster not ready for requests. It could be starting.
-<<<<<<< HEAD
-            schema:
-=======
-          schema:
->>>>>>> 5d01497d
+          schema:
             $ref: '#/definitions/ErrorReport'
         '500':
           description: Internal Error
