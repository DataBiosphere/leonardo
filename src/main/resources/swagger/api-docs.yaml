swagger: '2.0'
info:
  title: Leonardo
  description: |
    Workbench notebooks service.
  version: '0.1'
  license:
    name: BSD
    url: 'http://opensource.org/licenses/BSD-3-Clause'
  termsOfService: 'https://github.com/broadinstitute/leonardo'
basePath: /
produces:
  - application/json
tags:
  - name: test
    description: Test API
  - name: cluster
    description: Clusters API
  - name: notebooks
    description: Notebooks API
  - name: status
    description: Status API

security:
  - googleoauth:
      - openid
      - email
      - profile

securityDefinitions:
  googleoauth:
    type: oauth2
    authorizationUrl: 'https://accounts.google.com/o/oauth2/auth'
    flow: implicit
    scopes:
      openid: open id authorization
      email: email authorization
      profile: profile authorization

##########################################################################################
## PATHS
##########################################################################################
paths:

  '/ping':
    get:
      summary: Ping
      responses:
        '200':
          description: Pong
        '500':
          description: Internal Error
          schema:
            $ref: '#/definitions/ErrorReport'
      operationId: ping
      tags:
        - test

  '/status':
    get:
      summary: Gets system status
      responses:
        '200':
          description: 'System ok'
          schema:
            $ref: '#/definitions/SystemStatus'
        '500':
          description: 'One or more subsystems down'
          schema:
            $ref: '#/definitions/SystemStatus'
      operationId: getSystemStatus
      tags:
        - status
      security: [] # no security

  '/api/clusters':
    get:
      summary: List all active clusters
      description: List all active clusters, optionally filtering on a set of labels
      operationId: listClusters
      tags:
        - cluster
      parameters:
        - in: query
          name: _labels
          description: |
            Optional label key-value pairs to filter results by. Example: Querying by key1=val1,key2=val2
            returns all clusters that contain the key1/val1 and key2/val2 labels (possibly among other labels).

            Note: this string format is a workaround because Swagger doesn't support free-form
            query string parameters. The recommended way to use this endpoint is to specify the
            labels as top-level query string parameters. For instance: GET /api/clusters?key1=val1&key2=val2.
          required: false
          type: string
        - in: query
          name: includeDeleted
          description: Optional filter that includes any clusters with a Deleted status.
          required: false
          type: boolean
          default: false
      responses:
        '200':
          description: List of clusters
          schema:
            type: array
            items:
              $ref: '#/definitions/Cluster'
        '400':
          description: Bad Request
          schema:
            $ref: '#/definitions/ErrorReport'
        '500':
          description: Internal Error
          schema:
            $ref: '#/definitions/ErrorReport'
      security:
        - googleoauth:
            - openid
            - email
            - profile

  '/api/clusters/{googleProject}':
    get:
      summary: List all active clusters within the given Google project
      description: List all active clusters within the given Google project, optionally filtering on a set of labels
      operationId: listClustersByProject
      tags:
      - cluster
      parameters:
      - in: path
        name: googleProject
        description: googleProject
        required: true
        type: string
      - in: query
        name: _labels
        description: |
          Optional label key-value pairs to filter results by. Example: Querying by key1=val1,key2=val2
          returns all clusters that contain the key1/val1 and key2/val2 labels (possibly among other labels).

          Note: this string format is a workaround because Swagger doesn't support free-form
          query string parameters. The recommended way to use this endpoint is to specify the
          labels as top-level query string parameters. For instance: GET /api/clusters?key1=val1&key2=val2.
        required: false
        type: string
      - in: query
        name: includeDeleted
        description: Optional filter that includes any clusters with a Deleted status.
        required: false
        type: boolean
        default: false
      responses:
        '200':
          description: List of clusters
          schema:
            type: array
            items:
              $ref: '#/definitions/Cluster'
        '400':
          description: Bad Request
          schema:
            $ref: '#/definitions/ErrorReport'
        '500':
          description: Internal Error
          schema:
            $ref: '#/definitions/ErrorReport'
      security:
      - googleoauth:
        - openid
        - email
        - profile

  '/api/cluster/v2/{googleProject}/{clusterName}':
    put:
      summary: Creates a new Dataproc cluster in the given project with the given name.
      description: |
        * The request is completed without waiting for the initiation of the cluster's creation on the Google side.
          This reduces the response time compared with the other version.
        * Default labels clusterName, googleProject, serviceAccount, and notebookExtension cannot be overridden.
      operationId: createClusterV2
      tags:
        - cluster
      parameters:
        - in: path
          name: googleProject
          description: googleProject
          required: true
          type: string
        - in: path
          name: clusterName
          description: clusterName
          required: true
          type: string
        - in: body
          description: Request for new cluster
          name: clusterRequest
          required: true
          schema:
            $ref: '#/definitions/ClusterRequest'
      responses:
        '202':
          description: Cluster creation request accepted
          schema:
            $ref: '#/definitions/Cluster'
        '400':
          description: Bad Request
          schema:
            $ref: '#/definitions/ErrorReport'
        '409':
          description: Conflict
          schema:
            $ref: '#/definitions/ErrorReport'
        '500':
          description: Internal Error
          schema:
            $ref: '#/definitions/ErrorReport'
      security:
        - googleoauth:
            - openid
            - email
            - profile

  '/api/cluster/{googleProject}/{clusterName}':
    patch:
      summary: Updates the configuration of a cluster.
      description: In order to update the configuration of a cluster, it must first be running
      operationId: updateCluster
      tags:
        - cluster
      parameters:
        - in: path
          name: googleProject
          description: googleProject
          required: true
          type: string
        - in: path
          name: clusterName
          description: clusterName
          required: true
          type: string
        - in: body
          description: Request for updated cluster
          name: updateClusterRequest
          required: true
          schema:
            $ref: '#/definitions/UpdateClusterRequest'
      responses:
        '202':
          description: Cluster update in progress
          schema:
            $ref: '#/definitions/Cluster'
        '400':
          description: Bad Request
          schema:
            $ref: '#/definitions/ErrorReport'
        '403':
          description: User does not have permission to perform action on cluster
        '409':
          description: Cluster must be running before it can be updated
        '500':
          description: Internal Error
          schema:
            $ref: '#/definitions/ErrorReport'
      security:
        - googleoauth:
            - openid
            - email
            - profile
    put:
      summary: Creates a new Dataproc cluster in the given project with the given name
      description: Default labels clusterName, googleProject, serviceAccount, and notebookExtension cannot be overridden.
      operationId: createCluster
      tags:
        - cluster
      parameters:
        - in: path
          name: googleProject
          description: googleProject
          required: true
          type: string
        - in: path
          name: clusterName
          description: clusterName
          required: true
          type: string
        - in: body
          description: Request for new cluster
          name: clusterRequest
          required: true
          schema:
            $ref: '#/definitions/ClusterRequest'
      responses:
        '200':
          description: Cluster creation successful
          schema:
            $ref: '#/definitions/Cluster'
        '400':
          description: Bad Request
          schema:
            $ref: '#/definitions/ErrorReport'
        '403':
            description: User does not have permission to perform action on cluster
        '409':
          description: Conflict
          schema:
            $ref: '#/definitions/ErrorReport'
        '500':
          description: Internal Error
          schema:
            $ref: '#/definitions/ErrorReport'
      security:
        - googleoauth:
            - openid
            - email
            - profile
    get:
      summary: Get details of a Dataproc cluster
      description: Returns information about an existing Dataproc cluster managed by Leo. Poll this to find out when your cluster has finished starting up.
      operationId: getCluster
      tags:
        - cluster
      parameters:
        - in: path
          name: googleProject
          description: googleProject
          required: true
          type: string
        - in: path
          name: clusterName
          description: clusterName
          required: true
          type: string
      responses:
        '200':
          description: Cluster found, here are the details
          schema:
            $ref: '#/definitions/Cluster'
        '403':
          description: User does not have permission to perform action on cluster
        '404':
          description: Cluster not found
          schema:
            $ref: '#/definitions/ErrorReport'
        '500':
          description: Internal Error
          schema:
            $ref: '#/definitions/ErrorReport'
      security:
        - googleoauth:
            - openid
            - email
            - profile
    delete:
      summary: Deletes an existing Dataproc cluster in the given project
      description: deletes a Dataproc cluster
      operationId: deleteCluster
      tags:
        - cluster
      parameters:
        - in: path
          name: googleProject
          description: googleProject
          required: true
          type: string
        - in: path
          name: clusterName
          description: clusterName
          required: true
          type: string
      responses:
        '202':
          description: Cluster deletion request accepted
        '403':
          description: User does not have permission to perform action on cluster
        '404':
          description: Cluster not found
          schema:
            $ref: '#/definitions/ErrorReport'
        '500':
          description: Internal Error
          schema:
            $ref: '#/definitions/ErrorReport'

  '/api/cluster/{googleProject}/{clusterName}/stop':
    post:
      summary: Stops a Dataproc cluster
      description: |
        Stops the instances of a Dataproc cluster, but retains any data persisted on disk. The
        cluster may be restarted with the /start endpoint.
      operationId: stopCluster
      tags:
        - cluster
      parameters:
        - in: path
          name: googleProject
          description: googleProject
          required: true
          type: string
        - in: path
          name: clusterName
          description: clusterName
          required: true
          type: string
      responses:
        '202':
          description: Cluster stop request accepted
        '403':
          description: User does not have permission to perform action on cluster
        '404':
          description: Cluster not found
          schema:
            $ref: '#/definitions/ErrorReport'
        '409':
          description: Cluster cannot be stopped
          schema:
            $ref: '#/definitions/ErrorReport'
        '500':
          description: Internal Error
          schema:
            $ref: '#/definitions/ErrorReport'

  '/api/cluster/{googleProject}/{clusterName}/start':
    post:
      summary: Starts a Dataproc cluster
      description: |
        Starts the instances of a stopped Dataproc cluster.
      operationId: startCluster
      tags:
        - cluster
      parameters:
        - in: path
          name: googleProject
          description: googleProject
          required: true
          type: string
        - in: path
          name: clusterName
          description: clusterName
          required: true
          type: string
      responses:
        '202':
          description: Cluster start request accepted
        '403':
          description: User does not have permission to perform action on cluster
        '404':
          description: Cluster not found
          schema:
            $ref: '#/definitions/ErrorReport'
        '409':
          description: Cluster cannot be started
          schema:
            $ref: '#/definitions/ErrorReport'
        '500':
          description: Internal Error
          schema:
            $ref: '#/definitions/ErrorReport'

  '/notebooks/{googleProject}/{clusterName}':
    get:
      summary: Access Jupyter notebooks on a Dataproc cluster
      description: |
        This URI supports all HTTP methods, not just GET as implied by this Swagger.
        Proxies all requests through to the Jupyter notebook server running on the given cluster.
      operationId: proxyCluster
      tags:
        - notebooks
      parameters:
        - in: path
          name: googleProject
          description: googleProject
          required: true
          type: string
        - in: path
          name: clusterName
          description: clusterName
          required: true
          type: string
      responses:
        '200':
          description: Proxy connection successful
        '403':
          description: Proxy connection unauthorized
          schema:
            $ref: '#/definitions/ErrorReport'
        '404':
          description: Cluster not found
          schema:
            $ref: '#/definitions/ErrorReport'
        '420':
          description: Cluster not ready
          schema:
            $ref: '#/definitions/ErrorReport'
        '422':
          description: Cluster is stopped
          schema:
            $ref: '#/definitions/ErrorReport'
        '500':
          description: Internal Error
          schema:
            $ref: '#/definitions/ErrorReport'

  '/notebooks/{googleProject}/{clusterName}/api/localize':
    post:
      summary: Localize files to/from a Jupyter notebook server
      description: |
        Sends a command to a Jupyter notebook server to localize files to/from the server. Supports GCS paths and [Data URIs](https://developer.mozilla.org/en-US/docs/Web/HTTP/Basics_of_HTTP/Data_URIs).
        Output, including any errors, will appear in `localization.log` in the working directory of the Jupyter notebook server.

        By default this operation will happen synchronously and the response status will reflect any errors encountered in the copy.
        However, if the `async` parameter is specfied then the localization will happen asynchronously to the request, and the API will always return 200.
      operationId: proxyLocalize
      tags:
        - notebooks
      parameters:
        - in: path
          name: googleProject
          description: googleProject
          required: true
          type: string
        - in: path
          name: clusterName
          description: clusterName
          required: true
          type: string
        - in: query
          name: async
          description: |
            If true, the copy will happen asynchronously to the request and the API will always return 200.
            If false (the default), the copy will happen synchronously and the response will reflect any errors encountered during the copy.
          required: false
          type: boolean
          default: false
        - in: body
          description: |
            JSON object. Keys represent destinations, values represent sources. The following rules apply:

            * If either the source or destination is a GCS path, it will be sent to [gsutil cp](https://cloud.google.com/storage/docs/gsutil/commands/cp). Therefore
              this can be used to localize a file _from_ a bucket _to_ the notebook server; or delocalize a file _from_ the notebook server _to_ a bucket.
            * If the source is a Data URI, then the destination file will be created with the decoded data URI contents. This mode can only be used to localize
              files to the notebook server.

            In both cases all paths will be quoted & sanitized, and intermediate local directories will be made.

            Note that duplicate keys will lead to unexpected behaviour, so specify the destination filename explicitly if you want to localize multiple files to the same directory.
          name: filesToLocalize
          required: true
          schema:
            type: object
            description: ''
            example:
              "~/file.txt" : "gs://somebucket/file.txt"
              "~/directory" : "gs://somebucket/*"
              "gs://upload/to/this/bucketdir" : "~/file.txt"
              "~/data.txt" : "data:text/plain;base64,SGVsbG8sIFdvcmxkIQ%3D%3D"
      responses:
        '200':
          description: Proxy connection successful
        '400':
          description: "Bad request. Your POST body is probably malformed: it should be a string/string JSON object."
        '403':
          description: Proxy connection unauthorized
          schema:
            $ref: '#/definitions/ErrorReport'
        '404':
          description: Cluster not found
          schema:
            $ref: '#/definitions/ErrorReport'
        '420':
          description: Cluster not ready
          schema:
            $ref: '#/definitions/ErrorReport'
        '422':
          description: Cluster is stopped
          schema:
            $ref: '#/definitions/ErrorReport'
        '500':
          description: Internal Error
          schema:
            $ref: '#/definitions/ErrorReport'

  '/notebooks/{googleProject}/{clusterName}/setCookie':
    get:
      summary: Sets a browser cookie needed to authorize connections to a Jupyter notebook
      description: |
        If using Google token-based authorization to a Jupyter notebook, the Leo proxy accepts a
        Google token passed as a cookie value. This endpoint facilitates setting that cookie.
        It accepts a bearer token in an Authorization header and responds with a Set-Cookie header.
      operationId: setCookie
      tags:
        - notebooks
      parameters:
        - in: path
          name: googleProject
          required: true
          type: string
        - in: path
          name: clusterName
          description: clusterName
          required: true
          type: string
      responses:
        '204':
          description: Successfully set a cookie
        '401':
          description: Proxy connection unauthorized
          schema:
            $ref: '#/definitions/ErrorReport'
        '404':
          description: Cluster not found
          schema:
            $ref: '#/definitions/ErrorReport'
        '500':
          description: Internal Error
          schema:
            $ref: '#/definitions/ErrorReport'

  '/notebooks/invalidateToken':
    get:
      summary: Invalidates a token
      description: |
        If using Google token-based auth, call this endpoint when a user's Google token is invalidated
        (e.g. when logging out of the application). This ensures that the token is also invalidated in Leo
        and that the user's proxied notebook connections stop working.
      operationId: invalidateToken
      tags:
        - notebooks
      responses:
        '200':
          description: Successfully invalidated a token
        '500':
          description: Internal Error
          schema:
            $ref: '#/definitions/ErrorReport'

##########################################################################################
## DEFINITIONS
##########################################################################################
definitions:
  ClusterStatus:
    type: string
    enum: &CLUSTERSTATUS
      - Creating
      - Running
      - Updating
      - Error
      - Stopping
      - Stopped
      - Starting
      - Deleting
      - Deleted
      - Unknown

  InstanceStatus:
    type: string
    enum: &INSTANCESTATUS
      - Provisioning
      - Staging
      - Running
      - Stopping
      - Stopped
      - Suspending
      - Suspended
      - Terminated

  ErrorReport:
    description: ''
    required:
      - source
      - message
      - causes
      - stackTrace
    properties:
      source:
        type: string
        description: service causing error
      message:
        type: string
        description: what went wrong
      exceptionClass:
        type: string
        description: class of exception thrown
      statusCode:
        type: integer
        description: HTTP status code
      causes:
        type: array
        description: errors triggering this one
        items:
          $ref: '#/definitions/ErrorReport'
      stackTrace:
        type: array
        description: stack trace
        items:
          $ref: '#/definitions/StackTraceElement'

  StackTraceElement:
    description: ''
    required:
      - className
      - methodName
      - fileName
      - lineNumber
    properties:
      className:
        type: string
        description: class name
      methodName:
        type: string
        description: method name
      fileName:
        type: string
        description: source file name
      lineNumber:
        type: integer
        description: line number

  Cluster:
    description: ''
    required:
      - id
      - clusterName
      - googleProject
      - googleServiceAccount
      - machineConfig
      - status
      - createdDate
      - labels
      - dateAccessed
      - autopauseThreshold
      - defaultClientId
      - clusterScopes
    properties:
      id:
        type: string
        description: The internally-referenced ID of the cluster
      clusterName:
        type: string
        description: The user-supplied name for the cluster
      googleId:
        type: string
        description: Google's UUID for the cluster
      googleProject:
        type: string
        description: The Google Project used to create the cluster
      googleServiceAccount:
        type: string
        description: The Google Service Account used to create the cluster
      machineConfig:
        description: The machine configurations for the master and worker nodes
        $ref: '#/definitions/MachineConfig'
      operationName:
        type: string
        description: Google's operation ID for the cluster
      status:
        $ref: "#/definitions/ClusterStatus"
      hostIp:
        type: string
        description: The IP address of the cluster master node
      createdDate:
        type: string
        description: The date and time the cluster was created, in ISO-8601 format
      destroyedDate:
        type: string
        description: The date and time the cluster was destroyed, in ISO-8601 format
      labels:
        type: object
        description: The labels to be placed on the cluster. Of type Map[String,String]
      errors:
        type: array
        description: The list of errors that were encountered on cluster create. Each error consists of the error message, code and timestamp
        items:
          $ref: "#/definitions/ClusterError"
      instances:
        description: Array of instances belonging to this cluster
        type: array
        items:
          $ref: '#/definitions/Instance'
      dateAccessed:
        type: string
        description: |
          The date and time the cluster was last accessed, in ISO-8601 format.
          Date accessed is defined as the last time the cluster was created, modified, or accessed via the proxy.
      autopauseThreshold:
        type: integer
        description: The number of minutes of idle time to elapse before the cluster is autopaused. A value of 0 is equivalent to autopause being turned off.
      defaultClientId:
        type: string
        description: The default Google Client ID.
      clusterScopes:
        type: array
        items:
          type: string
        description: The scopes for the cluster.

  InstanceKey:
    description: ''
    required:
      - project
      - zone
      - name
    properties:
      project:
        type: string
        description: The Google Project the instance belongs to
      zone:
        type: string
        description: The Google zone the instance belongs to
      name:
        type: string
        description: The name of the instance

  Instance:
    description: ''
    required:
      - key
      - googleId
      - status
    properties:
      key:
        description: Unique identifier of (project, zone, name) for this instance
        $ref: '#/definitions/InstanceKey'
      googleId:
        type: string
        description: Google's unique id for this instance
      status:
        $ref: "#/definitions/InstanceStatus"
      ip:
        type: string
        description: The public IP address of the instance, if any
      dataprocRole:
        type: string
        description: The dataproc role (master, worker, preemptible worker) of this instance, if any
      createdDate:
        type: string
        description: The date and time the instance was created, in ISO-8601 format

  ClusterRequest:
    description: ''
    properties:
      labels:
        type: object
        description: The labels to be placed on the cluster. Of type Map[String,String]
      userJupyterExtensionConfig:
        $ref: "#/definitions/UserJupyterExtensionConfig"
        description: Jupyter extensions to be installed in the notebook
      jupyterExtensionUri:
        type: string
        description: |
          Optional bucket URI or URL to an archive containing Jupyter notebook extension files, or
          a .js file.
          The archive must be in tar.gz format, must not include a parent directory, and
          must have an entry point named 'main'. For more information on notebook extensions,
          see http://jupyter-notebook.readthedocs.io/en/latest/extending/frontend_extensions.html.
      jupyterUserScriptUri:
        type: string
        description: |
          Optional bucket URI to a bash script the user wishes to run inside their jupyter docker.
      machineConfig:
        description: The machine configurations for the master and worker nodes
        $ref: '#/definitions/MachineConfig'
      stopAfterCreation:
        description: |
          If true, Leo will immediately stop the cluster once it's created, with the end result being a
          a cluster in Stopped state. Otherwise, the end result will be a cluster in Running state.
          Defaults to false.
        type: boolean
        default: false
      autopause:
        type: boolean
        description: Whether autopause feature is enabled for this specific cluster. If unset, autopause will be enabled and a system default threshold will be used.
      autopauseThreshold:
        type: integer
        description: The number of minutes of idle time to elapse before the cluster is autopaused. If autopause is set to false, this value is disregarded. A value of 0 is equivalent to autopause being turned off. If autopause is enabled and this is unset, a system default threshold will be used.
      defaultClientId:
        type: string
        description: The default Google Client ID.
<<<<<<< HEAD
      clusterScopes:
        type: array
        items:
          type: string
        description: The scopes for the cluster. Defaults will be used if left blank.
=======
      jupyterDockerImage:
        type: String
        description: The Jupyter docker image to install. May be Dockerhub or GCR. If not set, then a default Jupyter image will be installed.
>>>>>>> e1405e7c

  ClusterError:
    description: 'Errors encountered on cluster create'
    properties:
      errorMessage:
        type: string
        description: Error message
      errorCode:
        type: integer
        description: Error code
      timestamp:
        type: string
        description: timestamp for error in ISO 8601 format

  MachineConfig:
    description: 'The configuration for a single Dataproc cluster'
    properties:
      numberOfWorkers:
        type: integer
        description: |
          Optional, number of workers in the cluster. Can be 0 (default), 2 or more. Google Dataproc does not allow 1 worker.
      masterMachineType:
        type: string
        description: |
          Optional, the machine type determines the number of CPUs and memory for the master node. For example "n1-standard-16"
          or "n1-highmem-64". If unspecified, defaults to creating a "n1-standard-4" machine. To decide which is right for you,
          see https://cloud.google.com/compute/docs/machine-types
      masterDiskSize:
        type: integer
        description: |
          Optional, the size in megabytes of the disk on the master node. Minimum size is 10GB. If unspecified, default size is 100GB.
      workerMachineType:
        type: string
        description: |
          Optional, the machine type determines the number of CPUs and memory for the worker nodes. For example "n1-standard-16"
          or "n1-highmem-64". If unspecified, defaults to creating a "n1-standard-4" machine. To decide which is right for you,
          see https://cloud.google.com/compute/docs/machine-types. Ignored if numberOfWorkers is 0.
      workerDiskSize:
        type: integer
        description: |
          Optional, the size in megabytes of the disk on the master node. Minimum size is 10GB. If unspecified, default size is 100GB.
          Ignored if numberOfWorkers is 0.
      numberOfWorkerLocalSSDs:
        type: integer
        description: |
          Optional, the number of local solid state disks for workers. If unspecified, the default number is 0.
          Ignored if numberOfWorkers is 0.
      numberOfPreemptibleWorkers:
        type: integer
        description: |
          Optional, the number of preemptible workers. If unspecified, the default number is 0. Ignored if numberOfWorkers is 0.
          For more information, see https://cloud.google.com/compute/docs/instances/preemptible

  UserJupyterExtensionConfig:
    description: 'Specification of Jupyter Extensions to be installed on the cluster'
    properties:
      nbExtensions:
        type: object
        description: |
          Optional, map of extension name and nbExtension. The nbExtension can either be a tar.gz or .js file, either on google storage or at a URL, or a python package.
          An archive must not include a parent directory, and must have an entry point named 'main'.
          For more information on notebook extensions, see http://jupyter-notebook.readthedocs.io/en/latest/extending/frontend_extensions.html.
          Example, {"ext1":"gs://bucket/extension.tar.gz", "ext2":"python-package",  "ext3":"http://foo.com/extension.js"}
      serverExtensions:
        type: object
        description: |
          Optional, map of extension name and server extension. The serverExtensions can either be a tar.gz file on google storage or a python package.
          Example, {"ext1":"gs://bucket/extension.tar.gz", "ext2":"python-package"}
      combinedExtensions:
        type: object
        description: |
          Optional, map of extension name and notebook plus server extension. The extension can either be a tar.gz file on google storage or a python package.
          Example, {"ext1":"gs://bucket/extension.tar.gz", "ext2":"python-package"}

  SubsystemStatus:
    description: status of a subsystem Leonardo depends on
    type: object
    required:
      - ok
    properties:
      ok:
        type: boolean
        description: whether this system is up or down from Leonardo's point of view
      messages:
        type: array
        items:
          type: string

  SystemStatus:
    description: status of each subsystem Leonardo depends on
    type: object
    required:
      - ok
      - systems
    properties:
      ok:
        type: boolean
        description: true if everything is ok, false if anything is amiss
      systems:
        type: object
        description: Map[String, SubsystemStatus]

  UpdateClusterRequest:
    description: ''
    properties:
      machineConfig:
        description: The machine configurations for the master and worker nodes
        $ref: '#/definitions/UpdateMachineConfig'
      autopause:
        type: boolean
        description: Whether autopause feature is enabled for this specific cluster. If unset, autopause will be enabled and a system default threshold will be used.
      autopauseThreshold:
        type: integer
        description: The number of minutes of idle time to elapse before the cluster is autopaused. If autopause is set to false, this value is disregarded. A value of 0 is equivalent to autopause being turned off. If autopause is enabled and this is unset, a system default threshold will be used.

  UpdateMachineConfig:
    description: 'The configuration for a single Dataproc cluster'
    properties:
      numberOfWorkers:
        type: integer
        description: |
          Optional, number of workers in the cluster. Can be 0 (default), 2 or more. Google Dataproc does not allow 1 worker.
      numberOfPreemptibleWorkers:
        type: integer
        description: |
          Optional, the number of preemptible workers. If unspecified, the default number is 0. Ignored if numberOfWorkers is 0.
          For more information, see https://cloud.google.com/compute/docs/instances/preemptible<|MERGE_RESOLUTION|>--- conflicted
+++ resolved
@@ -875,17 +875,14 @@
       defaultClientId:
         type: string
         description: The default Google Client ID.
-<<<<<<< HEAD
+      jupyterDockerImage:
+        type: String
+        description: The Jupyter docker image to install. May be Dockerhub or GCR. If not set, then a default Jupyter image will be installed.
       clusterScopes:
         type: array
         items:
           type: string
         description: The scopes for the cluster. Defaults will be used if left blank.
-=======
-      jupyterDockerImage:
-        type: String
-        description: The Jupyter docker image to install. May be Dockerhub or GCR. If not set, then a default Jupyter image will be installed.
->>>>>>> e1405e7c
 
   ClusterError:
     description: 'Errors encountered on cluster create'
