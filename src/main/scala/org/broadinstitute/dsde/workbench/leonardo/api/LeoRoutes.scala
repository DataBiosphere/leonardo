--- conflicted
+++ resolved
@@ -38,34 +38,27 @@
 
   def leoRoutes: Route =
     requireUserInfo { userInfo =>
-<<<<<<< HEAD
       setTokenCookie(userInfo) {
         path("isWhitelisted") {
           get {
             complete {
               leonardoService.isWhitelisted(userInfo).map { _ =>
                 StatusCodes.OK
-=======
-      path("isWhitelisted") {
-        get {
-          complete {
-            leonardoService.isWhitelisted(userInfo).map { _ =>
-              StatusCodes.OK
+              }
             }
           }
-        }
-      } ~
-      pathPrefix("cluster" / Segment / Segment) { (googleProject, clusterName) =>
-        pathEndOrSingleSlash {
-          put {
-            entity(as[ClusterRequest]) { cluster =>
-              complete {
-                leonardoService.createCluster(userInfo, GoogleProject(googleProject), ClusterName(clusterName), cluster).map { cluster =>
-                  StatusCodes.OK -> cluster
+        } ~
+        pathPrefix("cluster" / Segment / Segment) { (googleProject, clusterName) =>
+          pathEndOrSingleSlash {
+            put {
+              entity(as[ClusterRequest]) { cluster =>
+                complete {
+                  leonardoService.createCluster(userInfo, GoogleProject(googleProject), ClusterName(clusterName), cluster).map { cluster =>
+                    StatusCodes.OK -> cluster
+                  }
                 }
               }
-            }
-          } ~
+            } ~
             get {
               complete {
                 leonardoService.getActiveClusterDetails(userInfo, GoogleProject(googleProject), ClusterName(clusterName)).map { clusterDetails =>
@@ -78,47 +71,28 @@
                 leonardoService.deleteCluster(userInfo, GoogleProject(googleProject), ClusterName(clusterName)).map { _ =>
                   StatusCodes.Accepted
                 }
->>>>>>> 85f42299
               }
             }
-        } ~
-<<<<<<< HEAD
-        path("cluster" / Segment / Segment) { (googleProject, clusterName) =>
-          put {
-            entity(as[ClusterRequest]) { cluster =>
+          } ~
+          path("stop") {
+            post {
               complete {
-                leonardoService.createCluster(userInfo, GoogleProject(googleProject), ClusterName(clusterName), cluster).map { cluster =>
-                  StatusCodes.OK -> cluster
+                leonardoService.stopCluster(userInfo, GoogleProject(googleProject), ClusterName(clusterName)).map { _ =>
+                  StatusCodes.Accepted
                 }
               }
             }
           } ~
-          get {
-=======
-        path("stop") {
-          post {
->>>>>>> 85f42299
-            complete {
-              leonardoService.stopCluster(userInfo, GoogleProject(googleProject), ClusterName(clusterName)).map { _ =>
-                StatusCodes.Accepted
+          path("start") {
+            post {
+              complete {
+                leonardoService.startCluster(userInfo, GoogleProject(googleProject), ClusterName(clusterName)).map { _ =>
+                  StatusCodes.Accepted
+                }
               }
             }
           }
         } ~
-        path("start") {
-          post {
-            complete {
-              leonardoService.startCluster(userInfo, GoogleProject(googleProject), ClusterName(clusterName)).map { _ =>
-                StatusCodes.Accepted
-              }
-            }
-          }
-<<<<<<< HEAD
-        } ~
-=======
-        }
-      } ~
->>>>>>> 85f42299
         path("clusters") {
           parameterMap { params =>
             complete {
