package org.broadinstitute.dsde.workbench.leonardo.config

import org.broadinstitute.dsde.workbench.leonardo.model.ClusterResource

case class ClusterResourcesConfig(initActionsScript: ClusterResource,
                                  jupyterDockerCompose: ClusterResource,
                                  rstudioDockerCompose: ClusterResource,
                                  proxyDockerCompose: ClusterResource,
                                  proxySiteConf: ClusterResource,
                                  googleSignInJs: ClusterResource,
                                  jupyterGooglePlugin: ClusterResource,
                                  jupyterLabGooglePlugin: ClusterResource,
<<<<<<< HEAD
                                  jupyterSafeModePlugin: ClusterResource,
                                  jupyterNotebookConfigUri: ClusterResource
=======
                                  jupyterNotebookConfigUri: ClusterResource,
                                  welderDockerCompose: ClusterResource
>>>>>>> ff9ccea3
                                 )

object ClusterResourcesConfig {
  val basePath = "jupyter"
}<|MERGE_RESOLUTION|>--- conflicted
+++ resolved
@@ -10,13 +10,9 @@
                                   googleSignInJs: ClusterResource,
                                   jupyterGooglePlugin: ClusterResource,
                                   jupyterLabGooglePlugin: ClusterResource,
-<<<<<<< HEAD
                                   jupyterSafeModePlugin: ClusterResource,
-                                  jupyterNotebookConfigUri: ClusterResource
-=======
                                   jupyterNotebookConfigUri: ClusterResource,
                                   welderDockerCompose: ClusterResource
->>>>>>> ff9ccea3
                                  )
 
 object ClusterResourcesConfig {
