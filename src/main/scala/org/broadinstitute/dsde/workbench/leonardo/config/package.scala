--- conflicted
+++ resolved
@@ -59,13 +59,9 @@
       ClusterResource(config.getString("googleSignInJs")),
       ClusterResource(config.getString("jupyterGooglePlugin")),
       ClusterResource(config.getString("jupyterLabGooglePlugin")),
-<<<<<<< HEAD
       ClusterResource(config.getString("jupyterSafeModePlugin")),
-      ClusterResource(config.getString("jupyterNotebookConfigUri"))
-=======
       ClusterResource(config.getString("jupyterNotebookConfigUri")),
       ClusterResource(config.getString("welderDockerCompose"))
->>>>>>> ff9ccea3
     )
   }
 
