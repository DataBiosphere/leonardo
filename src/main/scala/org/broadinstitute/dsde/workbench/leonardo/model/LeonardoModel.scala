package org.broadinstitute.dsde.workbench.leonardo.model

import java.net.URL
import java.time.Instant
import java.util.UUID

import akka.http.scaladsl.marshallers.sprayjson.SprayJsonSupport
import akka.http.scaladsl.model.StatusCodes
import cats.Semigroup
import cats.implicits._
import com.typesafe.config.ConfigFactory
import enumeratum.{Enum, EnumEntry}
import net.ceedubs.ficus.Ficus._
import org.broadinstitute.dsde.workbench.leonardo.config.{ClusterDefaultsConfig, ClusterFilesConfig, ClusterResourcesConfig, DataprocConfig, ProxyConfig}
import org.broadinstitute.dsde.workbench.leonardo.model.Cluster._
import org.broadinstitute.dsde.workbench.leonardo.model.google.DataprocRole.SecondaryWorker
import org.broadinstitute.dsde.workbench.leonardo.model.google.GoogleJsonSupport._
import org.broadinstitute.dsde.workbench.leonardo.model.google._
import org.broadinstitute.dsde.workbench.model.WorkbenchIdentityJsonSupport._
import org.broadinstitute.dsde.workbench.model.google.GoogleModelJsonSupport._
import org.broadinstitute.dsde.workbench.model.google._
import org.broadinstitute.dsde.workbench.model._
import spray.json._
import scala.concurrent.duration._

// Create cluster API request
case class ClusterRequest(labels: LabelMap = Map(),
                          jupyterExtensionUri: Option[GcsPath] = None,
                          jupyterUserScriptUri: Option[GcsPath] = None,
                          machineConfig: Option[MachineConfig] = None,
                          stopAfterCreation: Option[Boolean] = None,
                          userJupyterExtensionConfig: Option[UserJupyterExtensionConfig] = None,
                          autopause: Option[Boolean] = None,
                          autopauseThreshold: Option[Int] = None)


case class UserJupyterExtensionConfig(nbExtensions: Map[String, String] = Map(),
                                      serverExtensions: Map[String, String] = Map(),
                                      combinedExtensions: Map[String, String] = Map())


// A resource that is required by a cluster
case class ClusterResource(value: String) extends ValueObject

// Information about service accounts used by the cluster
case class ServiceAccountInfo(clusterServiceAccount: Option[WorkbenchEmail],
                              notebookServiceAccount: Option[WorkbenchEmail])

case class ClusterError(errorMessage: String,
                        errorCode: Int,
                        timestamp: Instant)

// The cluster itself
// Also the API response for "list clusters" and "get active cluster"
case class Cluster(id: Long = 0, // DB AutoInc
                   clusterName: ClusterName,
                   googleId: Option[UUID],
                   googleProject: GoogleProject,
                   serviceAccountInfo: ServiceAccountInfo,
                   machineConfig: MachineConfig,
                   clusterUrl: URL,
                   operationName: Option[OperationName],
                   status: ClusterStatus,
                   hostIp: Option[IP],
                   creator: WorkbenchEmail,
                   createdDate: Instant,
                   destroyedDate: Option[Instant],
                   labels: LabelMap,
                   jupyterExtensionUri: Option[GcsPath],
                   jupyterUserScriptUri: Option[GcsPath],
                   stagingBucket: Option[GcsBucketName],
                   errors: List[ClusterError],
                   instances: Set[Instance],
                   userJupyterExtensionConfig: Option[UserJupyterExtensionConfig],
                   dateAccessed: Instant,
                   autopauseThreshold: Int) {
  def projectNameString: String = s"${googleProject.value}/${clusterName.value}"
  def nonPreemptibleInstances: Set[Instance] = instances.filterNot(_.dataprocRole.contains(SecondaryWorker))
}
object Cluster {
  type LabelMap = Map[String, String]

  def create(clusterRequest: ClusterRequest,
             userEmail: WorkbenchEmail,
             clusterName: ClusterName,
             googleProject: GoogleProject,
             operation: Operation,
             serviceAccountInfo: ServiceAccountInfo,
             machineConfig: MachineConfig,
             clusterUrlBase: String,
             stagingBucket: GcsBucketName,
             autopauseThreshold: Int
            ): Cluster = {
    Cluster(
<<<<<<< HEAD
        clusterName = clusterName,
        googleId = operation.uuid,
        googleProject = googleProject,
        serviceAccountInfo = serviceAccountInfo,
        machineConfig = machineConfig,
        clusterUrl = getClusterUrl(googleProject, clusterName, clusterUrlBase),
        operationName = operation.name,
        status = ClusterStatus.Creating,
        hostIp = None,
        userEmail,
        createdDate = Instant.now(),
        destroyedDate = None,
        labels = clusterRequest.labels,
        jupyterExtensionUri = clusterRequest.jupyterExtensionUri,
        jupyterUserScriptUri = clusterRequest.jupyterUserScriptUri,
        stagingBucket = Some(stagingBucket),
        errors = List.empty,
        instances = Set.empty,
        userJupyterExtensionConfig = clusterRequest.userJupyterExtensionConfig,
        dateAccessed = Instant.now(),
        autopauseThreshold = autopauseThreshold)
  }

  def createDummyForDeletion(clusterRequest: ClusterRequest,
                             userEmail: WorkbenchEmail,
                             clusterName: ClusterName,
                             googleProject: GoogleProject,
                             serviceAccountInfo: ServiceAccountInfo): Cluster = {
    Cluster(
=======
>>>>>>> 02aab737
      clusterName = clusterName,
      googleId = Some(operation.uuid),
      googleProject = googleProject,
      serviceAccountInfo = serviceAccountInfo,
      machineConfig = machineConfig,
      clusterUrl = getClusterUrl(googleProject, clusterName, clusterUrlBase),
      operationName = Some(operation.name),
      status = ClusterStatus.Creating,
      hostIp = None,
      creator = userEmail,
      createdDate = Instant.now(),
      destroyedDate = None,
      labels = clusterRequest.labels,
      jupyterExtensionUri = clusterRequest.jupyterExtensionUri,
      jupyterUserScriptUri = clusterRequest.jupyterUserScriptUri,
      stagingBucket = Some(stagingBucket),
      errors = List.empty,
      instances = Set.empty,
      userJupyterExtensionConfig = clusterRequest.userJupyterExtensionConfig,
      dateAccessed = Instant.now(),
      autopauseThreshold = 0)
  }
  
  // TODO it's hacky to re-parse the Leo config in the model object.
  // It would be better to pass the clusterUrlBase config value to the getClusterUrl method as a parameter.
  // The reason we can't always do that is getClusterUrl is called by ClusterComponent, which is not aware of leonardo.conf.
  // A possible future solution might be to separate Cluster into an internal representation (backed by the database)
  // and an API-response representation (which may contain additional metadata/fields).
  private lazy val cachedClusterUrlBase: String = {
    val config = ConfigFactory.parseResources("leonardo.conf").withFallback(ConfigFactory.load())
    val dataprocConfig = config.as[DataprocConfig]("dataproc")
    dataprocConfig.clusterUrlBase
  }

  def getClusterUrl(googleProject: GoogleProject, clusterName: ClusterName, clusterUrlBase: String = cachedClusterUrlBase): URL = {
    new URL(clusterUrlBase + googleProject.value + "/" + clusterName.value)
  }
}

// Default cluster labels
case class DefaultLabels(clusterName: ClusterName,
                         googleProject: GoogleProject,
                         creator: WorkbenchEmail,
                         clusterServiceAccount: Option[WorkbenchEmail],
                         notebookServiceAccount: Option[WorkbenchEmail],
                         notebookUserScript: Option[GcsPath])

// Provides ways of combining MachineConfigs with Leo defaults
object MachineConfigOps {
  case class NegativeIntegerArgumentInClusterRequestException()
    extends LeoException(s"Your cluster request should not have negative integer values. Please revise your request and submit again.", StatusCodes.BadRequest)

  case class OneWorkerSpecifiedInClusterRequestException()
    extends LeoException("Google Dataproc does not support clusters with 1 non-preemptible worker. Must be 0, 2 or more.")

  private implicit val machineConfigSemigroup = new Semigroup[MachineConfig] {
    def combine(defined: MachineConfig, default: MachineConfig): MachineConfig = {
      val minimumDiskSize = 10
      defined.numberOfWorkers match {
        case None | Some(0) => MachineConfig(Some(0), defined.masterMachineType.orElse(default.masterMachineType),
          checkNegativeValue(defined.masterDiskSize.orElse(default.masterDiskSize)).map(s => math.max(minimumDiskSize, s)))
        case Some(numWorkers) if numWorkers == 1 => throw OneWorkerSpecifiedInClusterRequestException()
        case numWorkers => MachineConfig(checkNegativeValue(numWorkers),
          defined.masterMachineType.orElse(default.masterMachineType),
          checkNegativeValue(defined.masterDiskSize.orElse(default.masterDiskSize)).map(s => math.max(minimumDiskSize, s)),
          defined.workerMachineType.orElse(default.workerMachineType),
          checkNegativeValue(defined.workerDiskSize.orElse(default.workerDiskSize)).map(s => math.max(minimumDiskSize, s)),
          checkNegativeValue(defined.numberOfWorkerLocalSSDs.orElse(default.numberOfWorkerLocalSSDs)),
          checkNegativeValue(defined.numberOfPreemptibleWorkers.orElse(default.numberOfPreemptibleWorkers)))
      }
    }
  }

  private def checkNegativeValue(value: Option[Int]): Option[Int] = {
    value.map(v => if (v < 0) throw NegativeIntegerArgumentInClusterRequestException() else v)
  }

  def create(definedMachineConfig: Option[MachineConfig], defaultMachineConfig: ClusterDefaultsConfig): MachineConfig = {
    definedMachineConfig.getOrElse(MachineConfig()) |+| MachineConfigOps.createFromDefaults(defaultMachineConfig)
  }

  def createFromDefaults(clusterDefaultsConfig: ClusterDefaultsConfig): MachineConfig = MachineConfig(
    Some(clusterDefaultsConfig.numberOfWorkers),
    Some(clusterDefaultsConfig.masterMachineType),
    Some(clusterDefaultsConfig.masterDiskSize),
    Some(clusterDefaultsConfig.workerMachineType),
    Some(clusterDefaultsConfig.workerDiskSize),
    Some(clusterDefaultsConfig.numberOfWorkerLocalSSDs),
    Some(clusterDefaultsConfig.numberOfPreemptibleWorkers)
  )
}

// Fields that must be templated into cluster resources (e.g. the init script).
// see https://broadinstitute.atlassian.net/browse/GAWB-2619 for why these are Strings rather than value classes
case class ClusterInitValues(googleProject: String,
                             clusterName: String,
                             jupyterDockerImage: String,
                             proxyDockerImage: String,
                             jupyterServerCrt: String,
                             jupyterServerKey: String,
                             rootCaPem: String,
                             jupyterDockerCompose: String,
                             jupyterProxySiteConf: String,
                             jupyterServerName: String,
                             proxyServerName: String,
                             jupyterExtensionUri: String,
                             jupyterUserScriptUri: String,
                             jupyterServiceAccountCredentials: String,
                             jupyterCustomJsUri: String,
                             jupyterGoogleSignInJsUri: String,
                             userEmailLoginHint: String,
                             jupyterServerExtensions: String,
                             jupyterNbExtensions: String,
                             jupyterCombinedExtensions: String
                            )

object ClusterInitValues {
  val serviceAccountCredentialsFilename = "service-account-credentials.json"

  def apply(googleProject: GoogleProject, clusterName: ClusterName, initBucketName: GcsBucketName, clusterRequest: ClusterRequest, dataprocConfig: DataprocConfig,
            clusterFilesConfig: ClusterFilesConfig, clusterResourcesConfig: ClusterResourcesConfig, proxyConfig: ProxyConfig,
            serviceAccountKey: Option[ServiceAccountKey], userEmailLoginHint: WorkbenchEmail): ClusterInitValues =
    ClusterInitValues(
      googleProject.value,
      clusterName.value,
      dataprocConfig.dataprocDockerImage,
      proxyConfig.jupyterProxyDockerImage,
      GcsPath(initBucketName, GcsObjectName(clusterFilesConfig.jupyterServerCrt.getName)).toUri,
      GcsPath(initBucketName, GcsObjectName(clusterFilesConfig.jupyterServerKey.getName)).toUri,
      GcsPath(initBucketName, GcsObjectName(clusterFilesConfig.jupyterRootCaPem.getName)).toUri,
      GcsPath(initBucketName, GcsObjectName(clusterResourcesConfig.clusterDockerCompose.value)).toUri,
      GcsPath(initBucketName, GcsObjectName(clusterResourcesConfig.jupyterProxySiteConf.value)).toUri,
      dataprocConfig.jupyterServerName,
      proxyConfig.proxyServerName,
      clusterRequest.jupyterExtensionUri.map(_.toUri).getOrElse(""),
      clusterRequest.jupyterUserScriptUri.map(_.toUri).getOrElse(""),
      serviceAccountKey.map(_ => GcsPath(initBucketName, GcsObjectName(serviceAccountCredentialsFilename)).toUri).getOrElse(""),
      GcsPath(initBucketName, GcsObjectName(clusterResourcesConfig.jupyterCustomJs.value)).toUri,
      GcsPath(initBucketName, GcsObjectName(clusterResourcesConfig.jupyterGoogleSignInJs.value)).toUri,
      userEmailLoginHint.value,
      clusterRequest.userJupyterExtensionConfig.map(x => x.serverExtensions.values.mkString(" ")).getOrElse(""),
      clusterRequest.userJupyterExtensionConfig.map(x => x.nbExtensions.values.mkString(" ")).getOrElse(""),
      clusterRequest.userJupyterExtensionConfig.map(x => x.combinedExtensions.values.mkString(" ")).getOrElse("")
    )
}

sealed trait ExtensionType extends EnumEntry
object ExtensionType extends Enum[ExtensionType] {
  val values = findValues

  case object NBExtension extends ExtensionType
  case object ServerExtension extends ExtensionType
  case object CombinedExtension extends ExtensionType
}

object LeonardoJsonSupport extends SprayJsonSupport with DefaultJsonProtocol {
  implicit object URLFormat extends JsonFormat[URL] {
    def write(obj: URL) = JsString(obj.toString)

    def read(json: JsValue): URL = json match {
      case JsString(url) => new URL(url)
      case other => throw DeserializationException("Expected URL, got: " + other)
    }
  }

  // Overrides the one from workbench-libs to serialize/deserialize as a URI
  implicit object GcsPathFormat extends JsonFormat[GcsPath] {
    def write(obj: GcsPath) = JsString(obj.toUri)

    def read(json: JsValue): GcsPath = json match {
      case JsString(uri) => parseGcsPath(uri).getOrElse(throw DeserializationException(s"Could not parse bucket URI from: $uri"))
      case other => throw DeserializationException(s"Expected bucket URI, got: $other")
    }
  }

  implicit val UserClusterExtensionConfigFormat = jsonFormat3(UserJupyterExtensionConfig.apply)

  implicit val ClusterRequestFormat = jsonFormat8(ClusterRequest)

  implicit val ClusterResourceFormat = ValueObjectFormat(ClusterResource)

  implicit val ServiceAccountInfoFormat = jsonFormat2(ServiceAccountInfo)

  implicit val ClusterErrorFormat = jsonFormat3(ClusterError.apply)

  implicit val ClusterFormat = jsonFormat21(Cluster.apply)

  implicit val DefaultLabelsFormat = jsonFormat6(DefaultLabels.apply)

  implicit val ClusterInitValuesFormat = jsonFormat20(ClusterInitValues.apply)
}<|MERGE_RESOLUTION|>--- conflicted
+++ resolved
@@ -92,7 +92,6 @@
              autopauseThreshold: Int
             ): Cluster = {
     Cluster(
-<<<<<<< HEAD
         clusterName = clusterName,
         googleId = operation.uuid,
         googleProject = googleProject,
@@ -122,8 +121,6 @@
                              googleProject: GoogleProject,
                              serviceAccountInfo: ServiceAccountInfo): Cluster = {
     Cluster(
-=======
->>>>>>> 02aab737
       clusterName = clusterName,
       googleId = Some(operation.uuid),
       googleProject = googleProject,
