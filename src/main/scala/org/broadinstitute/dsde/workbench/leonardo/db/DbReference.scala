package org.broadinstitute.dsde.workbench.leonardo.db

import java.sql.SQLTimeoutException

import com.google.common.base.Throwables
import com.typesafe.config.Config
import com.typesafe.scalalogging.LazyLogging
import liquibase.{Contexts, Liquibase}
import liquibase.database.jvm.JdbcConnection
import liquibase.resource.{ClassLoaderResourceAccessor, ResourceAccessor}
import org.broadinstitute.dsde.workbench.leonardo.config.LiquibaseConfig
import slick.basic.DatabaseConfig
import slick.dbio.DBIO
import slick.jdbc.{JdbcBackend, JdbcDataSource, JdbcProfile, TransactionIsolation}
import net.ceedubs.ficus.Ficus._
import sun.security.provider.certpath.SunCertPathBuilderException

import scala.concurrent.{ExecutionContext, Future}

object DbReference extends LazyLogging {

  private def initWithLiquibase(dataSource: JdbcDataSource, liquibaseConfig: LiquibaseConfig, changelogParameters: Map[String, AnyRef] = Map.empty): Unit = {
    val dbConnection = dataSource.createConnection()
    try {
      val liquibaseConnection = new JdbcConnection(dbConnection)
      val resourceAccessor: ResourceAccessor = new ClassLoaderResourceAccessor()
      val liquibase = new Liquibase(liquibaseConfig.changelog, resourceAccessor, liquibaseConnection)

      changelogParameters.foreach { case (key, value) => liquibase.setChangeLogParameter(key, value) }
      liquibase.update(new Contexts())
    } catch {
      case e: SQLTimeoutException =>
        val isCertProblem = Throwables.getRootCause(e).isInstanceOf[SunCertPathBuilderException]
        if (isCertProblem) {
          val k = "javax.net.ssl.keyStore"
          if (System.getProperty(k) == null) {
            logger.warn("************")
            logger.warn(s"The system property '${k}' is null. This is likely the cause of the database connection failure.")
            logger.warn("************")
          }
        }
        throw e
    } finally {
      dbConnection.close()
    }
  }

  def init(config: Config)(implicit executionContext: ExecutionContext): DbReference = {
    val dbConfig = DatabaseConfig.forConfig[JdbcProfile]("mysql", config)

    val liquibaseConf = config.as[LiquibaseConfig]("liquibase")
    if (liquibaseConf.initWithLiquibase)
      initWithLiquibase(dbConfig.db.source, liquibaseConf)

    DbReference(dbConfig)
  }
}

case class DbReference(private val dbConfig: DatabaseConfig[JdbcProfile])(implicit val executionContext: ExecutionContext) {
  val dataAccess = new DataAccess(dbConfig.profile)
  val database: JdbcBackend#DatabaseDef = dbConfig.db

  def inTransaction[T](f: (DataAccess) => DBIO[T], isolationLevel: TransactionIsolation = TransactionIsolation.RepeatableRead): Future[T] = {
    import dataAccess.profile.api._
    database.run(f(dataAccess).transactionally.withTransactionIsolation(isolationLevel))
  }
}

class DataAccess(val profile: JdbcProfile)(implicit val executionContext: ExecutionContext) extends AllComponents {

  def truncateAll(): DBIO[Int] = {
    import profile.api._

    // important to keep the right order for referential integrity !
    // if table X has a Foreign Key to table Y, delete table X first
<<<<<<< HEAD
    TableQuery[LabelTable].delete andThen TableQuery[ClusterErrorTable].delete andThen TableQuery[InstanceTable].delete andThen TableQuery[ExtensionTable].delete andThen TableQuery[ScopeTable].delete andThen TableQuery[ClusterTable].delete

=======
    TableQuery[LabelTable].delete andThen
      TableQuery[ClusterErrorTable].delete andThen
      TableQuery[InstanceTable].delete andThen
      TableQuery[ExtensionTable].delete andThen
      TableQuery[ClusterImageTable].delete andThen
      TableQuery[ClusterTable].delete
>>>>>>> e1405e7c
  }

  def sqlDBStatus() = {
    import profile.api._

    sql"select version()".as[String]
  }
}<|MERGE_RESOLUTION|>--- conflicted
+++ resolved
@@ -73,17 +73,13 @@
 
     // important to keep the right order for referential integrity !
     // if table X has a Foreign Key to table Y, delete table X first
-<<<<<<< HEAD
-    TableQuery[LabelTable].delete andThen TableQuery[ClusterErrorTable].delete andThen TableQuery[InstanceTable].delete andThen TableQuery[ExtensionTable].delete andThen TableQuery[ScopeTable].delete andThen TableQuery[ClusterTable].delete
-
-=======
     TableQuery[LabelTable].delete andThen
       TableQuery[ClusterErrorTable].delete andThen
       TableQuery[InstanceTable].delete andThen
       TableQuery[ExtensionTable].delete andThen
       TableQuery[ClusterImageTable].delete andThen
+      TableQuery[ScopeTable].delete andThen
       TableQuery[ClusterTable].delete
->>>>>>> e1405e7c
   }
 
   def sqlDBStatus() = {
