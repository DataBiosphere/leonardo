package org.broadinstitute.dsde.workbench.leonardo.db

// a trait combining all of the individual LeoComponent traits
<<<<<<< HEAD
trait AllComponents extends ClusterComponent with LabelComponent with ClusterErrorComponent with InstanceComponent with ExtensionComponent with ScopeComponent
=======
trait AllComponents extends ClusterComponent
  with LabelComponent
  with ClusterErrorComponent
  with InstanceComponent
  with ExtensionComponent
  with ClusterImageComponent
>>>>>>> e1405e7c
<|MERGE_RESOLUTION|>--- conflicted
+++ resolved
@@ -1,13 +1,9 @@
 package org.broadinstitute.dsde.workbench.leonardo.db
 
 // a trait combining all of the individual LeoComponent traits
-<<<<<<< HEAD
-trait AllComponents extends ClusterComponent with LabelComponent with ClusterErrorComponent with InstanceComponent with ExtensionComponent with ScopeComponent
-=======
 trait AllComponents extends ClusterComponent
   with LabelComponent
   with ClusterErrorComponent
   with InstanceComponent
   with ExtensionComponent
-  with ClusterImageComponent
->>>>>>> e1405e7c
+  with ClusterImageComponent