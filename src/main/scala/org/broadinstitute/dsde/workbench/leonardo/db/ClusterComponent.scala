--- conflicted
+++ resolved
@@ -45,11 +45,7 @@
                                     serviceAccountKeyId: Option[String])
 
 trait ClusterComponent extends LeoComponent {
-<<<<<<< HEAD
-  this: LabelComponent with ClusterErrorComponent with InstanceComponent with ExtensionComponent with ScopeComponent =>
-=======
-  this: LabelComponent with ClusterErrorComponent with InstanceComponent with ExtensionComponent with ClusterImageComponent =>
->>>>>>> e1405e7c
+  this: LabelComponent with ClusterErrorComponent with InstanceComponent with ExtensionComponent with ClusterImageComponent with ScopeComponent =>
 
   import profile.api._
 
@@ -125,11 +121,8 @@
         _ <- labelQuery.saveAllForCluster(clusterId, cluster.labels)
         _ <- instanceQuery.saveAllForCluster(clusterId, cluster.instances.toSeq)
         _ <- extensionQuery.saveAllForCluster(clusterId, cluster.userJupyterExtensionConfig)
-<<<<<<< HEAD
+        _ <- clusterImageQuery.saveAllForCluster(clusterId, cluster.clusterImages.toSeq)
         _ <- scopeQuery.saveAllForCluster(clusterId, cluster.scopes)
-=======
-        _ <- clusterImageQuery.saveAllForCluster(clusterId, cluster.clusterImages.toSeq)
->>>>>>> e1405e7c
       } yield cluster.copy(id = clusterId)
     }
 
@@ -340,11 +333,7 @@
         //   where clusterId = c.id and (key, value) in ${labelMap}
         // ) = ${labelMap.size}
         //
-<<<<<<< HEAD
-        clusterStatusQueryByProject.filter { case (cluster, _, _, _) =>
-=======
         clusterStatusQueryByProject.filter { case (cluster, _) =>
->>>>>>> e1405e7c
           labelQuery.filter {
             _.clusterId === cluster.id
           }
@@ -401,42 +390,6 @@
       )
     }
 
-<<<<<<< HEAD
-    private def unmarshalClustersWithLabels(clusterLabels: Seq[(ClusterRecord, Option[LabelRecord], Option[ExtensionRecord], Option[ScopeRecord])]): Seq[Cluster] = {
-      // Call foldMap to aggregate a Seq[(ClusterRecord, LabelRecord)] returned by the query to a Map[ClusterRecord, Map[labelKey, labelValue]].
-      val clusterLabelMap: Map[ClusterRecord, (Map[String, List[String]], List[ExtensionRecord], List[ScopeRecord])] = clusterLabels.toList.foldMap { case (clusterRecord, labelRecordOpt, extensionOpt, scopeOpt) =>
-        val labelMap = labelRecordOpt.map(labelRecordOpt => labelRecordOpt.key -> List(labelRecordOpt.value)).toMap
-        val extList =  extensionOpt.toList
-        val scopeList = scopeOpt.toList
-        Map(clusterRecord -> (labelMap, extList, scopeList))
-      }
-
-      // Unmarshal each (ClusterRecord, Map[labelKey, labelValue]) to a Cluster object
-      clusterLabelMap.map { case (clusterRec, (labelMap, extList, scopeList)) =>
-        unmarshalCluster(clusterRec, Seq.empty, List.empty, labelMap.mapValues(_.toSet.head), extList, scopeList)
-      }.toSeq
-    }
-
-    private def unmarshalClustersWithInstancesAndLabels(clusterInstanceLabels: Seq[(ClusterRecord, Option[InstanceRecord], Option[ClusterErrorRecord], Option[LabelRecord], Option[ExtensionRecord], Option[ScopeRecord])]): Seq[Cluster] = {
-      // Call foldMap to aggregate a flat sequence of (cluster, instance, label) triples returned by the query
-      // to a grouped (cluster -> (instances, labels)) structure.
-      val clusterInstanceLabelMap: Map[ClusterRecord, (List[InstanceRecord], List[ClusterErrorRecord], Map[String, List[String]], List[ExtensionRecord], List[ScopeRecord])] = clusterInstanceLabels.toList.foldMap { case (clusterRecord, instanceRecordOpt, errorRecordOpt, labelRecordOpt, extensionOpt, scopeOpt) =>
-        val instanceList = instanceRecordOpt.toList
-        val labelMap = labelRecordOpt.map(labelRecordOpt => labelRecordOpt.key -> List(labelRecordOpt.value)).toMap
-        val errorList = errorRecordOpt.toList
-        val extList =  extensionOpt.toList
-        val scopeList = scopeOpt.toList
-        Map(clusterRecord -> (instanceList, errorList, labelMap, extList, scopeList))
-
-      }
-
-      clusterInstanceLabelMap.map { case (clusterRecord, (instanceRecords, errorRecords, labels, extensions, scopes)) =>
-        unmarshalCluster(clusterRecord, instanceRecords.toSet.toSeq, errorRecords.groupBy(_.timestamp).map(_._2.head).toList, labels.mapValues(_.toSet.head), extensions, scopes)
-      }.toSeq
-    }
-
-    private def unmarshalCluster(clusterRecord: ClusterRecord, instanceRecords: Seq[InstanceRecord], errors: List[ClusterErrorRecord], labels: LabelMap, userJupyterExtensionConfig: List[ExtensionRecord], scopes: List[ScopeRecord]): Cluster = {
-=======
     private def unmarshalMinimalCluster(clusterLabels: Seq[(ClusterRecord, Option[LabelRecord])]): Seq[Cluster] = {
       // Call foldMap to aggregate a Seq[(ClusterRecord, LabelRecord)] returned by the query to a Map[ClusterRecord, Map[labelKey, labelValue]].
       val clusterLabelMap: Map[ClusterRecord, Map[String, List[String]]] = clusterLabels.toList.foldMap { case (clusterRecord, labelRecordOpt) =>
@@ -446,29 +399,29 @@
 
       // Unmarshal each (ClusterRecord, Map[labelKey, labelValue]) to a Cluster object
       clusterLabelMap.map { case (clusterRec, labelMap) =>
-        unmarshalCluster(clusterRec, Seq.empty, List.empty, labelMap.mapValues(_.toSet.head), List.empty, List.empty)
+        unmarshalCluster(clusterRec, Seq.empty, List.empty, labelMap.mapValues(_.toSet.head), List.empty, List.empty, List.empty)
       }.toSeq
     }
 
-    private def unmarshalFullCluster(clusterRecords: Seq[(ClusterRecord, Option[InstanceRecord], Option[ClusterErrorRecord], Option[LabelRecord], Option[ExtensionRecord], Option[ClusterImageRecord])]): Seq[Cluster] = {
+    private def unmarshalFullCluster(clusterRecords: Seq[(ClusterRecord, Option[InstanceRecord], Option[ClusterErrorRecord], Option[LabelRecord], Option[ExtensionRecord], Option[ClusterImageRecord], Option[ScopeRecord])]): Seq[Cluster] = {
       // Call foldMap to aggregate a flat sequence of (cluster, instance, label) triples returned by the query
       // to a grouped (cluster -> (instances, labels)) structure.
-      val clusterRecordMap: Map[ClusterRecord, (List[InstanceRecord], List[ClusterErrorRecord], Map[String, List[String]], List[ExtensionRecord], List[ClusterImageRecord])] = clusterRecords.toList.foldMap { case (clusterRecord, instanceRecordOpt, errorRecordOpt, labelRecordOpt, extensionOpt, clusterImageOpt) =>
+      val clusterRecordMap: Map[ClusterRecord, (List[InstanceRecord], List[ClusterErrorRecord], Map[String, List[String]], List[ExtensionRecord], List[ClusterImageRecord], List[ScopeRecord])] = clusterRecords.toList.foldMap { case (clusterRecord, instanceRecordOpt, errorRecordOpt, labelRecordOpt, extensionOpt, clusterImageOpt, scopeOpt) =>
         val instanceList = instanceRecordOpt.toList
         val labelMap = labelRecordOpt.map(labelRecordOpt => labelRecordOpt.key -> List(labelRecordOpt.value)).toMap
         val errorList = errorRecordOpt.toList
         val extList = extensionOpt.toList
         val clusterImageList = clusterImageOpt.toList
-        Map(clusterRecord -> (instanceList, errorList, labelMap, extList, clusterImageList))
-      }
-
-      clusterRecordMap.map { case (clusterRecord, (instanceRecords, errorRecords, labels, extensions, clusterImages)) =>
-        unmarshalCluster(clusterRecord, instanceRecords.toSet.toSeq, errorRecords.groupBy(_.timestamp).map(_._2.head).toList, labels.mapValues(_.toSet.head), extensions, clusterImages.toSet.toList)
+        val scopeList = scopeOpt.toList
+        Map(clusterRecord -> (instanceList, errorList, labelMap, extList, clusterImageList, scopeList))
+      }
+
+      clusterRecordMap.map { case (clusterRecord, (instanceRecords, errorRecords, labels, extensions, clusterImages, scopes)) =>
+        unmarshalCluster(clusterRecord, instanceRecords.toSet.toSeq, errorRecords.groupBy(_.timestamp).map(_._2.head).toList, labels.mapValues(_.toSet.head), extensions, clusterImages.toSet.toList, scopes)
       }.toSeq
     }
 
-    private def unmarshalCluster(clusterRecord: ClusterRecord, instanceRecords: Seq[InstanceRecord], errors: List[ClusterErrorRecord], labels: LabelMap, userJupyterExtensionConfig: List[ExtensionRecord], clusterImageRecords: List[ClusterImageRecord]): Cluster = {
->>>>>>> e1405e7c
+    private def unmarshalCluster(clusterRecord: ClusterRecord, instanceRecords: Seq[InstanceRecord], errors: List[ClusterErrorRecord], labels: LabelMap, userJupyterExtensionConfig: List[ExtensionRecord], clusterImageRecords: List[ClusterImageRecord], scopes: List[ScopeRecord]): Cluster = {
       val name = ClusterName(clusterRecord.clusterName)
       val project = GoogleProject(clusterRecord.googleProject)
       val machineConfig = MachineConfig(
@@ -512,26 +465,8 @@
         clusterRecord.autopauseThreshold,
         clusterRecord.defaultClientId,
         clusterRecord.stopAfterCreation,
-<<<<<<< HEAD
+        clusterImageRecords map ClusterComponent.this.clusterImageQuery.unmarshalClusterImage toSet
         ClusterComponent.this.scopeQuery.unmarshallScopes(scopes) toSet
-      )
-    }
-  }
-
-  // select * from cluster c left join label l on c.id = l.clusterId
-  val clusterQueryWithLabels: Query[(ClusterTable, Rep[Option[LabelTable]], Rep[Option[ExtensionTable]], Rep[Option[ScopeTable]]), (ClusterRecord, Option[LabelRecord], Option[ExtensionRecord], Option[ScopeRecord]), Seq] = {
-    for {
-      (((cluster, label), extension), scope) <- clusterQuery joinLeft labelQuery on (_.id === _.clusterId) joinLeft extensionQuery on (_._1.id === _.clusterId) joinLeft scopeQuery on (_._1._1.id === _.clusterId)
-    } yield (cluster, label, extension, scope)
-  }
-
-  // select * from cluster c left join instance i on c.id = i.clusterId left join cluster_error ce ce.clusterId = c.id left join label l on c.id = l.clusterId
-  val  clusterQueryWithInstancesAndErrorsAndLabels: Query[(ClusterTable, Rep[Option[InstanceTable]], Rep[Option[ClusterErrorTable]], Rep[Option[LabelTable]], Rep[Option[ExtensionTable]], Rep[Option[ScopeTable]]), (ClusterRecord, Option[InstanceRecord], Option[ClusterErrorRecord], Option[LabelRecord], Option[ExtensionRecord], Option[ScopeRecord]), Seq] = {
-    for {
-      (((((cluster, instance), error), label), extension), scope) <- clusterQuery joinLeft instanceQuery on (_.id === _.clusterId) joinLeft clusterErrorQuery on (_._1.id === _.clusterId) joinLeft labelQuery on (_._1._1.id === _.clusterId) joinLeft extensionQuery on (_._1._1._1.id === _.clusterId) joinLeft scopeQuery on (_._1._1._1._1.id === _.clusterId)
-    } yield (cluster, instance, error, label, extension, scope)
-=======
-        clusterImageRecords map ClusterComponent.this.clusterImageQuery.unmarshalClusterImage toSet
       )
     }
   }
@@ -552,17 +487,17 @@
   //   left join label l on c.id = l.clusterId
   //   left join cluster_extension ext on c.id = ext.clusterId
   //   left join cluster_image ci on c.id = ci.clusterId
-  val fullClusterQuery: Query[(ClusterTable, Rep[Option[InstanceTable]], Rep[Option[ClusterErrorTable]], Rep[Option[LabelTable]], Rep[Option[ExtensionTable]], Rep[Option[ClusterImageTable]]), (ClusterRecord, Option[InstanceRecord], Option[ClusterErrorRecord], Option[LabelRecord], Option[ExtensionRecord], Option[ClusterImageRecord]), Seq] = {
+  val fullClusterQuery: Query[(ClusterTable, Rep[Option[InstanceTable]], Rep[Option[ClusterErrorTable]], Rep[Option[LabelTable]], Rep[Option[ExtensionTable]], Rep[Option[ClusterImageTable]], Rep[Option[ScopeTable]]), (ClusterRecord, Option[InstanceRecord], Option[ClusterErrorRecord], Option[LabelRecord], Option[ExtensionRecord], Option[ClusterImageRecord], Option[ScopeRecord]), Seq] = {
     for {
-      (((((cluster, instance), error), label), extension), image) <-
+      ((((((cluster, instance), error), label), extension), image), scopes) <-
         clusterQuery joinLeft
           instanceQuery on (_.id === _.clusterId) joinLeft
           clusterErrorQuery on (_._1.id === _.clusterId) joinLeft
           labelQuery on (_._1._1.id === _.clusterId) joinLeft
           extensionQuery on (_._1._1._1.id === _.clusterId) joinLeft
-          clusterImageQuery on (_._1._1._1._1.id === _.clusterId)
-    } yield (cluster, instance, error, label, extension, image)
->>>>>>> e1405e7c
+          clusterImageQuery on (_._1._1._1._1.id === _.clusterId) joinLeft
+          scopeQuery on (_._1._1._1._1._1.id === _.clusterId)
+    } yield (cluster, instance, error, label, extension, image, scopes)
   }
 
   private def fullClusterQueryByUniqueKey(googleProject: GoogleProject,
