--- conflicted
+++ resolved
@@ -212,7 +212,6 @@
     } flatMap {
       case Some(existingCluster) => throw ClusterAlreadyExistsException(googleProject, clusterName, existingCluster.status)
       case None =>
-<<<<<<< HEAD
         if (clusterRequest.enableWelder == true) {
           dbRef.inTransaction { dataAccess =>
             dataAccess.clusterQuery.getClustersWithWelderDisabledByProject(googleProject)
@@ -234,10 +233,7 @@
             }
           }
         }
-        val augmentedClusterRequest = addClusterLabels(serviceAccountInfo, googleProject, clusterName, userEmail, clusterRequest)
-=======
         val augmentedClusterRequest = augmentClusterRequest(serviceAccountInfo, googleProject, clusterName, userEmail, clusterRequest)
->>>>>>> 88b6cf3d
         val clusterImages = processClusterImages(clusterRequest)
         val clusterFuture = for {
           // Notify the auth provider that the cluster has been created
