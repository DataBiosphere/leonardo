--- conflicted
+++ resolved
@@ -120,13 +120,8 @@
     network = dataprocConfig.vpcNetwork.map(VPCNetworkName),
     targetTags = List(NetworkTag(dataprocConfig.networkTag)))
 
-<<<<<<< HEAD
-  // Startup script to install on the cluster master node. This allows Jupyter to start back up after
-  // a cluster is resumed.
-=======
   // Startup scripts to install on the cluster master node.
   // This allows Jupyter and Welder to start back up after a cluster is resumed.
->>>>>>> d0fefa5b
   private lazy val masterInstanceStartupScript: immutable.Map[String, String] = {
     val googleKey = "startup-script"  // required; see https://cloud.google.com/compute/docs/startupscript
 
@@ -134,14 +129,9 @@
     // so we need to fall back running `jupyter notebook` directly. See https://github.com/DataBiosphere/leonardo/issues/481.
     val jupyterStart = s"docker exec -d ${dataprocConfig.jupyterServerName} /bin/bash -c '/etc/jupyter/scripts/run-jupyter.sh || /usr/local/bin/jupyter notebook'"
 
-<<<<<<< HEAD
-    // TODO make this flag configurable. https://broadworkbench.atlassian.net/browse/IA-1033
-    val enableWelder = false
-=======
     // TODO make this flag configurable
     // ENABLED FOR TESTING
     val enableWelder = true
->>>>>>> d0fefa5b
     val servicesStart = if (enableWelder) {
       val welderStart = s"docker exec -u daemon -d ${dataprocConfig.welderServerName} /opt/docker/bin/server start"
       s"($jupyterStart) && $welderStart"
@@ -948,7 +938,7 @@
       clusterResourcesConfig.rstudioDockerCompose,
       clusterResourcesConfig.proxyDockerCompose,
       clusterResourcesConfig.proxySiteConf,
-      clusterResourcesConfig.extensionEntry,
+      clusterResourcesConfig.jupyterGooglePlugin,
       clusterResourcesConfig.jupyterLabGooglePlugin,
       clusterResourcesConfig.welderDockerCompose
     )
@@ -962,19 +952,14 @@
     // Fill in templated resources with the given replacements
     val initScriptContent = templateResource(clusterResourcesConfig.initActionsScript, replacements)
     val googleSignInJsContent = templateResource(clusterResourcesConfig.googleSignInJs, replacements)
-    val editModeJsContent = templateResource(clusterResourcesConfig.editModeJs, replacements)
-    val safeModeJsContent = templateResource(clusterResourcesConfig.safeModeJs, replacements)
     val jupyterNotebookConfigContent = templateResource(clusterResourcesConfig.jupyterNotebookConfigUri, replacements)
 
     for {
       // Upload the init script to the bucket
       _ <- leoGoogleStorageDAO.storeObject(initBucketName, GcsObjectName(clusterResourcesConfig.initActionsScript.value), initScriptContent, "text/plain")
 
-      // Upload the nb extensions to the bucket
+      // Upload the googleSignInJs file to the bucket
       _ <- leoGoogleStorageDAO.storeObject(initBucketName, GcsObjectName(clusterResourcesConfig.googleSignInJs.value), googleSignInJsContent, "text/plain")
-      _ <- leoGoogleStorageDAO.storeObject(initBucketName, GcsObjectName(clusterResourcesConfig.editModeJs.value), editModeJsContent, "text/plain")
-      _ <- leoGoogleStorageDAO.storeObject(initBucketName, GcsObjectName(clusterResourcesConfig.safeModeJs.value), safeModeJsContent, "text/plain")
-
 
       // Update the jupytyer notebook config file
       _ <- leoGoogleStorageDAO.storeObject(initBucketName, GcsObjectName(clusterResourcesConfig.jupyterNotebookConfigUri.value), jupyterNotebookConfigContent, "text/plain")
