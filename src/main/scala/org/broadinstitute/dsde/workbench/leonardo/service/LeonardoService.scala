--- conflicted
+++ resolved
@@ -266,12 +266,8 @@
     val clusterScopes = clusterRequest.scopes.getOrElse(dataprocConfig.defaultScopes)
     val initialClusterToSave = Cluster.create(
       augmentedClusterRequest, userEmail, clusterName, googleProject,
-<<<<<<< HEAD
-      serviceAccountInfo, machineConfig, dataprocConfig.clusterUrlBase, autopauseThreshold, clusterScopes)
-=======
       serviceAccountInfo, machineConfig, dataprocConfig.clusterUrlBase, autopauseThreshold,
-      clusterImages = clusterImages)
->>>>>>> e1405e7c
+      clusterImages = clusterImages, scopes = clusterScopes)
 
     // Validate that the Jupyter extension URIs and Jupyter user script URI are valid URIs and reference real GCS objects
     // and if so, save the cluster creation request parameters in DB
@@ -612,11 +608,7 @@
       operation <- gdDAO.createCluster(googleProject, clusterName, machineConfig, initScript,
         serviceAccountInfo.clusterServiceAccount, credentialsFileName, stagingBucket, clusterScopes)
       cluster = Cluster.create(clusterRequest, userEmail, clusterName, googleProject, serviceAccountInfo,
-<<<<<<< HEAD
-        machineConfig, dataprocConfig.clusterUrlBase, autopauseThreshold, clusterScopes, Option(operation), Option(stagingBucket))
-=======
-        machineConfig, dataprocConfig.clusterUrlBase, autopauseThreshold, Option(operation), Option(stagingBucket), clusterImages)
->>>>>>> e1405e7c
+        machineConfig, dataprocConfig.clusterUrlBase, autopauseThreshold, clusterScopes, Option(operation), Option(stagingBucket), clusterImages)
     } yield (cluster, initBucket, serviceAccountKeyOpt)
 
     // If anything fails, we need to clean up Google resources that might have been created
