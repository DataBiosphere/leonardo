package org.broadinstitute.dsde.workbench.leonardo.db

import java.sql.SQLException
import java.time.Instant
import java.time.temporal.ChronoUnit
import java.util.UUID

import org.broadinstitute.dsde.workbench.leonardo.ClusterEnrichments.{clusterEq, clusterSeqEq, clusterSetEq}
import org.broadinstitute.dsde.workbench.leonardo.{CommonTestData, GcsPathUtils}
import org.broadinstitute.dsde.workbench.leonardo.model._
import org.broadinstitute.dsde.workbench.leonardo.model.google._
import org.broadinstitute.dsde.workbench.model.WorkbenchEmail
import org.broadinstitute.dsde.workbench.model.google.GcsBucketName
import org.scalatest.FlatSpecLike
import org.scalatest.concurrent.Eventually.eventually
import org.scalatest.time.{Seconds, Span}
import scala.concurrent.duration._


class ClusterComponentSpec extends TestComponent with FlatSpecLike with CommonTestData with GcsPathUtils {
  "ClusterComponent" should "list, save, get, and delete" in isolatedDbTest {
    dbFutureValue { _.clusterQuery.list() } shouldEqual Seq()

    lazy val err1 = ClusterError("some failure", 10, Instant.now().truncatedTo(ChronoUnit.SECONDS))
    lazy val c1UUID = UUID.randomUUID()
    val createdDate, dateAccessed = Instant.now()
    val c1 = Cluster(
      clusterName = name1,
      googleId = Option(c1UUID),
      googleProject = project,
      serviceAccountInfo = ServiceAccountInfo(Some(serviceAccountEmail), Some(serviceAccountEmail)),
      machineConfig = MachineConfig(Some(0),Some(""), Some(500)),
      clusterUrl = Cluster.getClusterUrl(project, name1, clusterUrlBase),
      operationName = Option(OperationName("op1")),
      status = ClusterStatus.Unknown,
      hostIp = Some(IP("numbers.and.dots")),
      creator = userEmail,
      createdDate = createdDate,
      destroyedDate = None,
      labels = Map("bam" -> "yes", "vcf" -> "no"),
      jupyterExtensionUri = None,
      jupyterUserScriptUri = None,
<<<<<<< HEAD
      Some(GcsBucketName("testStagingBucket1")),
      List.empty,
      Set(masterInstance, workerInstance1, workerInstance2),
      Some(userExtConfig),
      dateAccessed,
      if (autopause) autopauseThreshold else 0
=======
      stagingBucket = Some(GcsBucketName("testStagingBucket1")),
      errors = List.empty,
      instances = Set(masterInstance, workerInstance1, workerInstance2),
      userJupyterExtensionConfig = Some(userExtConfig),
      dateAccessed = dateAccessed
>>>>>>> 02aab737
    )

    val c1WithErr = Cluster(
      clusterName = name1,
      googleId = Option(c1UUID),
      googleProject = project,
      serviceAccountInfo = ServiceAccountInfo(Some(serviceAccountEmail), Some(serviceAccountEmail)),
      machineConfig = MachineConfig(Some(0),Some(""), Some(500)),
      clusterUrl = Cluster.getClusterUrl(project, name1),
      operationName = Option(OperationName("op1")),
      status = ClusterStatus.Unknown,
      hostIp = Some(IP("numbers.and.dots")),
      creator = userEmail,
      createdDate = createdDate,
      destroyedDate = None,
      labels = Map("bam" -> "yes", "vcf" -> "no"),
      jupyterExtensionUri = None,
      jupyterUserScriptUri = None,
<<<<<<< HEAD
      Some(GcsBucketName("testStagingBucket1")),
      List(err1),
      Set(masterInstance, workerInstance1, workerInstance2),
      Some(userExtConfig),
      dateAccessed,
      if (autopause) autopauseThreshold else 0
=======
      stagingBucket = Some(GcsBucketName("testStagingBucket1")),
      errors = List(err1),
      instances = Set(masterInstance, workerInstance1, workerInstance2),
      userJupyterExtensionConfig = Some(userExtConfig),
      dateAccessed = dateAccessed
>>>>>>> 02aab737
    )

    val c2 = Cluster(
      clusterName = name2,
      googleId = Option(UUID.randomUUID()),
      googleProject = project,
      serviceAccountInfo = ServiceAccountInfo(Some(serviceAccountEmail), Some(serviceAccountEmail)),
      machineConfig = MachineConfig(Some(0),Some(""), Some(500)),
      clusterUrl = Cluster.getClusterUrl(project, name2, clusterUrlBase),
      operationName = Option(OperationName("op2")),
      status = ClusterStatus.Creating,
      hostIp = None,
      creator = userEmail,
      createdDate = Instant.now(),
      destroyedDate = None,
      labels = Map.empty,
      jupyterExtensionUri = Some(jupyterExtensionUri),
      jupyterUserScriptUri = Some(jupyterUserScriptUri),
<<<<<<< HEAD
      Some(GcsBucketName("testStagingBucket2")),
      List.empty,
      Set.empty,
      None,
      dateAccessed,
      if (autopause) autopauseThreshold else 0
=======
      stagingBucket = Some(GcsBucketName("testStagingBucket2")),
      errors = List.empty,
      instances = Set.empty,
      userJupyterExtensionConfig = None,
      dateAccessed = dateAccessed
>>>>>>> 02aab737
    )

    val c3 = Cluster(
      clusterName = name3,
      googleId = Option(UUID.randomUUID()),
      googleProject = project,
      serviceAccountInfo = ServiceAccountInfo(None, Some(serviceAccountEmail)),
      machineConfig = MachineConfig(Some(3),Some("test-master-machine-type"), Some(500), Some("test-worker-machine-type"), Some(200), Some(2), Some(1)),
      clusterUrl = Cluster.getClusterUrl(project, name3, clusterUrlBase),
      operationName = Option(OperationName("op3")),
      status = ClusterStatus.Running,
      hostIp = None,
      creator = userEmail,
      createdDate = Instant.now(),
      destroyedDate = None,
      labels = Map.empty,
      jupyterExtensionUri = Some(jupyterExtensionUri),
      jupyterUserScriptUri = Some(jupyterUserScriptUri),
<<<<<<< HEAD
      Some(GcsBucketName("testStagingBucket3")),
      List.empty,
      Set.empty,
      None,
      dateAccessed,
      if (autopause) autopauseThreshold else 0
=======
      stagingBucket = Some(GcsBucketName("testStagingBucket3")),
      errors = List.empty,
      instances = Set.empty,
      userJupyterExtensionConfig = None,
      dateAccessed = dateAccessed
>>>>>>> 02aab737
    )

    val savedC1 = dbFutureValue { _.clusterQuery.save(c1, Option(gcsPath("gs://bucket1")), None) }
    savedC1 shouldEqual c1

    val savedC2 = dbFutureValue { _.clusterQuery.save(c2, Option(gcsPath("gs://bucket2")), Some(serviceAccountKey.id)) }
    savedC2 shouldEqual c2

    val savedC3 = dbFutureValue { _.clusterQuery.save(c3, Option(gcsPath("gs://bucket3")), Some(serviceAccountKey.id)) }
    savedC3 shouldEqual c3

    // instances are returned by list* methods
    val expectedClusters123 = Seq(savedC1, savedC2, savedC3).map(_.copy(instances = Set.empty))
    dbFutureValue { _.clusterQuery.list() } should contain theSameElementsAs expectedClusters123

    // instances are returned by get* methods
    dbFutureValue { _.clusterQuery.getActiveClusterByName(c1.googleProject, c1.clusterName) } shouldEqual Some(savedC1)
    dbFutureValue { _.clusterQuery.getActiveClusterByName(c2.googleProject, c2.clusterName) } shouldEqual Some(savedC2)
    dbFutureValue { _.clusterQuery.getActiveClusterByName(c3.googleProject, c3.clusterName) } shouldEqual Some(savedC3)

    dbFutureValue { _.clusterErrorQuery.save(savedC1.id, err1) }
    val c1WithErrAssignedId = c1WithErr.copy(id = savedC1.id)

    dbFutureValue { _.clusterQuery.getClusterById(savedC1.id) } shouldEqual Some(c1WithErrAssignedId)
    dbFutureValue { _.clusterQuery.getClusterById(savedC2.id) } shouldEqual Some(savedC2)
    dbFutureValue { _.clusterQuery.getClusterById(savedC3.id) } shouldEqual Some(savedC3)

    dbFutureValue { _.clusterQuery.getServiceAccountKeyId(c1.googleProject, c1.clusterName) } shouldEqual None
    dbFutureValue { _.clusterQuery.getServiceAccountKeyId(c2.googleProject, c2.clusterName) } shouldEqual Some(serviceAccountKey.id)
    dbFutureValue { _.clusterQuery.getServiceAccountKeyId(c3.googleProject, c3.clusterName) } shouldEqual Some(serviceAccountKey.id)

    dbFutureValue { _.clusterQuery.countByClusterServiceAccountAndStatus(serviceAccountEmail, ClusterStatus.Creating) } shouldEqual 1
    dbFutureValue { _.clusterQuery.countByClusterServiceAccountAndStatus(serviceAccountEmail, ClusterStatus.Running) } shouldEqual 0

    // (project, name) unique key test

    val c4 = Cluster(
      clusterName = c1.clusterName,
      googleId = Option(UUID.randomUUID()),
      googleProject = c1.googleProject,
      serviceAccountInfo = ServiceAccountInfo(None, Some(WorkbenchEmail("something-new@google.com"))),
      machineConfig = MachineConfig(Some(0),Some(""), Some(500)),
      clusterUrl = Cluster.getClusterUrl(c1.googleProject, c1.clusterName, clusterUrlBase),
      operationName = Option(OperationName("op3")),
      status = ClusterStatus.Unknown,
      hostIp = Some(IP("1.2.3.4")),
      creator = userEmail,
      createdDate = Instant.now(),
      destroyedDate = None,
      labels = Map.empty,
      jupyterExtensionUri = Some(jupyterExtensionUri),
      jupyterUserScriptUri = Some(jupyterUserScriptUri),
<<<<<<< HEAD
      Some(GcsBucketName("testStagingBucket4")),
      List.empty,
      Set.empty,
      None,
      Instant.now(),
      if (autopause) autopauseThreshold else 0
    )
    dbFailure { _.clusterQuery.save(c4, gcsPath("gs://bucket3"), Some(serviceAccountKey.id)) } shouldBe a[SQLException]

    // googleId unique key test

    val name5 = ClusterName("name5")
    val c5 = Cluster(
      clusterName = name5,
      googleId = c1.googleId,
      googleProject = project,
      serviceAccountInfo = ServiceAccountInfo(None, Some(WorkbenchEmail("something-new@google.com"))),
      machineConfig = MachineConfig(Some(0),Some(""), Some(500)),
      clusterUrl = Cluster.getClusterUrl(project, name5, clusterUrlBase),
      operationName = OperationName("op4"),
      status = ClusterStatus.Unknown,
      hostIp = Some(IP("1.2.3.4")),
      creator = userEmail,
      createdDate = Instant.now(),
      destroyedDate = None,
      labels = Map.empty,
      jupyterExtensionUri = Some(jupyterExtensionUri),
      jupyterUserScriptUri = Some(jupyterUserScriptUri),
      Some(GcsBucketName("testStagingBucket5")),
      List.empty,
      Set.empty,
      None,
      Instant.now(),
      if (autopause) autopauseThreshold else 0
    )
    dbFailure { _.clusterQuery.save(c5, gcsPath("gs://bucket5"), Some(serviceAccountKey.id)) } shouldBe a[SQLException]
=======
      stagingBucket = Some(GcsBucketName("testStagingBucket4")),
      errors = List.empty,
      instances = Set.empty,
      userJupyterExtensionConfig = None,
      dateAccessed = Instant.now())

    dbFailure { _.clusterQuery.save(c4, Option(gcsPath("gs://bucket3")), Some(serviceAccountKey.id)) } shouldBe a[SQLException]
>>>>>>> 02aab737

    dbFutureValue { _.clusterQuery.markPendingDeletion(savedC1.id) } shouldEqual 1
    dbFutureValue { _.clusterQuery.listActive() } should contain theSameElementsAs Seq(c2, c3)

    val c1status = dbFutureValue { _.clusterQuery.getClusterById(savedC1.id) }.get
    c1status.status shouldEqual ClusterStatus.Deleting
    c1status.destroyedDate shouldBe None
    c1status.hostIp shouldBe None
    c1status.instances shouldBe c1.instances

    dbFutureValue { _.clusterQuery.markPendingDeletion(savedC2.id) } shouldEqual 1
    dbFutureValue { _.clusterQuery.listActive() } shouldEqual Seq(c3)
    val c2status = dbFutureValue { _.clusterQuery.getClusterById(savedC2.id) }.get
    c2status.status shouldEqual ClusterStatus.Deleting
    c2status.destroyedDate shouldBe None
    c2status.hostIp shouldBe None

    dbFutureValue { _.clusterQuery.markPendingDeletion(savedC3.id) } shouldEqual 1
    dbFutureValue { _.clusterQuery.listActive() } shouldEqual Seq()
    val c3status = dbFutureValue { _.clusterQuery.getClusterById(savedC3.id) }.get
    c3status.status shouldEqual ClusterStatus.Deleting
    c3status.destroyedDate shouldBe None
    c3status.hostIp shouldBe None
  }

  it should "get by labels" in isolatedDbTest {
    val c1 = Cluster(
      clusterName = name1,
      googleId = Option(UUID.randomUUID()),
      googleProject = project,
      serviceAccountInfo = ServiceAccountInfo(None, Some(serviceAccountEmail)),
      machineConfig = MachineConfig(Some(0),Some(""), Some(500)),
      clusterUrl = Cluster.getClusterUrl(project, name1, clusterUrlBase),
      operationName = Option(OperationName("op1")),
      status = ClusterStatus.Unknown,
      hostIp = Some(IP("numbers.and.dots")),
      creator = userEmail,
      createdDate = Instant.now(),
      destroyedDate = None,
      labels = Map("bam" -> "yes", "vcf" -> "no", "foo" -> "bar"),
      jupyterExtensionUri = None,
      jupyterUserScriptUri = None,
<<<<<<< HEAD
      Some(GcsBucketName("testStagingBucket1")),
      List.empty,
      Set.empty,
      None,
      Instant.now(),
      if (autopause) autopauseThreshold else 0
    )
=======
      stagingBucket = Some(GcsBucketName("testStagingBucket1")),
      errors = List.empty,
      instances = Set.empty,
      userJupyterExtensionConfig = None,
      dateAccessed = Instant.now())
>>>>>>> 02aab737

    val c2 = Cluster(
      clusterName = name2,
      googleId = Option(UUID.randomUUID()),
      googleProject = project,
      serviceAccountInfo = ServiceAccountInfo(None, Some(serviceAccountEmail)),
      machineConfig = MachineConfig(Some(0),Some(""), Some(500)),
      clusterUrl = Cluster.getClusterUrl(project, name2, clusterUrlBase),
      operationName = Option(OperationName("op2")),
      status = ClusterStatus.Running,
      hostIp = None,
      creator = userEmail,
      createdDate = Instant.now(),
      destroyedDate = None,
      labels = Map.empty,
      jupyterExtensionUri = Some(jupyterExtensionUri),
      jupyterUserScriptUri = Some(jupyterUserScriptUri),
<<<<<<< HEAD
      Some(GcsBucketName("testStagingBucket2")),
      List.empty,
      Set.empty,
      None,
      Instant.now(),
      if (autopause) autopauseThreshold else 0
    )
=======
      stagingBucket = Some(GcsBucketName("testStagingBucket2")),
      errors = List.empty,
      instances = Set.empty,
      userJupyterExtensionConfig = None,
      dateAccessed = Instant.now())
>>>>>>> 02aab737

    val c3 = Cluster(
      clusterName = name3,
      googleId = Option(UUID.randomUUID()),
      googleProject = project,
      serviceAccountInfo = ServiceAccountInfo(None, Some(serviceAccountEmail)),
      machineConfig = MachineConfig(Some(0),Some(""), Some(500)),
      clusterUrl = Cluster.getClusterUrl(project, name3, clusterUrlBase),
      operationName = Option(OperationName("op3")),
      status = ClusterStatus.Deleted,
      hostIp = None,
      creator = userEmail,
      createdDate = Instant.now(),
      destroyedDate = None,
      labels = Map("a" -> "b", "bam" -> "yes"),
      jupyterExtensionUri = Some(jupyterExtensionUri),
      jupyterUserScriptUri = Some(jupyterUserScriptUri),
<<<<<<< HEAD
      Some(GcsBucketName("testStagingBucket3")),
      List.empty,
      Set.empty,
      None,
      Instant.now(),
      if (autopause) autopauseThreshold else 0
    )

    dbFutureValue { _.clusterQuery.save(c1, gcsPath( "gs://bucket1"), Some(serviceAccountKey.id)) } shouldEqual c1
    dbFutureValue { _.clusterQuery.save(c2, gcsPath("gs://bucket2"), Some(serviceAccountKey.id)) } shouldEqual c2
    dbFutureValue { _.clusterQuery.save(c3, gcsPath("gs://bucket3"), Some(serviceAccountKey.id)) } shouldEqual c3

=======
      stagingBucket = Some(GcsBucketName("testStagingBucket3")),
      errors = List.empty,
      instances = Set.empty,
      userJupyterExtensionConfig = None,
      dateAccessed = Instant.now())

    dbFutureValue { _.clusterQuery.save(c1, Option(gcsPath("gs://bucket1")), Some(serviceAccountKey.id)) } shouldEqual c1
    dbFutureValue { _.clusterQuery.save(c2, Option(gcsPath("gs://bucket2")), Some(serviceAccountKey.id)) } shouldEqual c2
    dbFutureValue { _.clusterQuery.save(c3, Option(gcsPath("gs://bucket3")), Some(serviceAccountKey.id)) } shouldEqual c3
>>>>>>> 02aab737
    dbFutureValue { _.clusterQuery.listByLabels(Map.empty, false) }.toSet shouldEqual Set(c1, c2)
    dbFutureValue { _.clusterQuery.listByLabels(Map("bam" -> "yes"), false) }.toSet shouldEqual Set(c1)
    dbFutureValue { _.clusterQuery.listByLabels(Map("bam" -> "no"), false) }.toSet shouldEqual Set.empty[Cluster]
    dbFutureValue { _.clusterQuery.listByLabels(Map("bam" -> "yes", "vcf" -> "no"), false) }.toSet shouldEqual Set(c1)
    dbFutureValue { _.clusterQuery.listByLabels(Map("foo" -> "bar", "vcf" -> "no"), false) }.toSet shouldEqual Set(c1)
    dbFutureValue { _.clusterQuery.listByLabels(Map("bam" -> "yes", "vcf" -> "no", "foo" -> "bar"), false) }.toSet shouldEqual Set(c1)
    dbFutureValue { _.clusterQuery.listByLabels(Map("a" -> "b"), false) }.toSet shouldEqual Set.empty[Cluster]
    dbFutureValue { _.clusterQuery.listByLabels(Map("bam" -> "yes", "a" -> "b"), false) }.toSet shouldEqual Set.empty[Cluster]
    dbFutureValue { _.clusterQuery.listByLabels(Map("bam" -> "yes", "a" -> "c"), false) }.toSet shouldEqual Set.empty[Cluster]
    dbFutureValue { _.clusterQuery.listByLabels(Map("bam" -> "yes", "vcf" -> "no"), true) }.toSet shouldEqual Set(c1)
    dbFutureValue { _.clusterQuery.listByLabels(Map("foo" -> "bar", "vcf" -> "no"), true) }.toSet shouldEqual Set(c1)
    dbFutureValue { _.clusterQuery.listByLabels(Map("bam" -> "yes", "vcf" -> "no", "foo" -> "bar"), true) }.toSet shouldEqual Set(c1)
    dbFutureValue { _.clusterQuery.listByLabels(Map("a" -> "b"), true) }.toSet shouldEqual Set(c3)
    dbFutureValue { _.clusterQuery.listByLabels(Map("bam" -> "yes", "a" -> "b"), true) }.toSet shouldEqual Set(c3)
    dbFutureValue { _.clusterQuery.listByLabels(Map("bam" -> "yes", "a" -> "c"), true) }.toSet shouldEqual Set.empty[Cluster]
    dbFutureValue { _.clusterQuery.listByLabels(Map("bogus" -> "value"), true) }.toSet shouldEqual Set.empty[Cluster]
  }

  it should "stop and start a cluster" in isolatedDbTest {
    val dateAccessed = Instant.now()
<<<<<<< HEAD
    val initialCluster = Cluster(
      clusterName = name1,
      googleId = UUID.randomUUID(),
      googleProject = project,
      serviceAccountInfo = ServiceAccountInfo(Some(serviceAccountEmail), Some(serviceAccountEmail)),
      machineConfig = MachineConfig(Some(0),Some(""), Some(500)),
      clusterUrl = Cluster.getClusterUrl(project, name1, clusterUrlBase),
      operationName = OperationName("op1"),
      status = ClusterStatus.Running,
      hostIp = Some(IP("numbers.and.dots")),
      creator = userEmail,
      createdDate = Instant.now(),
      destroyedDate = None,
      labels = Map("bam" -> "yes", "vcf" -> "no"),
      jupyterExtensionUri = None,
      jupyterUserScriptUri = None,
      Some(GcsBucketName("testStagingBucket1")),
      List.empty,
      Set(masterInstance, workerInstance1, workerInstance2),
      None,
      dateAccessed,
      if (autopause) autopauseThreshold else 0
    )
=======
    val initialCluster =
      Cluster(
        clusterName = name1,
        googleId = Option(UUID.randomUUID()),
        googleProject = project,
        serviceAccountInfo = ServiceAccountInfo(Some(serviceAccountEmail), Some(serviceAccountEmail)),
        machineConfig = MachineConfig(Some(0),Some(""), Some(500)),
        clusterUrl = Cluster.getClusterUrl(project, name1, clusterUrlBase),
        operationName = Option(OperationName("op1")),
        status = ClusterStatus.Running,
        hostIp = Some(IP("numbers.and.dots")),
        creator = userEmail,
        createdDate = Instant.now(),
        destroyedDate = None,
        labels = Map("bam" -> "yes", "vcf" -> "no"),
        jupyterExtensionUri = None,
        jupyterUserScriptUri = None,
        stagingBucket = Some(GcsBucketName("testStagingBucket1")),
        errors = List.empty,
        instances = Set(masterInstance, workerInstance1, workerInstance2),
        userJupyterExtensionConfig = None,
        dateAccessed = dateAccessed)

    val savedInitialCluster = dbFutureValue { _.clusterQuery.save(initialCluster, Option(gcsPath( "gs://bucket1")), Some(serviceAccountKey.id)) }
    savedInitialCluster shouldEqual initialCluster
>>>>>>> 02aab737

    // note: this does not update the instance records
    dbFutureValue { _.clusterQuery.setToStopping(savedInitialCluster.id) } shouldEqual 1
    val stoppedCluster = dbFutureValue { _.clusterQuery.getClusterById(savedInitialCluster.id) }.get
    val expectedStoppedCluster = initialCluster.copy(
      status = ClusterStatus.Stopping,
      hostIp = None,
      dateAccessed = dateAccessed)
    stoppedCluster.copy(dateAccessed = dateAccessed) shouldEqual expectedStoppedCluster
    stoppedCluster.dateAccessed should be > initialCluster.dateAccessed

    dbFutureValue { _.clusterQuery.setToRunning(savedInitialCluster.id, initialCluster.hostIp.get) } shouldEqual 1
    val runningCluster = dbFutureValue { _.clusterQuery.getClusterById(savedInitialCluster.id) }.get
    val expectedRunningCluster = initialCluster.copy(
      id = savedInitialCluster.id,
      dateAccessed = dateAccessed)
    runningCluster.copy(dateAccessed = dateAccessed) shouldEqual expectedRunningCluster
    runningCluster.dateAccessed should be > stoppedCluster.dateAccessed
  }

  it should "merge instances" in isolatedDbTest {
<<<<<<< HEAD
    val c1 = Cluster(
      clusterName = name1,
      googleId = UUID.randomUUID(),
      googleProject = project,
      serviceAccountInfo = ServiceAccountInfo(Some(serviceAccountEmail), Some(serviceAccountEmail)),
      machineConfig = MachineConfig(Some(0), Some(""), Some(500)),
      clusterUrl = Cluster.getClusterUrl(project, name1, clusterUrlBase),
      operationName = OperationName("op1"),
      status = ClusterStatus.Running,
      hostIp = Some(IP("numbers.and.dots")),
      creator = userEmail,
      createdDate = Instant.now(),
      destroyedDate = None,
      labels = Map("bam" -> "yes", "vcf" -> "no"),
      jupyterExtensionUri = None,
      jupyterUserScriptUri = None,
      Some(GcsBucketName("testStagingBucket1")),
      List.empty,
      Set(masterInstance),
      None,
      Instant.now(),
      if (autopause) autopauseThreshold else 0
    )

    dbFutureValue { _.clusterQuery.save(c1, gcsPath("gs://bucket1"), Some(serviceAccountKey.id)) } shouldEqual c1
=======
    val c1 =
      Cluster(
        clusterName = name1,
        googleId = Option(UUID.randomUUID()),
        googleProject = project,
        serviceAccountInfo = ServiceAccountInfo(Some(serviceAccountEmail), Some(serviceAccountEmail)),
        machineConfig = MachineConfig(Some(0), Some(""), Some(500)),
        clusterUrl = Cluster.getClusterUrl(project, name1, clusterUrlBase),
        operationName = Option(OperationName("op1")),
        status = ClusterStatus.Running,
        hostIp = Some(IP("numbers.and.dots")),
        creator = userEmail,
        createdDate = Instant.now(),
        destroyedDate = None,
        labels = Map("bam" -> "yes", "vcf" -> "no"),
        jupyterExtensionUri = None,
        jupyterUserScriptUri = None,
        stagingBucket = Some(GcsBucketName("testStagingBucket1")),
        errors = List.empty,
        instances = Set(masterInstance),
        userJupyterExtensionConfig = None,
        dateAccessed = Instant.now())

    val savedC1 = dbFutureValue { _.clusterQuery.save(c1, Option(gcsPath("gs://bucket1")), Some(serviceAccountKey.id)) }
    savedC1 shouldEqual c1
>>>>>>> 02aab737

    val updatedC1 = c1.copy(
      id = savedC1.id,
      instances = Set(
        masterInstance.copy(status = InstanceStatus.Provisioning),
        workerInstance1.copy(status = InstanceStatus.Provisioning),
        workerInstance2.copy(status = InstanceStatus.Provisioning)))

    dbFutureValue { _.clusterQuery.mergeInstances(updatedC1) } shouldEqual updatedC1
    dbFutureValue { _.clusterQuery.getClusterById(savedC1.id) }.get shouldEqual updatedC1

    val updatedC1Again = c1.copy(
      instances = Set(
        masterInstance.copy(status = InstanceStatus.Terminated),
        workerInstance1.copy(status = InstanceStatus.Terminated))
    )

    dbFutureValue { _.clusterQuery.mergeInstances(updatedC1Again) } shouldEqual updatedC1Again
    dbFutureValue { _.clusterQuery.getClusterById(savedC1.id) }.get shouldEqual updatedC1
  }

  it should "get list of clusters to auto freeze" in isolatedDbTest {
    val runningCluster1 = Cluster(
      clusterName = name1,
      googleId = Option(UUID.randomUUID()),
      googleProject = project,
      serviceAccountInfo = ServiceAccountInfo(Some(serviceAccountEmail), Some(serviceAccountEmail)),
      machineConfig = MachineConfig(Some(0), Some(""), Some(500)),
      clusterUrl = Cluster.getClusterUrl(project, name1, clusterUrlBase),
      operationName = Option(OperationName("op1")),
      status = ClusterStatus.Running,
      hostIp = Some(IP("numbers.and.dots")),
      creator = userEmail,
      createdDate = Instant.now(),
      destroyedDate = None,
      labels = Map("bam" -> "yes", "vcf" -> "no"),
      jupyterExtensionUri = None,
      jupyterUserScriptUri = None,
<<<<<<< HEAD
      Some(GcsBucketName("testStagingBucket1")),
      List.empty,
      Set(masterInstance),
      None,
      Instant.now().minus(100, ChronoUnit.DAYS),
      if (autopause) autopauseThreshold else 0
    )
=======
      stagingBucket = Some(GcsBucketName("testStagingBucket1")),
      errors = List.empty,
      instances = Set(masterInstance),
      userJupyterExtensionConfig = None,
      dateAccessed = Instant.now())
>>>>>>> 02aab737

    val runningCluster2 = Cluster(
      clusterName = name2,
      googleId = Option(UUID.randomUUID()),
      googleProject = project,
      serviceAccountInfo = ServiceAccountInfo(Some(serviceAccountEmail), Some(serviceAccountEmail)),
      machineConfig = MachineConfig(Some(0), Some(""), Some(500)),
      clusterUrl = Cluster.getClusterUrl(project, name2, clusterUrlBase),
<<<<<<< HEAD
      operationName = OperationName("op2"),
      status = ClusterStatus.Running,
      hostIp = Some(IP("numbers.and.dots")),
      creator = userEmail,
      createdDate = Instant.now(),
      destroyedDate = None,
      labels = Map("bam" -> "yes", "vcf" -> "no"),
      jupyterExtensionUri = None,
      jupyterUserScriptUri = None,
      Some(GcsBucketName("testStagingBucket2")),
      List.empty,
      Set(workerInstance1),
      None,
      Instant.now(),
      if (autopause) autopauseThreshold else 0
    )

    val stoppedCluster = Cluster(
      clusterName = name3,
      googleId = UUID.randomUUID(),
      googleProject = project,
      serviceAccountInfo = ServiceAccountInfo(None, Some(serviceAccountEmail)),
      machineConfig = MachineConfig(Some(0),Some(""), Some(500)),
      clusterUrl = Cluster.getClusterUrl(project, name3, clusterUrlBase),
      operationName = OperationName("op3"),
=======
      operationName = Option(OperationName("op2")),
>>>>>>> 02aab737
      status = ClusterStatus.Stopped,
      hostIp = None,
      creator = userEmail,
      createdDate = Instant.now(),
      destroyedDate = None,
      labels = Map.empty,
      jupyterExtensionUri = Some(jupyterExtensionUri),
      jupyterUserScriptUri = Some(jupyterUserScriptUri),
<<<<<<< HEAD
      Some(GcsBucketName("testStagingBucket3")),
      List.empty,
      Set.empty,
      None,
      Instant.now().minus(100, ChronoUnit.DAYS),
      if (autopause) autopauseThreshold else 0
    )

    dbFutureValue { _.clusterQuery.save(runningCluster1, gcsPath("gs://bucket1"), Some(serviceAccountKey.id)) } shouldEqual runningCluster1
    dbFutureValue { _.clusterQuery.save(runningCluster2, gcsPath("gs://bucket1"), Some(serviceAccountKey.id)) } shouldEqual runningCluster2
    dbFutureValue { _.clusterQuery.save(stoppedCluster, gcsPath("gs://bucket1"), Some(serviceAccountKey.id)) } shouldEqual stoppedCluster

    val autoFreezeList = dbFutureValue { _.clusterQuery.getClustersReadyToAutoFreeze() }
    autoFreezeList should contain (runningCluster1)
=======
      stagingBucket = Some(GcsBucketName("testStagingBucket2")),
      errors = List.empty,
      instances = Set.empty,
      userJupyterExtensionConfig = None,
      dateAccessed = Instant.now())

    dbFutureValue { _.clusterQuery.save(runningCluster, Option(gcsPath("gs://bucket1")), Some(serviceAccountKey.id)) } shouldEqual runningCluster
    dbFutureValue { _.clusterQuery.save(stoppedCluster, Option(gcsPath("gs://bucket1")), Some(serviceAccountKey.id)) } shouldEqual stoppedCluster

    dbFutureValue { _.clusterQuery.getClustersReadyToAutoFreeze(autoFreezeconfig.autoFreezeAfter) } shouldBe List.empty
    
    eventually(timeout(Span(30, Seconds))) {
      val autoFreezeList = dbFutureValue { _.clusterQuery.getClustersReadyToAutoFreeze(autoFreezeconfig.autoFreezeAfter) }
      autoFreezeList should contain (runningCluster)
>>>>>>> 02aab737
      //c2 is already stopped
    autoFreezeList should not contain stoppedCluster
    autoFreezeList should not contain runningCluster2

  }
}<|MERGE_RESOLUTION|>--- conflicted
+++ resolved
@@ -40,20 +40,13 @@
       labels = Map("bam" -> "yes", "vcf" -> "no"),
       jupyterExtensionUri = None,
       jupyterUserScriptUri = None,
-<<<<<<< HEAD
-      Some(GcsBucketName("testStagingBucket1")),
-      List.empty,
-      Set(masterInstance, workerInstance1, workerInstance2),
-      Some(userExtConfig),
-      dateAccessed,
-      if (autopause) autopauseThreshold else 0
-=======
       stagingBucket = Some(GcsBucketName("testStagingBucket1")),
       errors = List.empty,
       instances = Set(masterInstance, workerInstance1, workerInstance2),
       userJupyterExtensionConfig = Some(userExtConfig),
-      dateAccessed = dateAccessed
->>>>>>> 02aab737
+      dateAccessed = dateAccessed,
+      autopauseThreshold = if (autopause) autopauseThreshold else 0
+
     )
 
     val c1WithErr = Cluster(
@@ -72,20 +65,13 @@
       labels = Map("bam" -> "yes", "vcf" -> "no"),
       jupyterExtensionUri = None,
       jupyterUserScriptUri = None,
-<<<<<<< HEAD
-      Some(GcsBucketName("testStagingBucket1")),
-      List(err1),
-      Set(masterInstance, workerInstance1, workerInstance2),
-      Some(userExtConfig),
-      dateAccessed,
-      if (autopause) autopauseThreshold else 0
-=======
       stagingBucket = Some(GcsBucketName("testStagingBucket1")),
       errors = List(err1),
       instances = Set(masterInstance, workerInstance1, workerInstance2),
       userJupyterExtensionConfig = Some(userExtConfig),
-      dateAccessed = dateAccessed
->>>>>>> 02aab737
+      dateAccessed = dateAccessed,
+      autopauseThreshold = if (autopause) autopauseThreshold else 0
+
     )
 
     val c2 = Cluster(
@@ -104,20 +90,13 @@
       labels = Map.empty,
       jupyterExtensionUri = Some(jupyterExtensionUri),
       jupyterUserScriptUri = Some(jupyterUserScriptUri),
-<<<<<<< HEAD
-      Some(GcsBucketName("testStagingBucket2")),
-      List.empty,
-      Set.empty,
-      None,
-      dateAccessed,
-      if (autopause) autopauseThreshold else 0
-=======
       stagingBucket = Some(GcsBucketName("testStagingBucket2")),
       errors = List.empty,
       instances = Set.empty,
       userJupyterExtensionConfig = None,
-      dateAccessed = dateAccessed
->>>>>>> 02aab737
+      dateAccessed = dateAccessed,
+      autopauseThreshold = if (autopause) autopauseThreshold else 0
+
     )
 
     val c3 = Cluster(
@@ -136,21 +115,12 @@
       labels = Map.empty,
       jupyterExtensionUri = Some(jupyterExtensionUri),
       jupyterUserScriptUri = Some(jupyterUserScriptUri),
-<<<<<<< HEAD
-      Some(GcsBucketName("testStagingBucket3")),
-      List.empty,
-      Set.empty,
-      None,
-      dateAccessed,
-      if (autopause) autopauseThreshold else 0
-=======
       stagingBucket = Some(GcsBucketName("testStagingBucket3")),
       errors = List.empty,
       instances = Set.empty,
       userJupyterExtensionConfig = None,
-      dateAccessed = dateAccessed
->>>>>>> 02aab737
-    )
+      dateAccessed = dateAccessed,
+      autopauseThreshold = if (autopause) autopauseThreshold else 0)
 
     val savedC1 = dbFutureValue { _.clusterQuery.save(c1, Option(gcsPath("gs://bucket1")), None) }
     savedC1 shouldEqual c1
@@ -202,52 +172,15 @@
       labels = Map.empty,
       jupyterExtensionUri = Some(jupyterExtensionUri),
       jupyterUserScriptUri = Some(jupyterUserScriptUri),
-<<<<<<< HEAD
-      Some(GcsBucketName("testStagingBucket4")),
-      List.empty,
-      Set.empty,
-      None,
-      Instant.now(),
-      if (autopause) autopauseThreshold else 0
-    )
-    dbFailure { _.clusterQuery.save(c4, gcsPath("gs://bucket3"), Some(serviceAccountKey.id)) } shouldBe a[SQLException]
-
-    // googleId unique key test
-
-    val name5 = ClusterName("name5")
-    val c5 = Cluster(
-      clusterName = name5,
-      googleId = c1.googleId,
-      googleProject = project,
-      serviceAccountInfo = ServiceAccountInfo(None, Some(WorkbenchEmail("something-new@google.com"))),
-      machineConfig = MachineConfig(Some(0),Some(""), Some(500)),
-      clusterUrl = Cluster.getClusterUrl(project, name5, clusterUrlBase),
-      operationName = OperationName("op4"),
-      status = ClusterStatus.Unknown,
-      hostIp = Some(IP("1.2.3.4")),
-      creator = userEmail,
-      createdDate = Instant.now(),
-      destroyedDate = None,
-      labels = Map.empty,
-      jupyterExtensionUri = Some(jupyterExtensionUri),
-      jupyterUserScriptUri = Some(jupyterUserScriptUri),
-      Some(GcsBucketName("testStagingBucket5")),
-      List.empty,
-      Set.empty,
-      None,
-      Instant.now(),
-      if (autopause) autopauseThreshold else 0
-    )
-    dbFailure { _.clusterQuery.save(c5, gcsPath("gs://bucket5"), Some(serviceAccountKey.id)) } shouldBe a[SQLException]
-=======
       stagingBucket = Some(GcsBucketName("testStagingBucket4")),
       errors = List.empty,
       instances = Set.empty,
       userJupyterExtensionConfig = None,
-      dateAccessed = Instant.now())
+      dateAccessed = Instant.now(),
+      autopauseThreshold = if (autopause) autopauseThreshold else 0)
 
     dbFailure { _.clusterQuery.save(c4, Option(gcsPath("gs://bucket3")), Some(serviceAccountKey.id)) } shouldBe a[SQLException]
->>>>>>> 02aab737
+
 
     dbFutureValue { _.clusterQuery.markPendingDeletion(savedC1.id) } shouldEqual 1
     dbFutureValue { _.clusterQuery.listActive() } should contain theSameElementsAs Seq(c2, c3)
@@ -290,21 +223,13 @@
       labels = Map("bam" -> "yes", "vcf" -> "no", "foo" -> "bar"),
       jupyterExtensionUri = None,
       jupyterUserScriptUri = None,
-<<<<<<< HEAD
-      Some(GcsBucketName("testStagingBucket1")),
-      List.empty,
-      Set.empty,
-      None,
-      Instant.now(),
-      if (autopause) autopauseThreshold else 0
-    )
-=======
       stagingBucket = Some(GcsBucketName("testStagingBucket1")),
       errors = List.empty,
       instances = Set.empty,
       userJupyterExtensionConfig = None,
-      dateAccessed = Instant.now())
->>>>>>> 02aab737
+      dateAccessed = Instant.now(),
+      autopauseThreshold = if (autopause) autopauseThreshold else 0)
+
 
     val c2 = Cluster(
       clusterName = name2,
@@ -322,21 +247,12 @@
       labels = Map.empty,
       jupyterExtensionUri = Some(jupyterExtensionUri),
       jupyterUserScriptUri = Some(jupyterUserScriptUri),
-<<<<<<< HEAD
-      Some(GcsBucketName("testStagingBucket2")),
-      List.empty,
-      Set.empty,
-      None,
-      Instant.now(),
-      if (autopause) autopauseThreshold else 0
-    )
-=======
       stagingBucket = Some(GcsBucketName("testStagingBucket2")),
       errors = List.empty,
       instances = Set.empty,
       userJupyterExtensionConfig = None,
-      dateAccessed = Instant.now())
->>>>>>> 02aab737
+      dateAccessed = Instant.now(),
+      autopauseThreshold = if (autopause) autopauseThreshold else 0)
 
     val c3 = Cluster(
       clusterName = name3,
@@ -354,30 +270,16 @@
       labels = Map("a" -> "b", "bam" -> "yes"),
       jupyterExtensionUri = Some(jupyterExtensionUri),
       jupyterUserScriptUri = Some(jupyterUserScriptUri),
-<<<<<<< HEAD
-      Some(GcsBucketName("testStagingBucket3")),
-      List.empty,
-      Set.empty,
-      None,
-      Instant.now(),
-      if (autopause) autopauseThreshold else 0
-    )
-
-    dbFutureValue { _.clusterQuery.save(c1, gcsPath( "gs://bucket1"), Some(serviceAccountKey.id)) } shouldEqual c1
-    dbFutureValue { _.clusterQuery.save(c2, gcsPath("gs://bucket2"), Some(serviceAccountKey.id)) } shouldEqual c2
-    dbFutureValue { _.clusterQuery.save(c3, gcsPath("gs://bucket3"), Some(serviceAccountKey.id)) } shouldEqual c3
-
-=======
       stagingBucket = Some(GcsBucketName("testStagingBucket3")),
       errors = List.empty,
       instances = Set.empty,
       userJupyterExtensionConfig = None,
-      dateAccessed = Instant.now())
+      dateAccessed = Instant.now(),
+      autopauseThreshold = if (autopause) autopauseThreshold else 0)
 
     dbFutureValue { _.clusterQuery.save(c1, Option(gcsPath("gs://bucket1")), Some(serviceAccountKey.id)) } shouldEqual c1
     dbFutureValue { _.clusterQuery.save(c2, Option(gcsPath("gs://bucket2")), Some(serviceAccountKey.id)) } shouldEqual c2
     dbFutureValue { _.clusterQuery.save(c3, Option(gcsPath("gs://bucket3")), Some(serviceAccountKey.id)) } shouldEqual c3
->>>>>>> 02aab737
     dbFutureValue { _.clusterQuery.listByLabels(Map.empty, false) }.toSet shouldEqual Set(c1, c2)
     dbFutureValue { _.clusterQuery.listByLabels(Map("bam" -> "yes"), false) }.toSet shouldEqual Set(c1)
     dbFutureValue { _.clusterQuery.listByLabels(Map("bam" -> "no"), false) }.toSet shouldEqual Set.empty[Cluster]
@@ -398,31 +300,7 @@
 
   it should "stop and start a cluster" in isolatedDbTest {
     val dateAccessed = Instant.now()
-<<<<<<< HEAD
-    val initialCluster = Cluster(
-      clusterName = name1,
-      googleId = UUID.randomUUID(),
-      googleProject = project,
-      serviceAccountInfo = ServiceAccountInfo(Some(serviceAccountEmail), Some(serviceAccountEmail)),
-      machineConfig = MachineConfig(Some(0),Some(""), Some(500)),
-      clusterUrl = Cluster.getClusterUrl(project, name1, clusterUrlBase),
-      operationName = OperationName("op1"),
-      status = ClusterStatus.Running,
-      hostIp = Some(IP("numbers.and.dots")),
-      creator = userEmail,
-      createdDate = Instant.now(),
-      destroyedDate = None,
-      labels = Map("bam" -> "yes", "vcf" -> "no"),
-      jupyterExtensionUri = None,
-      jupyterUserScriptUri = None,
-      Some(GcsBucketName("testStagingBucket1")),
-      List.empty,
-      Set(masterInstance, workerInstance1, workerInstance2),
-      None,
-      dateAccessed,
-      if (autopause) autopauseThreshold else 0
-    )
-=======
+
     val initialCluster =
       Cluster(
         clusterName = name1,
@@ -444,11 +322,11 @@
         errors = List.empty,
         instances = Set(masterInstance, workerInstance1, workerInstance2),
         userJupyterExtensionConfig = None,
-        dateAccessed = dateAccessed)
+        dateAccessed = dateAccessed,
+        autopauseThreshold = if (autopause) autopauseThreshold else 0)
 
     val savedInitialCluster = dbFutureValue { _.clusterQuery.save(initialCluster, Option(gcsPath( "gs://bucket1")), Some(serviceAccountKey.id)) }
     savedInitialCluster shouldEqual initialCluster
->>>>>>> 02aab737
 
     // note: this does not update the instance records
     dbFutureValue { _.clusterQuery.setToStopping(savedInitialCluster.id) } shouldEqual 1
@@ -470,33 +348,7 @@
   }
 
   it should "merge instances" in isolatedDbTest {
-<<<<<<< HEAD
-    val c1 = Cluster(
-      clusterName = name1,
-      googleId = UUID.randomUUID(),
-      googleProject = project,
-      serviceAccountInfo = ServiceAccountInfo(Some(serviceAccountEmail), Some(serviceAccountEmail)),
-      machineConfig = MachineConfig(Some(0), Some(""), Some(500)),
-      clusterUrl = Cluster.getClusterUrl(project, name1, clusterUrlBase),
-      operationName = OperationName("op1"),
-      status = ClusterStatus.Running,
-      hostIp = Some(IP("numbers.and.dots")),
-      creator = userEmail,
-      createdDate = Instant.now(),
-      destroyedDate = None,
-      labels = Map("bam" -> "yes", "vcf" -> "no"),
-      jupyterExtensionUri = None,
-      jupyterUserScriptUri = None,
-      Some(GcsBucketName("testStagingBucket1")),
-      List.empty,
-      Set(masterInstance),
-      None,
-      Instant.now(),
-      if (autopause) autopauseThreshold else 0
-    )
-
-    dbFutureValue { _.clusterQuery.save(c1, gcsPath("gs://bucket1"), Some(serviceAccountKey.id)) } shouldEqual c1
-=======
+
     val c1 =
       Cluster(
         clusterName = name1,
@@ -518,11 +370,11 @@
         errors = List.empty,
         instances = Set(masterInstance),
         userJupyterExtensionConfig = None,
-        dateAccessed = Instant.now())
+        dateAccessed = Instant.now(),
+        autopauseThreshold = if (autopause) autopauseThreshold else 0)
 
     val savedC1 = dbFutureValue { _.clusterQuery.save(c1, Option(gcsPath("gs://bucket1")), Some(serviceAccountKey.id)) }
     savedC1 shouldEqual c1
->>>>>>> 02aab737
 
     val updatedC1 = c1.copy(
       id = savedC1.id,
@@ -561,21 +413,12 @@
       labels = Map("bam" -> "yes", "vcf" -> "no"),
       jupyterExtensionUri = None,
       jupyterUserScriptUri = None,
-<<<<<<< HEAD
-      Some(GcsBucketName("testStagingBucket1")),
-      List.empty,
-      Set(masterInstance),
-      None,
-      Instant.now().minus(100, ChronoUnit.DAYS),
-      if (autopause) autopauseThreshold else 0
-    )
-=======
       stagingBucket = Some(GcsBucketName("testStagingBucket1")),
       errors = List.empty,
       instances = Set(masterInstance),
       userJupyterExtensionConfig = None,
-      dateAccessed = Instant.now())
->>>>>>> 02aab737
+      dateAccessed = Instant.now(),
+      autopauseThreshold = if (autopause) autopauseThreshold else 0)
 
     val runningCluster2 = Cluster(
       clusterName = name2,
@@ -584,35 +427,7 @@
       serviceAccountInfo = ServiceAccountInfo(Some(serviceAccountEmail), Some(serviceAccountEmail)),
       machineConfig = MachineConfig(Some(0), Some(""), Some(500)),
       clusterUrl = Cluster.getClusterUrl(project, name2, clusterUrlBase),
-<<<<<<< HEAD
-      operationName = OperationName("op2"),
-      status = ClusterStatus.Running,
-      hostIp = Some(IP("numbers.and.dots")),
-      creator = userEmail,
-      createdDate = Instant.now(),
-      destroyedDate = None,
-      labels = Map("bam" -> "yes", "vcf" -> "no"),
-      jupyterExtensionUri = None,
-      jupyterUserScriptUri = None,
-      Some(GcsBucketName("testStagingBucket2")),
-      List.empty,
-      Set(workerInstance1),
-      None,
-      Instant.now(),
-      if (autopause) autopauseThreshold else 0
-    )
-
-    val stoppedCluster = Cluster(
-      clusterName = name3,
-      googleId = UUID.randomUUID(),
-      googleProject = project,
-      serviceAccountInfo = ServiceAccountInfo(None, Some(serviceAccountEmail)),
-      machineConfig = MachineConfig(Some(0),Some(""), Some(500)),
-      clusterUrl = Cluster.getClusterUrl(project, name3, clusterUrlBase),
-      operationName = OperationName("op3"),
-=======
       operationName = Option(OperationName("op2")),
->>>>>>> 02aab737
       status = ClusterStatus.Stopped,
       hostIp = None,
       creator = userEmail,
@@ -621,14 +436,12 @@
       labels = Map.empty,
       jupyterExtensionUri = Some(jupyterExtensionUri),
       jupyterUserScriptUri = Some(jupyterUserScriptUri),
-<<<<<<< HEAD
-      Some(GcsBucketName("testStagingBucket3")),
-      List.empty,
-      Set.empty,
-      None,
-      Instant.now().minus(100, ChronoUnit.DAYS),
-      if (autopause) autopauseThreshold else 0
-    )
+      stagingBucket = Some(GcsBucketName("testStagingBucket2")),
+      errors = List.empty,
+      instances = Set.empty,
+      userJupyterExtensionConfig = None,
+      dateAccessed = Instant.now().minus(100, ChronoUnit.DAYS),
+      autopauseThreshold = if (autopause) autopauseThreshold else 0)
 
     dbFutureValue { _.clusterQuery.save(runningCluster1, gcsPath("gs://bucket1"), Some(serviceAccountKey.id)) } shouldEqual runningCluster1
     dbFutureValue { _.clusterQuery.save(runningCluster2, gcsPath("gs://bucket1"), Some(serviceAccountKey.id)) } shouldEqual runningCluster2
@@ -636,22 +449,6 @@
 
     val autoFreezeList = dbFutureValue { _.clusterQuery.getClustersReadyToAutoFreeze() }
     autoFreezeList should contain (runningCluster1)
-=======
-      stagingBucket = Some(GcsBucketName("testStagingBucket2")),
-      errors = List.empty,
-      instances = Set.empty,
-      userJupyterExtensionConfig = None,
-      dateAccessed = Instant.now())
-
-    dbFutureValue { _.clusterQuery.save(runningCluster, Option(gcsPath("gs://bucket1")), Some(serviceAccountKey.id)) } shouldEqual runningCluster
-    dbFutureValue { _.clusterQuery.save(stoppedCluster, Option(gcsPath("gs://bucket1")), Some(serviceAccountKey.id)) } shouldEqual stoppedCluster
-
-    dbFutureValue { _.clusterQuery.getClustersReadyToAutoFreeze(autoFreezeconfig.autoFreezeAfter) } shouldBe List.empty
-    
-    eventually(timeout(Span(30, Seconds))) {
-      val autoFreezeList = dbFutureValue { _.clusterQuery.getClustersReadyToAutoFreeze(autoFreezeconfig.autoFreezeAfter) }
-      autoFreezeList should contain (runningCluster)
->>>>>>> 02aab737
       //c2 is already stopped
     autoFreezeList should not contain stoppedCluster
     autoFreezeList should not contain runningCluster2
