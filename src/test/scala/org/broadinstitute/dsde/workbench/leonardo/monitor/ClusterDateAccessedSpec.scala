--- conflicted
+++ resolved
@@ -32,24 +32,14 @@
     createdDate = Instant.now(),
     destroyedDate = None,
     labels = Map("bam" -> "yes", "vcf" -> "no"),
-<<<<<<< HEAD
-    None,
-    None,
-    Some(GcsBucketName("testStagingBucket1")),
-    List.empty,
-    Set.empty,
-    Some(userExtConfig),
-    Instant.now(),
-    0
-=======
     jupyterExtensionUri = None,
     jupyterUserScriptUri = None,
     stagingBucket = Some(GcsBucketName("testStagingBucket1")),
     errors = List.empty,
     instances = Set.empty,
     userJupyterExtensionConfig = Some(userExtConfig),
-    dateAccessed = Instant.now()
->>>>>>> 02aab737
+    dateAccessed = Instant.now(),
+    autopauseThreshold = 0
   )
 
   override def afterAll(): Unit = {
