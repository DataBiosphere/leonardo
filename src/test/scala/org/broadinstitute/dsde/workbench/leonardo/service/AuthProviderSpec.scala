--- conflicted
+++ resolved
@@ -46,19 +46,11 @@
     jupyterExtensionUri = None,
     jupyterUserScriptUri = None,
     stagingBucket = Some(GcsBucketName("testStagingBucket1")),
-<<<<<<< HEAD
-    List.empty,
-    Set.empty,
-    None,
-    Instant.now(),
-    0
-  )
-=======
     errors = List.empty,
     instances = Set.empty,
     userJupyterExtensionConfig = None,
-    dateAccessed = Instant.now())
->>>>>>> 02aab737
+    dateAccessed = Instant.now(),
+    autopauseThreshold = 0)
 
   val routeTest = this
 
