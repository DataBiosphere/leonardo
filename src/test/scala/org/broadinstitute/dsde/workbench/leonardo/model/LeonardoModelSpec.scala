--- conflicted
+++ resolved
@@ -59,16 +59,13 @@
         |  "autopauseThreshold": 30,
         |  "defaultClientId": "defaultClientId",
         |  "stopAfterCreation": true,
-<<<<<<< HEAD
-        |  "scopes":["https://www.googleapis.com/auth/userinfo.email","https://www.googleapis.com/auth/userinfo.profile","https://www.googleapis.com/auth/bigquery","https://www.googleapis.com/auth/source.read_only"]
-=======
         |  "clusterImages": [
         |    { "tool": "Jupyter",
         |      "dockerImage": "jupyter/jupyter-base:latest",
         |      "timestamp": "2018-08-07T10:12:35Z"
         |      }
-        |    ]
->>>>>>> e1405e7c
+        |    ],
+        |  "scopes":["https://www.googleapis.com/auth/userinfo.email","https://www.googleapis.com/auth/userinfo.profile","https://www.googleapis.com/auth/bigquery","https://www.googleapis.com/auth/source.read_only"]
         |}
       """.stripMargin.parseJson
 
