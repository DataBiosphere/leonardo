--- conflicted
+++ resolved
@@ -87,14 +87,10 @@
     clusterResourcesConfig.googleSignInJs.value,
     clusterResourcesConfig.jupyterGooglePlugin.value,
     clusterResourcesConfig.jupyterLabGooglePlugin.value,
-<<<<<<< HEAD
     clusterResourcesConfig.jupyterSafeModePlugin.value,
-    clusterResourcesConfig.jupyterNotebookConfigUri.value)
-=======
     clusterResourcesConfig.jupyterNotebookConfigUri.value,
     clusterResourcesConfig.welderDockerCompose.value
   )
->>>>>>> ff9ccea3
 
   lazy val initFiles = (configFiles ++ serviceAccountCredentialFile).map(GcsObjectName(_))
 
