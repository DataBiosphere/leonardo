package org.broadinstitute.dsde.workbench.leonardo.db

import java.time.Instant
import java.util.UUID

import org.broadinstitute.dsde.workbench.leonardo.ClusterEnrichments.clusterEq
import org.broadinstitute.dsde.workbench.leonardo.model.{Cluster, ServiceAccountInfo}
import org.broadinstitute.dsde.workbench.leonardo.model.google._
import org.broadinstitute.dsde.workbench.leonardo.{CommonTestData, GcsPathUtils}
import org.broadinstitute.dsde.workbench.model.google.GcsBucketName
import org.scalatest.FlatSpecLike

/**
  * Created by rtitle on 2/19/18.
  */
class InstanceComponentSpec extends TestComponent with FlatSpecLike with CommonTestData with GcsPathUtils {

  val c1 = Cluster(
    clusterName = name1,
    googleId = Option(UUID.randomUUID()),
    googleProject = project,
    serviceAccountInfo = ServiceAccountInfo(Some(serviceAccountEmail), Some(serviceAccountEmail)),
    machineConfig = MachineConfig(Some(0),Some(""), Some(500)),
    clusterUrl = Cluster.getClusterUrl(project, name1, clusterUrlBase),
    operationName = Option(OperationName("op1")),
    status = ClusterStatus.Unknown,
    hostIp = Some(IP("numbers.and.dots")),
    creator = userEmail,
    createdDate = Instant.now(),
    destroyedDate = None,
    labels = Map("bam" -> "yes", "vcf" -> "no"),
    jupyterExtensionUri = None,
    jupyterUserScriptUri = None,
<<<<<<< HEAD
    Some(GcsBucketName("testStagingBucket1")),
    List.empty,
    Set.empty,
    None,
    Instant.now(),
    0
  )
=======
    stagingBucket = Some(GcsBucketName("testStagingBucket1")),
    errors = List.empty,
    instances = Set.empty,
    userJupyterExtensionConfig = None,
    dateAccessed = Instant.now())
>>>>>>> 02aab737

  "InstanceComponent" should "save and get instances" in isolatedDbTest {
    val savedC1 = dbFutureValue { _.clusterQuery.save(c1, Option(gcsPath("gs://bucket1")), None) }
    savedC1 shouldEqual c1

    dbFutureValue { _.instanceQuery.save(savedC1.id, masterInstance) } shouldEqual 1
    dbFutureValue { _.instanceQuery.getInstanceByKey(masterInstance.key) } shouldEqual Some(masterInstance)
    dbFutureValue { _.instanceQuery.getAllForCluster(savedC1.id) } shouldEqual Seq(masterInstance)
  }

  it should "update status and ip" in isolatedDbTest {
    val savedC1 = dbFutureValue { _.clusterQuery.save(c1, Option(gcsPath("gs://bucket1")), None) }
    savedC1 shouldEqual c1

    dbFutureValue { _.instanceQuery.save(savedC1.id, masterInstance) } shouldEqual 1
    dbFutureValue { _.instanceQuery.updateStatusAndIpForCluster(savedC1.id, InstanceStatus.Provisioning, Some(IP("4.5.6.7"))) } shouldEqual 1
    val updated = dbFutureValue { _.instanceQuery.getInstanceByKey(masterInstance.key) }
    updated shouldBe 'defined
    updated.get.status shouldBe InstanceStatus.Provisioning
    updated.get.ip shouldBe Some(IP("4.5.6.7"))
  }

  it should "merge instances" in isolatedDbTest {
    val savedC1 = dbFutureValue { _.clusterQuery.save(c1, Option(gcsPath("gs://bucket1")), None) }
    savedC1 shouldEqual c1
    dbFutureValue { _.instanceQuery.save(savedC1.id, masterInstance) } shouldEqual 1

    val addedWorkers = Seq(masterInstance, workerInstance1, workerInstance2)
    dbFutureValue { _.instanceQuery.mergeForCluster(savedC1.id, addedWorkers) } shouldEqual 3
    dbFutureValue { _.instanceQuery.getAllForCluster(savedC1.id) } shouldBe addedWorkers

    val noChange = Seq(masterInstance, workerInstance1, workerInstance2)
    dbFutureValue { _.instanceQuery.mergeForCluster(savedC1.id, noChange) } shouldEqual 3
    dbFutureValue { _.instanceQuery.getAllForCluster(savedC1.id) } shouldBe noChange

    val updatedStatus = Seq(masterInstance.copy(status = InstanceStatus.Terminated), workerInstance1.copy(status = InstanceStatus.Terminated), workerInstance2.copy(status = InstanceStatus.Terminated))
    dbFutureValue { _.instanceQuery.mergeForCluster(savedC1.id, updatedStatus) } shouldEqual 3
    dbFutureValue { _.instanceQuery.getAllForCluster(savedC1.id) } shouldBe updatedStatus

    val removedOne = Seq(masterInstance.copy(status = InstanceStatus.Terminated), workerInstance1.copy(status = InstanceStatus.Terminated))
    dbFutureValue { _.instanceQuery.mergeForCluster(savedC1.id, removedOne) } shouldEqual 3
    dbFutureValue { _.instanceQuery.getAllForCluster(savedC1.id) } shouldBe removedOne

    val removedAll = Seq.empty
    dbFutureValue { _.instanceQuery.mergeForCluster(savedC1.id, removedAll) } shouldEqual 2
    dbFutureValue { _.instanceQuery.getAllForCluster(savedC1.id) } shouldBe removedAll
  }

}<|MERGE_RESOLUTION|>--- conflicted
+++ resolved
@@ -31,21 +31,12 @@
     labels = Map("bam" -> "yes", "vcf" -> "no"),
     jupyterExtensionUri = None,
     jupyterUserScriptUri = None,
-<<<<<<< HEAD
-    Some(GcsBucketName("testStagingBucket1")),
-    List.empty,
-    Set.empty,
-    None,
-    Instant.now(),
-    0
-  )
-=======
     stagingBucket = Some(GcsBucketName("testStagingBucket1")),
     errors = List.empty,
     instances = Set.empty,
     userJupyterExtensionConfig = None,
-    dateAccessed = Instant.now())
->>>>>>> 02aab737
+    dateAccessed = Instant.now(), 
+    autopauseThreshold = 0)
 
   "InstanceComponent" should "save and get instances" in isolatedDbTest {
     val savedC1 = dbFutureValue { _.clusterQuery.save(c1, Option(gcsPath("gs://bucket1")), None) }
