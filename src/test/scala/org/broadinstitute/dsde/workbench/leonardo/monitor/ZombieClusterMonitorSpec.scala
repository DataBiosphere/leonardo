package org.broadinstitute.dsde.workbench.leonardo.monitor

import akka.actor.{ActorRef, ActorSystem, Terminated}
import akka.testkit.TestKit
import org.broadinstitute.dsde.workbench.google.GoogleProjectDAO
import org.broadinstitute.dsde.workbench.google.mock.{MockGoogleDataprocDAO, MockGoogleProjectDAO}
import org.broadinstitute.dsde.workbench.leonardo.dao.google.GoogleDataprocDAO
import org.broadinstitute.dsde.workbench.leonardo.{CommonTestData, GcsPathUtils}
import org.broadinstitute.dsde.workbench.leonardo.db.{DbSingleton, TestComponent}
import org.broadinstitute.dsde.workbench.leonardo.model.google.{ClusterName, ClusterStatus}
import org.broadinstitute.dsde.workbench.model.google.GoogleProject
import org.scalatest.concurrent.Eventually.eventually
import org.scalatest.time.{Seconds, Span}
import org.scalatest.{BeforeAndAfterAll, FlatSpecLike}

import scala.concurrent.Future
import scala.concurrent.duration._
import scala.util.Try

class ZombieClusterMonitorSpec extends TestKit(ActorSystem("leonardotest")) with
  FlatSpecLike with BeforeAndAfterAll with TestComponent with CommonTestData with GcsPathUtils { testKit =>

  val testCluster1 = makeCluster(1).copy(status = ClusterStatus.Running)
  val testCluster2 = makeCluster(2).copy(status = ClusterStatus.Running)
  val testCluster3 = makeCluster(3).copy(status = ClusterStatus.Running)

  override def afterAll(): Unit = {
    TestKit.shutdownActorSystem(system)
    super.afterAll()
  }

  "ZombieClusterMonitor" should "detect zombie clusters when the project is inactive" in isolatedDbTest {
    import org.broadinstitute.dsde.workbench.leonardo.ClusterEnrichments.clusterEq

    // create 2 running clusters in the same project
    val savedTestCluster1 = testCluster1.save()
    savedTestCluster1 shouldEqual testCluster1

    val savedTestCluster2 = testCluster2.save()
    savedTestCluster2 shouldEqual testCluster2

    // stub GoogleProjectDAO to make the project inactive
    val googleProjectDAO = new MockGoogleProjectDAO {
      override def isProjectActive(projectName: String): Future[Boolean] = Future.successful(false)
    }

    // zombie actor should flag both clusters as inactive
    withZombieActor(googleProjectDAO = googleProjectDAO) { _ =>
      eventually(timeout(Span(10, Seconds))) {
        val c1 = dbFutureValue { _.clusterQuery.getClusterById(savedTestCluster1.id) }.get
        val c2 = dbFutureValue { _.clusterQuery.getClusterById(savedTestCluster2.id) }.get

        List(c1, c2).foreach { c =>
          c.status shouldBe ClusterStatus.Error
          c.errors.size shouldBe 1
          c.errors.head.errorCode shouldBe -1
          c.errors.head.errorMessage should include ("An underlying resource was removed in Google")
        }
      }
    }
  }

  it should "detect zombie clusters when the project's billing is inactive" in isolatedDbTest {
    import org.broadinstitute.dsde.workbench.leonardo.ClusterEnrichments.clusterEq

    // create 2 running clusters in the same project
    val savedTestCluster1 = testCluster1.save()
    savedTestCluster1 shouldEqual testCluster1

    val savedTestCluster2 = testCluster2.save()
    savedTestCluster2 shouldEqual testCluster2

    // stub GoogleProjectDAO to make the project inactive
    val googleProjectDAO = new MockGoogleProjectDAO {
      override def isBillingActive(projectName: String): Future[Boolean] = Future.successful(false)
    }

    // zombie actor should flag both clusters as inactive
    withZombieActor(googleProjectDAO = googleProjectDAO) { _ =>
      eventually(timeout(Span(10, Seconds))) {
        val c1 = dbFutureValue { _.clusterQuery.getClusterById(savedTestCluster1.id) }.get
        val c2 = dbFutureValue { _.clusterQuery.getClusterById(savedTestCluster2.id) }.get

        List(c1, c2).foreach { c =>
          c.status shouldBe ClusterStatus.Error
          c.errors.size shouldBe 1
          c.errors.head.errorCode shouldBe -1
          c.errors.head.errorMessage should include ("An underlying resource was removed in Google")
        }
      }
    }
  }

  it should "should detect zombie clusters when the cluster is inactive" in isolatedDbTest {
    import org.broadinstitute.dsde.workbench.leonardo.ClusterEnrichments.clusterEq

    // create 2 running clusters in the same project
    val savedTestCluster1 = testCluster1.save()
    savedTestCluster1 shouldEqual testCluster1

    val savedTestCluster2 = testCluster2.save()
    savedTestCluster2 shouldEqual testCluster2

    // stub GoogleDataprocDAO to flag cluster2 as deleted
    val gdDAO = new MockGoogleDataprocDAO {
      override def getClusterStatus(googleProject: GoogleProject, clusterName: ClusterName): Future[ClusterStatus] = {
        Future.successful {
          if (clusterName == savedTestCluster2.clusterName) {
            ClusterStatus.Deleted
          } else {
            ClusterStatus.Running
          }
        }
      }
    }

    // c2 should be flagged as a zombie but not c1
    withZombieActor(gdDAO = gdDAO) { _ =>
      eventually(timeout(Span(10, Seconds))) {
        val c1 = dbFutureValue { _.clusterQuery.getClusterById(savedTestCluster1.id) }.get
        val c2 = dbFutureValue { _.clusterQuery.getClusterById(savedTestCluster2.id) }.get

        c2.status shouldBe ClusterStatus.Error
        c2.errors.size shouldBe 1
        c2.errors.head.errorCode shouldBe -1
        c2.errors.head.errorMessage should include ("An underlying resource was removed in Google")

        c1.status shouldBe ClusterStatus.Running
        c1.errors shouldBe 'empty
      }
    }
  }

<<<<<<< HEAD
  it should "should zombify creating cluster after hang period" in isolatedDbTest {
=======
  it should "zombify creating cluster after hang period" in isolatedDbTest {
>>>>>>> 3795ab96
    import org.broadinstitute.dsde.workbench.leonardo.ClusterEnrichments.clusterEq

    // create a Running and a Creating cluster in the same project
    val savedTestCluster1 = testCluster1.save()
    savedTestCluster1 shouldEqual testCluster1

    val creatingTestCluster = testCluster2.copy(status = ClusterStatus.Creating)
    val savedTestCluster2 = creatingTestCluster.save()
    savedTestCluster2 shouldEqual creatingTestCluster

    // stub GoogleDataprocDAO to flag both clusters as deleted
    val gdDAO = new MockGoogleDataprocDAO {
      override def getClusterStatus(googleProject: GoogleProject, clusterName: ClusterName): Future[ClusterStatus] = {
        Future.successful(ClusterStatus.Deleted)
      }
    }

    val shouldHangAfter: Span = zombieClusterConfig.creationHangTolerance.plus(zombieClusterConfig.zombieCheckPeriod)
    // the Running cluster should be a zombie but the Creating one shouldn't
    withZombieActor(gdDAO = gdDAO) { _ =>
      eventually(timeout(shouldHangAfter)) {
        val c1 = dbFutureValue { _.clusterQuery.getClusterById(savedTestCluster1.id) }.get
        val c2 = dbFutureValue { _.clusterQuery.getClusterById(savedTestCluster2.id) }.get

        c1.status shouldBe ClusterStatus.Error
        c1.errors.size shouldBe 1
        c1.errors.head.errorCode shouldBe -1
        c1.errors.head.errorMessage should include ("An underlying resource was removed in Google")

        c2.status shouldBe ClusterStatus.Error
        c2.errors.size shouldBe 1
        c2.errors.head.errorCode shouldBe -1
        c2.errors.head.errorMessage should include ("An underlying resource was removed in Google")
      }
    }
  }

<<<<<<< HEAD
  it should "should not zombify cluster before hang period" in isolatedDbTest {
=======
  it should "not zombify cluster before hang period" in isolatedDbTest {
>>>>>>> 3795ab96
    import org.broadinstitute.dsde.workbench.leonardo.ClusterEnrichments.clusterEq

    val creatingTestCluster = testCluster2.copy(status = ClusterStatus.Creating)
    val savedTestCluster2 = creatingTestCluster.save()
    savedTestCluster2 shouldEqual creatingTestCluster

    val shouldNotHangBefore = zombieClusterConfig.creationHangTolerance.minus(zombieClusterConfig.zombieCheckPeriod)
    // stub GoogleDataprocDAO to flag both clusters as deleted
    val gdDAO = new MockGoogleDataprocDAO {
      override def getClusterStatus(googleProject: GoogleProject, clusterName: ClusterName): Future[ClusterStatus] = {
        Future.successful(ClusterStatus.Deleted)
      }
    }

    // the Running cluster should be a zombie but the Creating one shouldn't
    withZombieActor(gdDAO = gdDAO) { _ =>
        Thread.sleep(shouldNotHangBefore.toSeconds)

        val c1 = dbFutureValue { _.clusterQuery.getClusterById(savedTestCluster2.id) }.get
        c1.status shouldBe ClusterStatus.Creating
        c1.errors.size shouldBe 0
      }
  }

<<<<<<< HEAD
  it should "should not zombify upon errors from Google" in isolatedDbTest {
=======
  it should "not zombify upon errors from Google" in isolatedDbTest {
>>>>>>> 3795ab96
    import org.broadinstitute.dsde.workbench.leonardo.ClusterEnrichments.clusterEq

    // running cluster in "bad" project - should not get zombified
    val clusterBadProject = testCluster1.copy(googleProject = GoogleProject("bad-project"))
    val savedClusterBadProject = clusterBadProject.save()
    savedClusterBadProject shouldEqual clusterBadProject

    // running "bad" cluster - should not get zombified
    val badCluster = testCluster2.copy(clusterName = ClusterName("bad-cluster"))
    val savedBadCluster = badCluster.save()
    savedBadCluster shouldEqual badCluster

    // running "good" cluster - should get zombified
    val goodCluster = testCluster3.copy(clusterName = ClusterName("good-cluster"))
    val savedGoodCluster = goodCluster.save()
    savedGoodCluster shouldEqual goodCluster

    // stub GoogleProjectDAO to return an error for the bad project
    val googleProjectDAO = new MockGoogleProjectDAO {
      override def isProjectActive(projectName: String): Future[Boolean] = {
        if (projectName == clusterBadProject.googleProject.value) {
          Future.failed(new Exception)
        } else Future.successful(true)
      }
    }

    // stub GoogleDataprocDAO to return an error for the bad cluster
    val gdDAO = new MockGoogleDataprocDAO {
      override def getClusterStatus(googleProject: GoogleProject, clusterName: ClusterName): Future[ClusterStatus] = {
        if (googleProject == clusterBadProject.googleProject && clusterName == clusterBadProject.clusterName) {
          Future.successful(ClusterStatus.Running)
        } else if (googleProject == badCluster.googleProject && clusterName == badCluster.clusterName) {
          Future.failed(new Exception)
        } else {
          Future.successful(ClusterStatus.Deleted)
        }
      }
    }

    // only the "good" cluster should be zombified
    withZombieActor(gdDAO = gdDAO) { _ =>
      eventually(timeout(Span(10, Seconds))) {
        val c1 = dbFutureValue { _.clusterQuery.getClusterById(savedClusterBadProject.id) }.get
        val c2 = dbFutureValue { _.clusterQuery.getClusterById(savedBadCluster.id) }.get
        val c3 = dbFutureValue { _.clusterQuery.getClusterById(savedGoodCluster.id) }.get

        c1.status shouldBe ClusterStatus.Running
        c1.errors shouldBe 'empty

        c2.status shouldBe ClusterStatus.Running
        c2.errors shouldBe 'empty

        c3.status shouldBe ClusterStatus.Error
        c3.errors.size shouldBe 1
        c3.errors.head.errorCode shouldBe -1
        c3.errors.head.errorMessage should include ("An underlying resource was removed in Google")
      }
    }
  }

  private def withZombieActor[T](gdDAO: GoogleDataprocDAO = new MockGoogleDataprocDAO, googleProjectDAO: GoogleProjectDAO = new MockGoogleProjectDAO)
                             (testCode: ActorRef => T): T = {
    val actor = system.actorOf(ZombieClusterMonitor.props(zombieClusterConfig, gdDAO, googleProjectDAO, DbSingleton.ref))
    val testResult = Try(testCode(actor))
    // shut down the actor and wait for it to terminate
    testKit watch actor
    system.stop(actor)
    expectMsgClass(5 seconds, classOf[Terminated])
    testResult.get
  }

}<|MERGE_RESOLUTION|>--- conflicted
+++ resolved
@@ -91,7 +91,7 @@
     }
   }
 
-  it should "should detect zombie clusters when the cluster is inactive" in isolatedDbTest {
+  it should "detect zombie clusters when the cluster is inactive" in isolatedDbTest {
     import org.broadinstitute.dsde.workbench.leonardo.ClusterEnrichments.clusterEq
 
     // create 2 running clusters in the same project
@@ -131,11 +131,7 @@
     }
   }
 
-<<<<<<< HEAD
-  it should "should zombify creating cluster after hang period" in isolatedDbTest {
-=======
   it should "zombify creating cluster after hang period" in isolatedDbTest {
->>>>>>> 3795ab96
     import org.broadinstitute.dsde.workbench.leonardo.ClusterEnrichments.clusterEq
 
     // create a Running and a Creating cluster in the same project
@@ -173,11 +169,7 @@
     }
   }
 
-<<<<<<< HEAD
-  it should "should not zombify cluster before hang period" in isolatedDbTest {
-=======
   it should "not zombify cluster before hang period" in isolatedDbTest {
->>>>>>> 3795ab96
     import org.broadinstitute.dsde.workbench.leonardo.ClusterEnrichments.clusterEq
 
     val creatingTestCluster = testCluster2.copy(status = ClusterStatus.Creating)
@@ -202,11 +194,7 @@
       }
   }
 
-<<<<<<< HEAD
-  it should "should not zombify upon errors from Google" in isolatedDbTest {
-=======
   it should "not zombify upon errors from Google" in isolatedDbTest {
->>>>>>> 3795ab96
     import org.broadinstitute.dsde.workbench.leonardo.ClusterEnrichments.clusterEq
 
     // running cluster in "bad" project - should not get zombified
