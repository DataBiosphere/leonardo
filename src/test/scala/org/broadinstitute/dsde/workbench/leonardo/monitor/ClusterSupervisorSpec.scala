--- conflicted
+++ resolved
@@ -39,24 +39,14 @@
     createdDate = Instant.now(),
     destroyedDate = None,
     labels = Map("bam" -> "yes", "vcf" -> "no"),
-<<<<<<< HEAD
-    None,
-    None,
-    Some(GcsBucketName("testStagingBucket1")),
-    List.empty,
-    Set.empty,
-    Some(userExtConfig),
-    Instant.now(),
-    0
-=======
     jupyterExtensionUri = None,
     jupyterUserScriptUri = None,
     stagingBucket = Some(GcsBucketName("testStagingBucket1")),
     errors = List.empty,
     instances = Set.empty,
     userJupyterExtensionConfig = Some(userExtConfig),
-    dateAccessed = Instant.now()
->>>>>>> 02aab737
+    dateAccessed = Instant.now(),
+    autopauseThreshold = 0
   )
 
   override def afterAll(): Unit = {
@@ -89,14 +79,8 @@
     savedRunningCluster shouldEqual runningCluster
 
     val clusterSupervisorActor = system.actorOf(ClusterMonitorSupervisor.props(monitorConfig, dataprocConfig, gdDAO, computeDAO, iamDAO, storageDAO,
-<<<<<<< HEAD
       DbSingleton.ref, system.deadLetters, authProvider, autoFreezeConfig, jupyterProxyDAO))
     new LeonardoService(dataprocConfig, clusterFilesConfig, clusterResourcesConfig, clusterDefaultsConfig, proxyConfig, swaggerConfig, autoFreezeConfig, gdDAO, computeDAO, iamDAO, storageDAO, mockPetGoogleStorageDAO, DbSingleton.ref, clusterSupervisorActor, whitelistAuthProvider, serviceAccountProvider, whitelist, bucketHelper)
-=======
-      DbSingleton.ref, system.deadLetters, authProvider, autoFreezeconfig, jupyterProxyDAO))
-
-    new LeonardoService(dataprocConfig, clusterFilesConfig, clusterResourcesConfig, clusterDefaultsConfig, proxyConfig, swaggerConfig, gdDAO, computeDAO, iamDAO, storageDAO, mockPetGoogleStorageDAO, DbSingleton.ref, clusterSupervisorActor, whitelistAuthProvider, serviceAccountProvider, whitelist, bucketHelper)
->>>>>>> 02aab737
 
     eventually(timeout(Span(30, Seconds))) {
       val c1 = dbFutureValue { _.clusterQuery.getClusterById(savedRunningCluster.id) }
