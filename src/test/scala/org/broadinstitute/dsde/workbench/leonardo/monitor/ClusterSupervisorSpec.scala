--- conflicted
+++ resolved
@@ -78,12 +78,8 @@
     savedRunningCluster shouldEqual runningCluster
 
     val clusterSupervisorActor = system.actorOf(ClusterMonitorSupervisor.props(monitorConfig, dataprocConfig, gdDAO, computeDAO, iamDAO, storageDAO,
-<<<<<<< HEAD
-      DbSingleton.ref, system.deadLetters, authProvider, autoFreezeconfig))
+      DbSingleton.ref, system.deadLetters, authProvider, autoFreezeconfig, jupyterProxyDAO))
 
-=======
-      DbSingleton.ref, system.deadLetters, authProvider, autoFreezeconfig, jupyterProxyDAO))
->>>>>>> a549786a
     new LeonardoService(dataprocConfig, clusterFilesConfig, clusterResourcesConfig, clusterDefaultsConfig, proxyConfig, swaggerConfig, gdDAO, computeDAO, iamDAO, storageDAO, mockPetGoogleStorageDAO, DbSingleton.ref, clusterSupervisorActor, whitelistAuthProvider, serviceAccountProvider, whitelist, bucketHelper)
 
     eventually(timeout(Span(30, Seconds))) {
