--- conflicted
+++ resolved
@@ -9,13 +9,10 @@
 import io.grpc.Status.Code
 import org.broadinstitute.dsde.workbench.google.mock.MockGoogleStorageDAO
 import org.broadinstitute.dsde.workbench.google.{GoogleIamDAO, GoogleStorageDAO}
-<<<<<<< HEAD
-
+
+import org.broadinstitute.dsde.workbench.leonardo.dao.JupyterDAO
+import org.broadinstitute.dsde.workbench.leonardo.dao.google.{GoogleComputeDAO, GoogleDataprocDAO}
 import org.broadinstitute.dsde.workbench.leonardo.ClusterEnrichments.clusterEq
-=======
-import org.broadinstitute.dsde.workbench.leonardo.dao.JupyterDAO
->>>>>>> a549786a
-import org.broadinstitute.dsde.workbench.leonardo.dao.google.{GoogleComputeDAO, GoogleDataprocDAO}
 import org.broadinstitute.dsde.workbench.leonardo.{CommonTestData, GcsPathUtils}
 import org.broadinstitute.dsde.workbench.leonardo.db.{DbSingleton, TestComponent}
 import org.broadinstitute.dsde.workbench.leonardo.dns.ClusterDnsCache
@@ -240,14 +237,10 @@
 
     val authProvider = mock[LeoAuthProvider]
 
-<<<<<<< HEAD
-    withClusterSupervisor(gdDAO, computeDAO, iamDAO, storageDAO, authProvider, false) { actor =>
+    withClusterSupervisor(gdDAO, computeDAO, iamDAO, storageDAO, authProvider, mockJupyterDAO, false) { actor =>
       actor ! ClusterCreated(savedCreatingCluster)
-=======
-    withClusterSupervisor(gdDAO, computeDAO, iamDAO, storageDAO, authProvider, mockJupyterDAO, false) { actor =>
-      actor ! ClusterCreated(creatingCluster)
->>>>>>> a549786a
-      expectMsgClass(1 second, classOf[Terminated])
+      expectMsgClass(1 second, classOf[Terminated])
+
       val updatedCluster = dbFutureValue { _.clusterQuery.getActiveClusterByName(creatingCluster.googleProject, creatingCluster.clusterName) }
       updatedCluster shouldBe 'defined
       updatedCluster.map(_.status) shouldBe Some(ClusterStatus.Running)
@@ -287,13 +280,8 @@
       val storageDAO = mock[GoogleStorageDAO]
       val authProvider = mock[LeoAuthProvider]
 
-<<<<<<< HEAD
-      withClusterSupervisor(gdDAO, computeDAO, iamDAO, storageDAO, authProvider, true) { actor =>
+      withClusterSupervisor(gdDAO, computeDAO, iamDAO, storageDAO, authProvider, mockJupyterDAO, true) { actor =>
         actor ! ClusterCreated(savedCreatingCluster)
-=======
-      withClusterSupervisor(gdDAO, computeDAO, iamDAO, storageDAO, authProvider, mockJupyterDAO, true) { actor =>
-        actor ! ClusterCreated(creatingCluster)
->>>>>>> a549786a
         expectNoMessage(1 second)
 
         val updatedCluster = dbFutureValue { _.clusterQuery.getActiveClusterByName(creatingCluster.googleProject, creatingCluster.clusterName) }
@@ -337,13 +325,8 @@
     val storageDAO = mock[GoogleStorageDAO]
     val authProvider = mock[LeoAuthProvider]
 
-<<<<<<< HEAD
-    withClusterSupervisor(dao, computeDAO, iamDAO, storageDAO, authProvider, true) { actor =>
+    withClusterSupervisor(dao, computeDAO, iamDAO, storageDAO, authProvider, mockJupyterDAO, true) { actor =>
       actor ! ClusterCreated(savedCreatingCluster)
-=======
-    withClusterSupervisor(dao, computeDAO, iamDAO, storageDAO, authProvider, mockJupyterDAO, true) { actor =>
-      actor ! ClusterCreated(creatingCluster)
->>>>>>> a549786a
       expectNoMessage(1 second)
 
       val updatedCluster = dbFutureValue { _.clusterQuery.getActiveClusterByName(creatingCluster.googleProject, creatingCluster.clusterName) }
@@ -390,13 +373,8 @@
     val storageDAO = mock[GoogleStorageDAO]
     val authProvider = mock[LeoAuthProvider]
 
-<<<<<<< HEAD
-    withClusterSupervisor(dao, computeDAO, iamDAO, storageDAO, authProvider, true) { actor =>
+    withClusterSupervisor(dao, computeDAO, iamDAO, storageDAO, authProvider, mockJupyterDAO, true) { actor =>
       actor ! ClusterCreated(savedCreatingCluster)
-=======
-    withClusterSupervisor(dao, computeDAO, iamDAO, storageDAO, authProvider, mockJupyterDAO, true) { actor =>
-      actor ! ClusterCreated(creatingCluster)
->>>>>>> a549786a
       expectNoMessage(1 second)
 
       val updatedCluster = dbFutureValue { _.clusterQuery.getActiveClusterByName(creatingCluster.googleProject, creatingCluster.clusterName) }
@@ -451,13 +429,8 @@
     val storageDAO = mock[GoogleStorageDAO]
     val authProvider = mock[LeoAuthProvider]
 
-<<<<<<< HEAD
-    withClusterSupervisor(gdDAO, computeDAO, iamDAO, storageDAO, authProvider, false) { actor =>
+    withClusterSupervisor(gdDAO, computeDAO, iamDAO, storageDAO, authProvider, mockJupyterDAO, false) { actor =>
       actor ! ClusterCreated(savedCreatingCluster)
-=======
-    withClusterSupervisor(gdDAO, computeDAO, iamDAO, storageDAO, authProvider, mockJupyterDAO, false) { actor =>
-      actor ! ClusterCreated(creatingCluster)
->>>>>>> a549786a
       expectMsgClass(1 second, classOf[Terminated])
 
       val updatedCluster = dbFutureValue { _.clusterQuery.getActiveClusterByName(creatingCluster.googleProject, creatingCluster.clusterName) }
@@ -503,13 +476,8 @@
       authProvider.notifyClusterDeleted(mockitoEq(deletingCluster.creator), mockitoEq(deletingCluster.creator), mockitoEq(deletingCluster.googleProject), mockitoEq(deletingCluster.clusterName))(any[ExecutionContext])
     } thenReturn Future.successful(())
 
-<<<<<<< HEAD
-    withClusterSupervisor(dao, computeDAO, iamDAO, storageDAO, authProvider, false) { actor =>
+    withClusterSupervisor(dao, computeDAO, iamDAO, storageDAO, authProvider, mockJupyterDAO, false) { actor =>
       actor ! ClusterDeleted(savedDeletingCluster)
-=======
-    withClusterSupervisor(dao, computeDAO, iamDAO, storageDAO, authProvider, mockJupyterDAO, false) { actor =>
-      actor ! ClusterDeleted(deletingCluster)
->>>>>>> a549786a
       expectMsgClass(1 second, classOf[Terminated])
 
       val updatedCluster = dbFutureValue { _.clusterQuery.getClusterById(savedDeletingCluster.id) }
@@ -643,13 +611,8 @@
       authProvider.notifyClusterDeleted(mockitoEq(creatingCluster.creator), mockitoEq(creatingCluster.creator), mockitoEq(creatingCluster.googleProject), mockitoEq(creatingCluster.clusterName))(any[ExecutionContext])
     } thenReturn Future.successful(())
 
-<<<<<<< HEAD
-    withClusterSupervisor(gdDAO, computeDAO, iamDAO, storageDAO, authProvider, false) { actor =>
+    withClusterSupervisor(gdDAO, computeDAO, iamDAO, storageDAO, authProvider, mockJupyterDAO, false) { actor =>
       actor ! ClusterCreated(savedCreatingCluster)
-=======
-    withClusterSupervisor(gdDAO, computeDAO, iamDAO, storageDAO, authProvider, mockJupyterDAO, false) { actor =>
-      actor ! ClusterCreated(creatingCluster)
->>>>>>> a549786a
 
       // Expect 3 Terminated messages:
       // 1. original cluster monitor, terminates at Error status
@@ -709,13 +672,8 @@
     val storageDAO = mock[GoogleStorageDAO]
     val authProvider = mock[LeoAuthProvider]
 
-<<<<<<< HEAD
-    withClusterSupervisor(gdDAO, computeDAO, iamDAO, storageDAO, authProvider, true) { actor =>
+    withClusterSupervisor(gdDAO, computeDAO, iamDAO, storageDAO, authProvider, mockJupyterDAO, true) { actor =>
       actor ! ClusterCreated(savedDeletingCluster)
-=======
-    withClusterSupervisor(gdDAO, computeDAO, iamDAO, storageDAO, authProvider, mockJupyterDAO, true) { actor =>
-      actor ! ClusterCreated(deletingCluster)
->>>>>>> a549786a
       expectNoMessage(1 second)
 
       val updatedCluster = dbFutureValue { _.clusterQuery.getDeletingClusterByName(deletingCluster.googleProject, deletingCluster.clusterName) }
@@ -791,13 +749,8 @@
     val authProvider = mock[LeoAuthProvider]
 
     // Create the first cluster
-<<<<<<< HEAD
-    withClusterSupervisor(gdDAO, computeDAO, iamDAO, storageDAO, authProvider, false) { actor =>
+    val supervisor = withClusterSupervisor(gdDAO, computeDAO, iamDAO, storageDAO, authProvider, mockJupyterDAO, false) { actor =>
       actor ! ClusterCreated(savedCreatingCluster)
-=======
-    val supervisor = withClusterSupervisor(gdDAO, computeDAO, iamDAO, storageDAO, authProvider, mockJupyterDAO, false) { actor =>
-      actor ! ClusterCreated(creatingCluster)
->>>>>>> a549786a
       expectMsgClass(1 second, classOf[Terminated])
 
       val updatedCluster = dbFutureValue { _.clusterQuery.getActiveClusterByName(creatingCluster.googleProject, creatingCluster.clusterName) }
@@ -853,13 +806,8 @@
     val iamDAO = mock[GoogleIamDAO]
     val authProvider = mock[LeoAuthProvider]
 
-<<<<<<< HEAD
-    withClusterSupervisor(gdDAO, computeDAO, iamDAO, storageDAO, authProvider, false) { actor =>
+    withClusterSupervisor(gdDAO, computeDAO, iamDAO, storageDAO, authProvider, mockJupyterDAO, false) { actor =>
       actor ! ClusterCreated(savedStoppingCluster)
-=======
-    withClusterSupervisor(gdDAO, computeDAO, iamDAO, storageDAO, authProvider, mockJupyterDAO, false) { actor =>
-      actor ! ClusterCreated(stoppingCluster)
->>>>>>> a549786a
       expectMsgClass(1 second, classOf[Terminated])
 
       val updatedCluster = dbFutureValue { _.clusterQuery.getActiveClusterByName(stoppingCluster.googleProject, stoppingCluster.clusterName) }
@@ -920,19 +868,13 @@
     } thenReturn Future.successful(())
     val authProvider = mock[LeoAuthProvider]
 
-<<<<<<< HEAD
-    withClusterSupervisor(gdDAO, computeDAO, iamDAO, storageDAO, authProvider, false) { actor =>
-      actor ! ClusterCreated(savedStartingCluster)
-=======
-
     val jupyterDAO = mock[JupyterDAO]
     when {
       jupyterDAO.getStatus(any[GoogleProject], any[ClusterName])
     } thenReturn Future.successful(true)
 
     withClusterSupervisor(gdDAO, computeDAO, iamDAO, storageDAO, authProvider, jupyterDAO, false) { actor =>
-      actor ! ClusterCreated(startingCluster)
->>>>>>> a549786a
+      actor ! ClusterCreated(savedStartingCluster)
       expectMsgClass(1 second, classOf[Terminated])
 
       val updatedCluster = dbFutureValue { _.clusterQuery.getActiveClusterByName(startingCluster.googleProject, startingCluster.clusterName) }
@@ -956,7 +898,8 @@
   // Post:
   // - cluster is not updated in the DB with status Running
   it should "cluster should not got from STARTING to RUNNING if Jupyter is not ready" in isolatedDbTest {
-    dbFutureValue { _.clusterQuery.save(startingCluster, gcsPath("gs://bucket"), Some(serviceAccountKey.id)) } shouldEqual startingCluster
+    val savedStartingCluster = dbFutureValue { _.clusterQuery.save(startingCluster, Option(gcsPath("gs://bucket")), Some(serviceAccountKey.id)) }
+    savedStartingCluster shouldEqual startingCluster
 
     val gdDAO = mock[GoogleDataprocDAO]
     when {
@@ -999,7 +942,7 @@
     } thenReturn Future.successful(false)
 
     withClusterSupervisor(gdDAO, computeDAO, iamDAO, storageDAO, authProvider, jupyterDAO, false) { actor =>
-      actor ! ClusterCreated(startingCluster)
+      actor ! ClusterCreated(savedStartingCluster)
       expectNoMessage(1 second)
 
       val updatedCluster = dbFutureValue { _.clusterQuery.getActiveClusterByName(startingCluster.googleProject, startingCluster.clusterName) }
@@ -1076,13 +1019,8 @@
 
     val authProvider = mock[LeoAuthProvider]
 
-<<<<<<< HEAD
-    withClusterSupervisor(gdDAO, computeDAO, iamDAO, storageDAO, authProvider, false) { actor =>
+    withClusterSupervisor(gdDAO, computeDAO, iamDAO, storageDAO, authProvider, mockJupyterDAO, false) { actor =>
       actor ! ClusterCreated(savedCreatingCluster, stopAfterCreate = true)
-=======
-    withClusterSupervisor(gdDAO, computeDAO, iamDAO, storageDAO, authProvider, mockJupyterDAO, false) { actor =>
-      actor ! ClusterCreated(creatingCluster, stopAfterCreate = true)
->>>>>>> a549786a
 
       // expect 2 shutdowns: 1 after cluster creation and 1 after cluster stop
       expectMsgClass(1 second, classOf[Terminated])
