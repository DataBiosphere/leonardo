--- conflicted
+++ resolved
@@ -1,12 +1,7 @@
 #!/usr/bin/env bash
 
-<<<<<<< HEAD
-# Updates the Leo jar of a fiab to reflect current local code.
-# Run using "./automation/hotswap.sh fiab-your-fiab-name" from inside the leo directory
-=======
 # Updates the Leo jar of a FIAB to reflect current local code.
 # Run using "./automation/hotswap.sh <your FIAB name>" at the root of the leonardo repo clone
->>>>>>> 5f387b31
 
 if [ -z "$1" ]
     then
@@ -20,11 +15,8 @@
 # Example: /Users/qi/workspace/leonardo/http/target/scala-2.12/http-assembly-0.1-437ee4a9-SNAPSHOT.jar
 LEO_JAR_PATH=$(sbt -Dsbt.log.noformat=true "project http" assembly | tail -3 | head -2 | grep -o '/Users[^ ]*')
 LEO_JAR_NAME=$(basename $LEO_JAR_PATH)
-<<<<<<< HEAD
-# Rename the jar to leonardo-assembly-0.1-437ee4a9-SNAPSHOT.jar so that the fiab-start Jenkins job will pick up the right jar file
-=======
+
 # Rename the jar to leonardo-assembly-0.1-437ee4a9-SNAPSHOT.jar so the fiab-start Jenkins job picks up the right jar file
->>>>>>> 5f387b31
 NEW_LEO_JAR_NAME=$(echo ${LEO_JAR_NAME}|sed 's/http\-/leonardo\-/g' )
 
 printf "Copying ${LEO_JAR_PATH} to /tmp on FIAB '${FIAB}'...\n\n"
