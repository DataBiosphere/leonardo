--- conflicted
+++ resolved
@@ -48,14 +48,11 @@
   logDir.mkdirs
 
   // Ron and Hermione are on the dev Leo whitelist, and Hermione is a Project Owner
-<<<<<<< HEAD
+
   lazy val ronCreds: Credentials = Config.Users.NotebooksWhitelisted.getUserCredential("ron")
   lazy val hermioneCreds: Credentials = Config.Users.NotebooksWhitelisted.getUserCredential("hermione")
   lazy val dracoCreds: Credentials = Config.Users.NotebooksWhitelisted.getUserCredential("draco")
-=======
-  lazy val ronCreds: Credentials = LeonardoConfig.Users.NotebooksWhitelisted.getUserCredential("ron")
-  lazy val hermioneCreds: Credentials = LeonardoConfig.Users.NotebooksWhitelisted.getUserCredential("hermione")
->>>>>>> 17fba780
+
 
   lazy val ronAuthToken = UserAuthToken(ronCreds)
   lazy val hermioneAuthToken = UserAuthToken(hermioneCreds)
