--- conflicted
+++ resolved
@@ -90,11 +90,7 @@
       withWebDriver { implicit driver =>
         withNewNotebook(runtimeFixture.runtime) { notebookPage =>
           val query =
-<<<<<<< HEAD
-            """! bq query --format=json --use_legacy_sql=false "SELECT COUNT(*) AS scullion_count FROM bigquery-public-data.samples.shakespeare WHERE word='scullion'" """
-=======
             """! bq query --format=json "SELECT COUNT(*) AS scullion_count FROM [bigquery-public-data.samples.shakespeare] WHERE word='scullion'" """
->>>>>>> 2991db58
           val expectedResult = """[{"scullion_count":"2"}]""".stripMargin
 
           val result = notebookPage.executeCell(query, timeout = 5.minutes).get
