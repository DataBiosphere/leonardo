--- conflicted
+++ resolved
@@ -175,30 +175,6 @@
       }
     }
 
-<<<<<<< HEAD
-    "should create a notebook with a working R kernel and import installed packages" in withWebDriver { implicit driver =>
-      Orchestration.billing.addUserToBillingProject(billingProject.value, ronEmail, Orchestration.billing.BillingProjectRole.User)(hermioneAuthToken)
-
-      withNewNotebook(ronCluster, RKernel) { notebookPage =>
-        notebookPage.executeCell("library(SparkR)").get should include("SparkR")
-        notebookPage.executeCell("sparkR.session()")
-        notebookPage.executeCell("df <- as.DataFrame(faithful)")
-        notebookPage.executeCell("head(df)").get should include ("3.600 79")
-
-        val sparkJob = """samples <- 200
-        |inside <- function(index) {
-        |  set.seed(index)
-        |  rand <- runif(2, 0.0, 1.0)
-        |  sum(rand^2) < 1
-        |}
-        |res <- spark.lapply(c(1:samples), inside)
-        |pi <- length(which(unlist(res)))*4.0/samples
-        |cat("Pi is roughly", pi, "\n")"""
-
-        notebookPage.executeCell(sparkJob).get should include("Pi is roughly ")
-      }
-    }
-=======
     "should create a notebook with a working Python 3 kernel and import installed packages" in withWebDriver { implicit driver =>
       Orchestration.billing.addUserToBillingProject(billingProject.value, ronEmail, Orchestration.billing.BillingProjectRole.User)(hermioneAuthToken)
 
@@ -227,6 +203,27 @@
       }
     }
 
->>>>>>> 4fcd66e0
+    "should create a notebook with a working R kernel and import installed packages" in withWebDriver { implicit driver =>
+      Orchestration.billing.addUserToBillingProject(billingProject.value, ronEmail, Orchestration.billing.BillingProjectRole.User)(hermioneAuthToken)
+
+      withNewNotebook(ronCluster, RKernel) { notebookPage =>
+        notebookPage.executeCell("library(SparkR)").get should include("SparkR")
+        notebookPage.executeCell("sparkR.session()")
+        notebookPage.executeCell("df <- as.DataFrame(faithful)")
+        notebookPage.executeCell("head(df)").get should include ("3.600 79")
+
+        val sparkJob = """samples <- 200
+        |inside <- function(index) {
+        |  set.seed(index)
+        |  rand <- runif(2, 0.0, 1.0)
+        |  sum(rand^2) < 1
+        |}
+        |res <- spark.lapply(c(1:samples), inside)
+        |pi <- length(which(unlist(res)))*4.0/samples
+        |cat("Pi is roughly", pi, "\n")"""
+
+        notebookPage.executeCell(sparkJob).get should include("Pi is roughly ")
+      }
+    }
   }
 }