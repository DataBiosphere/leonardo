--- conflicted
+++ resolved
@@ -303,7 +303,6 @@
       }
     }
 
-<<<<<<< HEAD
     //Test to check if extensions are installed correctly
     //Using nbtranslate extension from here:
     //https://github.com/ipython-contrib/jupyter_contrib_nbextensions/tree/master/src/jupyter_contrib_nbextensions/nbextensions/nbTranslate
@@ -325,8 +324,6 @@
         |except NameError as err:
         |    print(err)""".stripMargin
 
-=======
->>>>>>> 63dafd1b
     Seq(Python2, Python3).foreach { kernel =>
       s"should be able to pip install packages using ${kernel.string}" in withWebDriver { implicit driver =>
         withNewNotebook(ronCluster, kernel) { notebookPage =>
