package org.broadinstitute.dsde.workbench.leonardo.azure

import cats.effect.IO
import cats.effect.unsafe.implicits.global
import org.broadinstitute.dsde.workbench.GeneratedLeonardoClient
import org.broadinstitute.dsde.workbench.client.leonardo.model.{
  AzureDiskConfig,
  ClusterStatus,
  CreateAzureRuntimeRequest,
  DiskStatus
}
import org.broadinstitute.dsde.workbench.google2.streamUntilDoneOrTimeout
import org.broadinstitute.dsde.workbench.leonardo.TestUser.Hermione
import org.broadinstitute.dsde.workbench.leonardo.LeonardoTestTags.ExcludeFromJenkins
import org.broadinstitute.dsde.workbench.leonardo.{AzureBillingBeforeAndAfter, LeonardoTestUtils}
import org.broadinstitute.dsde.workbench.service.test.CleanUp
import org.scalatest.prop.TableDrivenPropertyChecks
import org.scalatest.{ParallelTestExecution, Retries}

import scala.concurrent.duration._
<<<<<<< HEAD

//@DoNotDiscover
=======
>>>>>>> ef1cf3af
class AzureRuntimeSpec
    extends AzureBillingBeforeAndAfter
    with LeonardoTestUtils
    with ParallelTestExecution
    with TableDrivenPropertyChecks
    with Retries
    with CleanUp {

  implicit val accessToken = Hermione.authToken()

  "create, get, delete azure runtime" taggedAs ExcludeFromJenkins in { workspaceDetails =>
    val workspaceId = workspaceDetails.workspace.workspaceId

    val labelMap: java.util.HashMap[String, String] = new java.util.HashMap[String, String]()
    labelMap.put("automation", "true")

    val runtimeName = randomClusterName
    val res =
      for {
        _ <- loggerIO.info(s"AzureRuntimeSpec: About to create runtime")
        runtimeClient <- GeneratedLeonardoClient.generateRuntimesApi
        diskClient <- GeneratedLeonardoClient.generateDisksApi

        createReq = new CreateAzureRuntimeRequest()
          .labels(labelMap)
          .machineSize("Standard_DS1_v2")
          .disk(
            new AzureDiskConfig()
              .name(generateAzureDiskName())
              .size(50)
              .labels(labelMap)
          )

        _ <- IO(runtimeClient.createAzureRuntime(workspaceId, runtimeName.asString, false, createReq))
        _ <- loggerIO.info(s"AzureRuntimeSpec: Create runtime request submitted. Starting to poll GET")

        // Verify the initial getRuntime call
        _ <- IO.sleep(5 seconds)
        callGetRuntime = IO(runtimeClient.getAzureRuntime(workspaceId, runtimeName.asString))

        intitialGetRuntimeResponse <- callGetRuntime
        _ <- loggerIO.info(s"initial get runtime response ${intitialGetRuntimeResponse}")
        _ = intitialGetRuntimeResponse.getStatus shouldBe ClusterStatus.CREATING

        _ <- loggerIO.info(
          s"AzureRuntimeSpec: runtime ${workspaceId}/${runtimeName.asString} in creating status detected"
        )

        _ <- loggerIO.info("AzureRuntimeSpec: verifying get disk response")
        diskId = intitialGetRuntimeResponse.getRuntimeConfig.getAzureConfig.getPersistentDiskId
        getDisk = IO(diskClient.getDiskV2(diskId.toBigInteger.intValue()))
        diskDuringRuntimeCreate <- getDisk
        _ = diskDuringRuntimeCreate.getStatus shouldBe DiskStatus.CREATING

        _ <- loggerIO.info(
          s"AzureRuntimeSpec: disk ${workspaceId}/${diskDuringRuntimeCreate.getId()} in creating status detected"
        )

        // Verify the runtime eventually becomes Running (in 40 minutes)
        monitorCreateResult <- streamUntilDoneOrTimeout(
          callGetRuntime,
          240,
          10 seconds,
          s"AzureRuntimeSpec: runtime ${workspaceId}/${runtimeName.asString} did not finish creating after 20 minutes"
        )(implicitly, GeneratedLeonardoClient.runtimeInStateOrError(ClusterStatus.RUNNING))

        _ <- loggerIO.info(
          s"AzureRuntime: runtime ${workspaceId}/${runtimeName.asString} create monitor result: $monitorCreateResult"
        )
        _ = monitorCreateResult.getStatus() shouldBe ClusterStatus.RUNNING

        _ <- loggerIO.info(
          s"AzureRuntime: runtime ${workspaceId}/${runtimeName.asString} delete starting"
        )
        // Delete the runtime
        _ <- IO(runtimeClient.deleteAzureRuntime(workspaceId, runtimeName.asString, true))

        _ <- loggerIO.info(
          s"AzureRuntime: runtime ${workspaceId}/${runtimeName.asString} delete called, starting to poll on deletion"
        )

        monitorDeleteResult <- streamUntilDoneOrTimeout(
          callGetRuntime,
          120,
          10 seconds,
          s"AzureRuntimeSpec: runtime ${workspaceId}/${runtimeName.asString} did not finish deleting after 20 minutes"
        )(implicitly, GeneratedLeonardoClient.runtimeInStateOrError(ClusterStatus.DELETED))

        _ <- loggerIO.info(
          s"AzureRuntime: runtime ${workspaceId}/${runtimeName.asString} delete monitor result: $monitorDeleteResult"
        )
        _ = monitorDeleteResult.getStatus() shouldBe ClusterStatus.DELETED

        diskAfterRuntimeDelete <- getDisk
        _ = diskAfterRuntimeDelete.getStatus shouldBe DiskStatus.DELETED

        _ <- loggerIO.info(
          s"AzureRuntimeSpec: disk ${workspaceId}/${diskAfterRuntimeDelete.getId()} in deleted status detected"
        )
      } yield ()
    res.unsafeRunSync()
  }

}<|MERGE_RESOLUTION|>--- conflicted
+++ resolved
@@ -18,11 +18,6 @@
 import org.scalatest.{ParallelTestExecution, Retries}
 
 import scala.concurrent.duration._
-<<<<<<< HEAD
-
-//@DoNotDiscover
-=======
->>>>>>> ef1cf3af
 class AzureRuntimeSpec
     extends AzureBillingBeforeAndAfter
     with LeonardoTestUtils
