package org.broadinstitute.dsde.workbench.leonardo
package runtimes

import cats.effect.IO
import cats.effect.unsafe.implicits.global
import org.broadinstitute.dsde.workbench.DoneCheckableSyntax._
import org.broadinstitute.dsde.workbench.auth.AuthToken
import org.broadinstitute.dsde.workbench.google2.Generators.genDiskName
import org.broadinstitute.dsde.workbench.google2.{streamFUntilDone, DiskName, GoogleDiskService}
import org.broadinstitute.dsde.workbench.leonardo.DiskModelGenerators._
import org.broadinstitute.dsde.workbench.leonardo.LeonardoApiClient._
import org.broadinstitute.dsde.workbench.leonardo.TestUser.{getAuthTokenAndAuthorization, Ron}
import org.broadinstitute.dsde.workbench.leonardo.http.{
  CreateDiskRequest,
  PersistentDiskRequest,
  RuntimeConfigRequest,
  SourceDiskRequest,
  UpdateDiskRequest
}
import org.http4s.client.Client
import org.http4s.Status
import org.http4s.headers.Authorization
import org.scalatest.tagobjects.Retryable
import org.scalatest.{DoNotDiscover, ParallelTestExecution}

import java.util.concurrent.TimeoutException
import scala.concurrent.duration._

@DoNotDiscover
<<<<<<< HEAD
class RuntimeCreationDiskSpec
    extends BillingProjectFixtureSpec
    with ParallelTestExecution
    with LeonardoTestUtils
    with NotebookTestUtils
    with NewBillingProjectAndWorkspaceBeforeAndAfterAll {
=======
class RuntimeCreationDiskSpec extends BillingProjectFixtureSpec with ParallelTestExecution with LeonardoTestUtils {
>>>>>>> c66ace86
  implicit val (authTokenForOldApiClient: IO[AuthToken], auth: IO[Authorization]) = getAuthTokenAndAuthorization(Ron)

  override def withFixture(test: NoArgTest) =
    if (isRetryable(test))
      withRetry(super.withFixture(test))
    else
      super.withFixture(test)

  val dependencies = for {
    diskService <- googleDiskService
    httpClient <- LeonardoApiClient.client
  } yield RuntimeCreationPdSpecDependencies(httpClient, diskService)

  "create runtime and mount disk correctly" in { googleProject =>
    val runtimeName = randomClusterName
    val createRuntimeRequest = defaultCreateRuntime2Request.copy(
      runtimeConfig = Some(
        RuntimeConfigRequest.GceConfig(
          None,
          Some(DiskSize(20)),
          Some(LeonardoApiClient.defaultCreateRequestZone),
          None
        )
      )
    )

    // validate disk still exists after runtime is deleted
    val res = dependencies.use { dep =>
      implicit val client = dep.httpClient
      for {
        getRuntimeResponse <- LeonardoApiClient.createRuntimeWithWait(googleProject, runtimeName, createRuntimeRequest)
        implicit0(authToken: AuthToken) <- Ron.authToken()
        output <- SSH.executeGoogleCommand(
          getRuntimeResponse.googleProject,
          LeonardoApiClient.defaultCreateRequestZone.value,
          getRuntimeResponse.runtimeName,
          "sudo docker exec -it jupyter-server df -H"
        )
        _ <- LeonardoApiClient.deleteRuntimeWithWait(googleProject, runtimeName)
      } yield {
        output should include("/dev/sdb")
        output should include("/home/jupyter")
      }
    }
    res.unsafeRunSync()(cats.effect.unsafe.IORuntime.global)
  }

  "create runtime with SSD disk" in { googleProject =>
    val runtimeName = randomClusterName
    val createRuntimeRequest = defaultCreateRuntime2Request.copy(
      runtimeConfig = Some(
        RuntimeConfigRequest.GceWithPdConfig(
          None,
          PersistentDiskRequest(
            DiskName("ssd-disk"),
            None,
            Some(DiskType.SSD),
            Map.empty
          ),
          Some(LeonardoApiClient.defaultCreateRequestZone),
          None
        )
      )
    )

    // validate disk still exists after runtime is deleted
    val res = dependencies.use { dep =>
      implicit val client = dep.httpClient
      for {
        getRuntimeResponse <- LeonardoApiClient.createRuntimeWithWait(googleProject, runtimeName, createRuntimeRequest)
        _ <- LeonardoApiClient.deleteRuntimeWithWait(googleProject, runtimeName)
      } yield getRuntimeResponse.diskConfig.map(_.diskType) shouldBe Some(DiskType.SSD)
    }
    res.unsafeRunSync()
  }

  "create runtime with Balanced disk" in { googleProject =>
    val runtimeName = randomClusterName
    val createRuntimeRequest = defaultCreateRuntime2Request.copy(
      runtimeConfig = Some(
        RuntimeConfigRequest.GceWithPdConfig(
          None,
          PersistentDiskRequest(
            DiskName("balanced-disk"),
            None,
            Some(DiskType.Balanced),
            Map.empty
          ),
          Some(LeonardoApiClient.defaultCreateRequestZone),
          None
        )
      )
    )

    // validate disk still exists after runtime is deleted
    val res = dependencies.use { dep =>
      implicit val client = dep.httpClient
      for {
        getRuntimeResponse <- LeonardoApiClient.createRuntimeWithWait(googleProject, runtimeName, createRuntimeRequest)
        _ <- LeonardoApiClient.deleteRuntimeWithWait(googleProject, runtimeName)
      } yield getRuntimeResponse.diskConfig.map(_.diskType) shouldBe Some(DiskType.Balanced)
    }
    res.unsafeRunSync()
  }

  "create runtime and attach a persistent disk" in { googleProject =>
    val diskName = genDiskName.sample.get
    val diskSize = genDiskSize.sample.get
    val runtimeName = randomClusterName
    val createRuntimeRequest = defaultCreateRuntime2Request.copy(
      runtimeConfig = Some(
        RuntimeConfigRequest.GceWithPdConfig(
          None,
          PersistentDiskRequest(
            diskName,
            Some(diskSize),
            None,
            Map.empty
          ),
          Some(LeonardoApiClient.defaultCreateRequestZone),
          None
        )
      )
    )

    import org.broadinstitute.dsde.workbench.leonardo.LeonardoApiClient.eitherDoneCheckable

    // validate disk still exists after runtime is deleted
    val res = dependencies.use { dep =>
      implicit val client = dep.httpClient
      for {
        _ <- LeonardoApiClient.createRuntimeWithWait(googleProject, runtimeName, createRuntimeRequest)
        _ <- LeonardoApiClient.deleteRuntime(googleProject, runtimeName, deleteDisk = false)
        getRuntimeResponse <- getRuntime(googleProject, runtimeName)
        // Validate disk is detached
        _ = getRuntimeResponse.runtimeConfig.asInstanceOf[RuntimeConfig.GceWithPdConfig].persistentDiskId shouldBe None
        ioa = getRuntime(googleProject, runtimeName).attempt
        res <- IO.sleep(20 seconds) >> streamFUntilDone(ioa, 50, 5 seconds).compile.lastOrError
        _ <-
          if (res.isDone) IO.unit
          else IO.raiseError(new TimeoutException(s"delete runtime ${googleProject.value}/${runtimeName.asString}"))
        disk <- LeonardoApiClient.getDisk(googleProject, diskName)
        _ <- IO(disk.status shouldBe DiskStatus.Ready)
        _ <- IO(disk.size shouldBe diskSize)
        _ <- LeonardoApiClient.deleteDiskWithWait(googleProject, diskName)
        listofDisks <- LeonardoApiClient.listDisk(googleProject, true)
      } yield listofDisks.collect { case resp if resp.name == diskName => resp.status } shouldBe List(
        DiskStatus.Deleted
      ) // assume we won't have multiple disks with same name in the same project in tests
    }
    res.unsafeRunSync()(cats.effect.unsafe.IORuntime.global)
  }

  // TODO: remove selenium from this, needs re-write
  // see https://broadworkbench.atlassian.net/browse/IA-4723
  "create runtime and attach an existing persistent disk or clone" taggedAs Retryable in { googleProject =>
    val randomeName = randomClusterName
    val runtimeName =
      randomeName.copy(asString = randomeName.asString + "pd-spec") // just to make sure the test runtime name is unique
    val runtimeWithDataName = randomeName.copy(asString = randomeName.asString + "pd-spec-data-persist")
    val runtimeWithCloneName = randomeName.copy(asString = randomeName.asString + "pd-spec-clone")
    val diskName = genDiskName.sample.get
    val diskCloneName = DiskName(diskName.value + "-clone")
    val diskSize = DiskSize(110)
    val newDiskSize = DiskSize(150)

    val res = dependencies.use { dep =>
      implicit val client = dep.httpClient

      val createRuntimeRequest = defaultCreateRuntime2Request.copy(
        runtimeConfig = Some(
          RuntimeConfigRequest.GceWithPdConfig(
            None,
            PersistentDiskRequest(
              diskName,
              Some(DiskSize(500)), // this will be ignored since in this test we'll pre create a disk
              None,
              Map.empty
            ),
            Some(LeonardoApiClient.defaultCreateRequestZone),
            None
          )
        )
      )

      val createRuntime2Request = createRuntimeRequest.copy(toolDockerImage =
        Some(ContainerImage(LeonardoConfig.Leonardo.pythonImageUrl, ContainerRegistry.GCR))
      ) // this just needs to be a different image from default image Leonardo uses, which is gatk

      val createRuntimeCloneRequest = createRuntime2Request.copy(
        runtimeConfig = Some(
          RuntimeConfigRequest.GceWithPdConfig(
            None,
            PersistentDiskRequest(
              diskCloneName,
              Some(DiskSize(500)),
              None,
              Map.empty
            ),
            Some(LeonardoApiClient.defaultCreateRequestZone),
            None
          )
        )
      )

      val createDiskCloneRequest =
        CreateDiskRequest(Map.empty,
                          Some(newDiskSize),
                          None,
                          None,
                          defaultCreateDiskRequest.zone,
                          Some(SourceDiskRequest(googleProject, diskName))
        )

      for {
        _ <- LeonardoApiClient.createDiskWithWait(googleProject,
                                                  diskName,
                                                  defaultCreateDiskRequest.copy(size = Some(diskSize))
        )
        implicit0(authToken: AuthToken) <- Ron.authToken()
        runtime <- createRuntimeWithWait(googleProject, runtimeName, createRuntimeRequest)
        clusterCopy = ClusterCopy.fromGetRuntimeResponseCopy(runtime)

        // See comment in SSH for details on this syntax
        cmd = s"""
            sudo docker exec -it jupyter-server bash -c "echo \\\"this should save\\\" > /home/jupyter/test.txt"
            """.stripMargin

        _ <- SSH.executeGoogleCommand(
          clusterCopy.googleProject,
          defaultCreateRequestZone.value,
          clusterCopy.clusterName,
          cmd
        )

        _ <- SSH.executeGoogleCommand(
          clusterCopy.googleProject,
          defaultCreateRequestZone.value,
          clusterCopy.clusterName,
          "sudo docker exec -it jupyter-server pip install simplejson"
        )
        // validate that disk remained attached when runtime is stopped and
        // disk remains mounted after restarting
        _ <- IO(stopRuntime(googleProject, runtimeName, true))
        stoppedRuntime <- getRuntime(googleProject, runtimeName)
        _ <- LeonardoApiClient.startRuntimeWithWait(googleProject, runtimeName)

        output <- SSH.executeGoogleCommand(
          clusterCopy.googleProject,
          defaultCreateRequestZone.value,
          clusterCopy.clusterName,
          "sudo docker exec -it jupyter-server cat /home/jupyter/test.txt"
        )
        _ = output should include("this should save")

        _ <- deleteRuntimeWithWait(googleProject, runtimeName, false)
        _ <- LeonardoApiClient.patchDisk(googleProject, diskName, UpdateDiskRequest(Map.empty, newDiskSize))
        _ <- IO.sleep(5 seconds)

        // Creating new runtime with existing disk should have test.txt file and user installed package
        runtimeWithData <- createRuntimeWithWait(googleProject, runtimeWithDataName, createRuntime2Request)
        _ <- verifyDisk(ClusterCopy.fromGetRuntimeResponseCopy(runtimeWithData))

        // clone the disk
        _ <- LeonardoApiClient.createDiskWithWait(googleProject, diskCloneName, createDiskCloneRequest)
        // Creating new runtime with clone of existing disk should have test.txt file and user installed package
        runtimeWithClone <- createRuntimeWithWait(googleProject, runtimeWithCloneName, createRuntimeCloneRequest)
        _ <- verifyDisk(ClusterCopy.fromGetRuntimeResponseCopy(runtimeWithClone))

        _ <- deleteRuntimeWithWait(googleProject, runtimeWithDataName, deleteDisk = true)
        _ <- deleteRuntimeWithWait(googleProject, runtimeWithCloneName, deleteDisk = true)

        // Disk deletion may take some time so we're retrying to reduce flaky test failures
        getDiskAttempt = getDisk(googleProject, diskName).attempt
        diskResp <- streamFUntilDone(getDiskAttempt, 15, 5 seconds).compile.lastOrError
      } yield {
        runtime.diskConfig.map(_.name) shouldBe Some(diskName)
        runtime.diskConfig.map(_.size) shouldBe Some(diskSize)
        stoppedRuntime.status shouldBe ClusterStatus.Stopped
        stoppedRuntime.diskConfig.map(_.name) shouldBe Some(diskName)
        diskResp match {
          case Left(value) =>
            value match {
              case RestError(_, Status.NotFound, _) => succeed
              case e                                => fail("getDisk failed", e)
            }
          case Right(value) =>
            fail(s"disk shouldn't exist anymore. But we get ${value}")
        }
      }
    }

    res.unsafeRunSync()(cats.effect.unsafe.IORuntime.global)
  }

  private def verifyDisk(clusterCopyWithData: ClusterCopy)(implicit authToken: AuthToken) =
    for {
      fileOutput <- SSH.executeGoogleCommand(
        clusterCopyWithData.googleProject,
        defaultCreateRequestZone.value,
        clusterCopyWithData.clusterName,
        "sudo docker exec -it jupyter-server cat /home/jupyter/test.txt"
      )
      packageCheckOutput <- SSH.executeGoogleCommand(
        clusterCopyWithData.googleProject,
        defaultCreateRequestZone.value,
        clusterCopyWithData.clusterName,
        "sudo docker exec -it jupyter-server pip show simplejson"
      )
    } yield {
      fileOutput should include("this should save")
      packageCheckOutput should include("/home/jupyter/.local/lib/python3.10/site-packages")
    }
}

final case class RuntimeCreationPdSpecDependencies(httpClient: Client[IO], googleDiskService: GoogleDiskService[IO])<|MERGE_RESOLUTION|>--- conflicted
+++ resolved
@@ -27,16 +27,11 @@
 import scala.concurrent.duration._
 
 @DoNotDiscover
-<<<<<<< HEAD
 class RuntimeCreationDiskSpec
     extends BillingProjectFixtureSpec
     with ParallelTestExecution
     with LeonardoTestUtils
-    with NotebookTestUtils
     with NewBillingProjectAndWorkspaceBeforeAndAfterAll {
-=======
-class RuntimeCreationDiskSpec extends BillingProjectFixtureSpec with ParallelTestExecution with LeonardoTestUtils {
->>>>>>> c66ace86
   implicit val (authTokenForOldApiClient: IO[AuthToken], auth: IO[Authorization]) = getAuthTokenAndAuthorization(Ron)
 
   override def withFixture(test: NoArgTest) =
