package org.broadinstitute.dsde.workbench.leonardo

import org.broadinstitute.dsde.workbench.fixture.BillingFixtures
import org.broadinstitute.dsde.workbench.leonardo.cluster.ClusterStatusTransitionsSpec
import org.broadinstitute.dsde.workbench.leonardo.lab.LabSpec
import org.broadinstitute.dsde.workbench.leonardo.notebooks._
import org.broadinstitute.dsde.workbench.leonardo.rstudio.RStudioSpec
import org.broadinstitute.dsde.workbench.leonardo.GPAllocFixtureSpec._
import org.broadinstitute.dsde.workbench.model.google.GoogleProject
import org.broadinstitute.dsde.workbench.service.{BillingProject, Orchestration}
import org.scalatest._

trait GPAllocFixtureSpec extends fixture.FreeSpecLike {
  override type FixtureParam = GoogleProject
  override def withFixture(test: OneArgTest): Outcome =
    sys.props.get(gpallocProjectKey) match {
      case None                 => throw new RuntimeException("leonardo.billingProject system property is not set")
      case Some(billingProject) => withFixture(test.toNoArgTest(GoogleProject(billingProject)))
    }
}
object GPAllocFixtureSpec {
  val gpallocProjectKey = "leonardo.billingProject"
}

trait GPAllocBeforeAndAfterAll extends BeforeAndAfterAll with BillingFixtures with LeonardoTestUtils {
  this: TestSuite =>
  def shouldUnclaimProjects: Boolean = true //TODO: find out a way to check if tests have passed

  override def beforeAll(): Unit = {
    super.beforeAll()
    val billingProject = claimProject()
    sys.props.put(gpallocProjectKey, billingProject.value)
  }

  override def afterAll(): Unit = if(shouldUnclaimProjects) {
    sys.props.get(gpallocProjectKey).foreach { billingProject =>
      unclaimProject(GoogleProject(billingProject))
      sys.props.remove(gpallocProjectKey)
    }
    super.afterAll()
  } else logger.info(s"Not going to release project: ${sys.props.get(gpallocProjectKey)} due to error happened")

  /**
   * Claim new billing project by Hermione
   */
  private def claimProject(): GoogleProject = {
    val claimedBillingProject = claimGPAllocProject(hermioneCreds)
    Orchestration.billing.addUserToBillingProject(claimedBillingProject.projectName,
                                                  ronEmail,
                                                  BillingProject.BillingProjectRole.User)(hermioneAuthToken)
    logger.info(s"Billing project claimed: ${claimedBillingProject.projectName}")
    GoogleProject(claimedBillingProject.projectName)
  }

  /**
   * Unclaiming billing project claim by Hermione
   */
  private def unclaimProject(project: GoogleProject): Unit = {
    Orchestration.billing.removeUserFromBillingProject(project.value, ronEmail, BillingProject.BillingProjectRole.User)(
      hermioneAuthToken
    )
    releaseGPAllocProject(project.value, hermioneCreds)
    logger.info(s"Billing project released: ${project.value}")
  }
}

<<<<<<< HEAD
final class LeonardoSuite extends Suites(
  new PingSpec,
  new ClusterStatusTransitionsSpec,
  new LabSpec,
  new NotebookBioconductorKernelSpec,
  new NotebookClusterMonitoringSpec,
  new NotebookCustomizationSpec,
  new NotebookDataSyncingSpec,
  new NotebookGATKSpec,
  new NotebookHailSpec,
  new NotebookLocalizeFileSpec,
  new NotebookPyKernelSpec,
  new NotebookRKernelSpec,
  new RStudioSpec
) with TestSuite with GPAllocBeforeAndAfterAll with ParallelTestExecution
=======
final class LeonardoSuite
    extends Suites(
      new PingSpec,
      new ClusterStatusTransitionsSpec,
      new LabSpec,
      new NotebookClusterMonitoringSpec,
      new NotebookCustomizationSpec,
      new NotebookDataSyncingSpec,
      new NotebookGATKSpec,
//      new NotebookHailSpec, TODO: revisit and enable this once hail image https://broadworkbench.atlassian.net/browse/IA-1237
      new NotebookPyKernelSpec,
      new NotebookRKernelSpec,
      new RStudioSpec
    )
    with TestSuite
    with GPAllocBeforeAndAfterAll
    with ParallelTestExecution
>>>>>>> 71402b0a
<|MERGE_RESOLUTION|>--- conflicted
+++ resolved
@@ -64,28 +64,12 @@
   }
 }
 
-<<<<<<< HEAD
-final class LeonardoSuite extends Suites(
-  new PingSpec,
-  new ClusterStatusTransitionsSpec,
-  new LabSpec,
-  new NotebookBioconductorKernelSpec,
-  new NotebookClusterMonitoringSpec,
-  new NotebookCustomizationSpec,
-  new NotebookDataSyncingSpec,
-  new NotebookGATKSpec,
-  new NotebookHailSpec,
-  new NotebookLocalizeFileSpec,
-  new NotebookPyKernelSpec,
-  new NotebookRKernelSpec,
-  new RStudioSpec
-) with TestSuite with GPAllocBeforeAndAfterAll with ParallelTestExecution
-=======
 final class LeonardoSuite
     extends Suites(
       new PingSpec,
       new ClusterStatusTransitionsSpec,
       new LabSpec,
+      new NotebookBioconductorKernelSpec,
       new NotebookClusterMonitoringSpec,
       new NotebookCustomizationSpec,
       new NotebookDataSyncingSpec,
@@ -97,5 +81,4 @@
     )
     with TestSuite
     with GPAllocBeforeAndAfterAll
-    with ParallelTestExecution
->>>>>>> 71402b0a
+    with ParallelTestExecution