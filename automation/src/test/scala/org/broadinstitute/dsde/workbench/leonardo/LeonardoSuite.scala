package org.broadinstitute.dsde.workbench.leonardo

import cats.effect.IO
import cats.effect.std.UUIDGen
import cats.syntax.all._
import com.typesafe.scalalogging.LazyLogging
import io.circe.parser._
import org.broadinstitute.dsde.rawls.model.WorkspaceName
import org.broadinstitute.dsde.workbench.auth.AuthTokenScopes.billingScopes
import org.broadinstitute.dsde.workbench.config.ServiceTestConfig
import org.broadinstitute.dsde.workbench.leonardo.BillingProjectFixtureSpec._
import org.broadinstitute.dsde.workbench.leonardo.TestUser.{Hermione, Ron}
import org.broadinstitute.dsde.workbench.leonardo.lab.LabSpec
import org.broadinstitute.dsde.workbench.leonardo.notebooks._
import org.broadinstitute.dsde.workbench.leonardo.rstudio.RStudioSpec
import org.broadinstitute.dsde.workbench.leonardo.runtimes._
import org.broadinstitute.dsde.workbench.model.google.GoogleProject
import org.broadinstitute.dsde.workbench.service.BillingProject.BillingProjectRole
import org.broadinstitute.dsde.workbench.service.{Orchestration, Rawls}
import org.http4s.headers.Authorization
import org.scalatest._
import org.scalatest.freespec.FixtureAnyFreeSpecLike

trait BillingProjectFixtureSpec extends FixtureAnyFreeSpecLike with Retries with LazyLogging {
  override type FixtureParam = GoogleProject
  override def withFixture(test: OneArgTest): Outcome = {
    def runTestAndCheckOutcome(project: GoogleProject) = {
      val outcome = super.withFixture(test.toNoArgTest(project))
      if (!outcome.isSucceeded) {
        System.setProperty(shouldUnclaimProjectsKey, "false")
      }
      outcome
    }

    sys.props.get(googleProjectKey) match {
      case None => throw new RuntimeException("leonardo.googleProject system property is not set")
      case Some(msg) if msg.startsWith(createBillingProjectErrorPrefix) => throw new RuntimeException(msg)
      case Some(googleProjectId) =>
        if (isRetryable(test))
          withRetry(runTestAndCheckOutcome(GoogleProject(googleProjectId)))
        else
          runTestAndCheckOutcome(GoogleProject(googleProjectId))
    }
  }
}
object BillingProjectFixtureSpec {
  val googleProjectKey = "leonardo.googleProject"
  val workspaceNamespaceKey = "leonardo.workspaceNamespace"
  val workspaceNameKey = "leonardo.workspaceName"
  val shouldUnclaimProjectsKey = "leonardo.shouldUnclaimProjects"
  val createBillingProjectErrorPrefix = "Failed to create new billing project and workspace: "
  val initalRuntimeName = RuntimeName("initial-runtime")
  val proxyRedirectServerPortKey = "proxyRedirectServerPort"
}

case class GoogleProjectAndWorkspaceName(
  googleProject: GoogleProject,
  workspaceName: WorkspaceName
)

trait BillingProjectUtils extends LeonardoTestUtils {
  this: TestSuite =>

  /**
   * Create a new billing project by Hermione
   */
  protected def createBillingProjectAndWorkspace: IO[GoogleProjectAndWorkspaceName] =
    for {
      hermioneAuthToken <- Hermione.authToken(billingScopes)
      randomSuffix <- UUIDGen.randomString[IO].map(_.replace("-", ""))
      billingProjectName = ("leonardo-test-" + randomSuffix).take(30)

      _ <- IO {
        Orchestration.billingV2.createBillingProject(
          billingProjectName,
          billingInformation = Left(ServiceTestConfig.Projects.billingAccountId)
        )(hermioneAuthToken)
      }

      _ <- loggerIO.info(s"Billing project claimed: ${billingProjectName}")
      _ <- IO {
        Orchestration.billingV2.addUserToBillingProject(
          billingProjectName,
          Ron.email,
          BillingProjectRole.User
        )(hermioneAuthToken)
      }

      workspaceName = randomIdWithPrefix("leo-leonardo-test-workspace-")
      ronAuthToken <- Ron.authToken()
      workspaceDetails <- IO {
        Orchestration.workspaces.create(billingProjectName, workspaceName)(ronAuthToken)
        Rawls.workspaces.getWorkspaceDetails(billingProjectName, workspaceName)(ronAuthToken)
      }

      json <- IO.fromEither(parse(workspaceDetails))
      googleProjectOpt = json.hcursor.downField("workspace").get[String]("googleProject").toOption
      googleProjectId <- IO.fromOption(googleProjectOpt)(
        new Exception(s"Could not get googleProject from workspace $workspaceName")
      )
    } yield GoogleProjectAndWorkspaceName(
      GoogleProject(googleProjectId),
      WorkspaceName(billingProjectName, workspaceName)
    )

  /**
   * Clean up billing project and resources
   */
  protected def deleteWorkspaceAndBillingProject(workspaceName: WorkspaceName): IO[Unit] =
    for {
      hermioneAuthToken <- Hermione.authToken()
      ronAuthToken <- Ron.authToken()
      releaseProject <- IO {
        Orchestration.workspaces.delete(workspaceName.namespace, workspaceName.name)(ronAuthToken)
        Orchestration.billingV2.deleteBillingProject(workspaceName.namespace)(hermioneAuthToken)
      }.attempt

      _ <- releaseProject match {
        case Left(e) => loggerIO.warn(e)(s"Failed to delete billing project: ${workspaceName.namespace}")
        case _       => loggerIO.info(s"Billing project deleted: ${workspaceName.namespace}")
      }
    } yield ()

  def withNewProject[T](testCode: GoogleProject => IO[T]): T = {
    val test = for {
      _ <- loggerIO.info("Allocating a new single-test project")
      googleProjectAndWorkspaceName <- createBillingProjectAndWorkspace
      _ <- loggerIO.info(s"Single test project ${googleProjectAndWorkspaceName.workspaceName.namespace} claimed")
      t <- testCode(googleProjectAndWorkspaceName.googleProject)
      _ <- loggerIO.info(s"Releasing single-test project: ${googleProjectAndWorkspaceName.workspaceName.namespace}")
      _ <- deleteWorkspaceAndBillingProject(googleProjectAndWorkspaceName.workspaceName)
    } yield t

    test.unsafeRunSync()(cats.effect.unsafe.IORuntime.global)
  }
}

trait NewBillingProjectAndWorkspaceBeforeAndAfterAll extends BillingProjectUtils with BeforeAndAfterAll {
  this: TestSuite =>

  implicit val ronTestersonAuthorization: IO[Authorization] = Ron.authorization()

  override def beforeAll(): Unit = {
    val res = for {
      _ <- IO(super.beforeAll())
      _ <- loggerIO.info("Running NewBillingProjectAndWorkspaceBeforeAndAfterAll.beforeAll()")
      claimAttempt <- createBillingProjectAndWorkspace.attempt
      _ <- claimAttempt match {
        case Left(e) => IO(sys.props.put(googleProjectKey, createBillingProjectErrorPrefix + e.getMessage))
        case Right(googleProjectAndWorkspaceName) =>
          IO(
            sys.props.addAll(
              Map(
                googleProjectKey -> googleProjectAndWorkspaceName.googleProject.value,
                workspaceNamespaceKey -> googleProjectAndWorkspaceName.workspaceName.namespace,
                workspaceNameKey -> googleProjectAndWorkspaceName.workspaceName.name
              )
            )
          ) >> createInitialRuntime(
            googleProjectAndWorkspaceName.googleProject
          )
      }
      port <- ProxyRedirectClient.startServer()
      _ <- IO(sys.props.put(proxyRedirectServerPortKey, port.toString))
      _ <- loggerIO.info(s"Serving proxy redirect page at ${ProxyRedirectClient.baseUri.renderString}")
    } yield ()

    res.unsafeRunSync()(cats.effect.unsafe.IORuntime.global)
  }

  override def afterAll(): Unit = {
    val res = for {
      shouldUnclaimProp <- IO(sys.props.get(shouldUnclaimProjectsKey))
      _ <- loggerIO.info(
        s"Running NewBillingProjectAndWorkspaceBeforeAndAfterAll.afterAll() ${shouldUnclaimProjectsKey}: $shouldUnclaimProp"
      )
      projectProp <- IO(sys.props.get(googleProjectKey))
      workspaceNamespaceProp <- IO(sys.props.get(workspaceNamespaceKey))
      workspaceNameProp <- IO(sys.props.get(workspaceNameKey))
      project = projectProp.filterNot(_.startsWith(createBillingProjectErrorPrefix)).map(GoogleProject)
      _ <-
        if (!shouldUnclaimProp.contains("false")) {
          (project, workspaceNamespaceProp, workspaceNameProp).traverseN { case (p, n, w) =>
            deleteInitialRuntime(p) >> deleteWorkspaceAndBillingProject(WorkspaceName(n, w))
          }
        } else loggerIO.info(s"Not going to release project: ${workspaceNamespaceProp} due to error happened")
      _ <- IO(sys.props.subtractAll(List(googleProjectKey, workspaceNamespaceKey, workspaceNameKey)))
      _ <- ProxyRedirectClient.stopServer(sys.props.get(proxyRedirectServerPortKey).get.toInt)
      _ <- loggerIO.info(s"Stopped proxy redirect server")
      _ <- IO(super.afterAll())
    } yield ()

    res.unsafeRunSync()(cats.effect.unsafe.IORuntime.global)
  }

  // NOTE: createInitialRuntime / deleteInitialRuntime exists so we can ensure that project-level
  // resources like networks, subnets, etc are set up prior to the concurrent test execution.
  // We can remove this once https://broadworkbench.atlassian.net/browse/IA-2121 is done.

  private def createInitialRuntime(project: GoogleProject): IO[Unit] =
    if (isHeadless) {
      LeonardoApiClient.client.use { implicit c =>
        for {
          res <- LeonardoApiClient
            .createRuntimeWithWait(
              project,
              initalRuntimeName,
              LeonardoApiClient.defaultCreateRuntime2Request
            )
            .attempt
          _ <- res match {
            case Right(_) =>
              loggerIO.info(s"Created initial runtime ${project.value} / ${initalRuntimeName.asString}")
            case Left(err) =>
              loggerIO
                .warn(err)(
                  s"Failed to create initial runtime ${project.value} / ${initalRuntimeName.asString} with error"
                )
          }
        } yield ()
      }
    } else IO.unit

  private def deleteInitialRuntime(project: GoogleProject): IO[Unit] =
    if (isHeadless) {
      LeonardoApiClient.client.use { implicit c =>
        for {
          res <- LeonardoApiClient
            .deleteRuntime(
              project,
              initalRuntimeName
            )
            .attempt
          _ <- res match {
            case Right(_) =>
              loggerIO.info(s"Deleted initial runtime ${project.value} / ${initalRuntimeName.asString}")
            case Left(err) =>
              loggerIO.warn(err)(
                s"Failed to delete initial runtime ${project.value} / ${initalRuntimeName.asString} with error"
              )
          }
        } yield ()
      }
    } else IO.unit
}

final class LeonardoSuite
    extends Suites(
      new RuntimeCreationDiskSpec,
      new LabSpec,
      new RuntimeAutopauseSpec,
      new RuntimePatchSpec,
      new RuntimeStatusTransitionsSpec,
      new NotebookGCECustomizationSpec,
      new NotebookGCEDataSyncingSpec,
      new RuntimeDataprocSpec,
      new RuntimeGceSpec
    )
    with TestSuite
    with NewBillingProjectAndWorkspaceBeforeAndAfterAll
    with ParallelTestExecution

final class LeonardoTerraDockerSuite
    extends Suites(
      new NotebookHailSpec,
      new NotebookPyKernelSpec,
      new NotebookRKernelSpec,
      new RStudioSpec
    )
    with TestSuite
    with NewBillingProjectAndWorkspaceBeforeAndAfterAll
<<<<<<< HEAD
    with ParallelTestExecution
=======
    with ParallelTestExecution

final class LeonardoAzureSuite
    extends Suites(
      new AzureRuntimeSpec,
      new AzureDiskSpec,
      new AzureAutopauseSpec
    )
    with TestSuite
    with AzureBilling
    with ParallelTestExecution
    with BeforeAndAfterAll {
  override def beforeAll(): Unit = {
    implicit val accessToken = Hermione.authToken().unsafeRunSync()(cats.effect.unsafe.IORuntime.global)
    val res = for {
      _ <- IO(println("in beforeAll for AzureBillingBeforeAndAfter"))
      _ <- IO(super.beforeAll())
      _ <- withTemporaryAzureBillingProject(azureManagedAppCoordinates, shouldCleanup = false) { projectName =>
        IO(sys.props.put(azureProjectKey, projectName))
      }
      // hardcode this if you want to use a static billing project
      // _ <- IO(sys.props.put(azureProjectKey, "tmp-billing-project-beddf71a74"))
    } yield ()
    res.unsafeRunSync()(cats.effect.unsafe.IORuntime.global)
  }

}
>>>>>>> f67302eb
<|MERGE_RESOLUTION|>--- conflicted
+++ resolved
@@ -8,8 +8,10 @@
 import org.broadinstitute.dsde.rawls.model.WorkspaceName
 import org.broadinstitute.dsde.workbench.auth.AuthTokenScopes.billingScopes
 import org.broadinstitute.dsde.workbench.config.ServiceTestConfig
+import org.broadinstitute.dsde.workbench.fixture.BillingFixtures.withTemporaryAzureBillingProject
 import org.broadinstitute.dsde.workbench.leonardo.BillingProjectFixtureSpec._
 import org.broadinstitute.dsde.workbench.leonardo.TestUser.{Hermione, Ron}
+import org.broadinstitute.dsde.workbench.leonardo.azure.{AzureAutopauseSpec, AzureDiskSpec, AzureRuntimeSpec}
 import org.broadinstitute.dsde.workbench.leonardo.lab.LabSpec
 import org.broadinstitute.dsde.workbench.leonardo.notebooks._
 import org.broadinstitute.dsde.workbench.leonardo.rstudio.RStudioSpec
@@ -269,34 +271,4 @@
     )
     with TestSuite
     with NewBillingProjectAndWorkspaceBeforeAndAfterAll
-<<<<<<< HEAD
-    with ParallelTestExecution
-=======
-    with ParallelTestExecution
-
-final class LeonardoAzureSuite
-    extends Suites(
-      new AzureRuntimeSpec,
-      new AzureDiskSpec,
-      new AzureAutopauseSpec
-    )
-    with TestSuite
-    with AzureBilling
-    with ParallelTestExecution
-    with BeforeAndAfterAll {
-  override def beforeAll(): Unit = {
-    implicit val accessToken = Hermione.authToken().unsafeRunSync()(cats.effect.unsafe.IORuntime.global)
-    val res = for {
-      _ <- IO(println("in beforeAll for AzureBillingBeforeAndAfter"))
-      _ <- IO(super.beforeAll())
-      _ <- withTemporaryAzureBillingProject(azureManagedAppCoordinates, shouldCleanup = false) { projectName =>
-        IO(sys.props.put(azureProjectKey, projectName))
-      }
-      // hardcode this if you want to use a static billing project
-      // _ <- IO(sys.props.put(azureProjectKey, "tmp-billing-project-beddf71a74"))
-    } yield ()
-    res.unsafeRunSync()(cats.effect.unsafe.IORuntime.global)
-  }
-
-}
->>>>>>> f67302eb
+    with ParallelTestExecution