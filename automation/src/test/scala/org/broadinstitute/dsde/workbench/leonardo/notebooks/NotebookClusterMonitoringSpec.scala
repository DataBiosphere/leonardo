--- conflicted
+++ resolved
@@ -346,12 +346,8 @@
               val query = """! bq query --disable_ssl_validation --format=json "SELECT COUNT(*) AS scullion_count FROM publicdata.samples.shakespeare WHERE word='scullion'" """
 
               val result = notebookPage.executeCell(query, timeout = 5.minutes).get
-<<<<<<< HEAD
-              result should include("Invalid credential")
-=======
               result should include("BigQuery error in query operation")
               result.replace(System.lineSeparator(), " ") should include("Invalid credential")
->>>>>>> b51c1514
             }
           }
         }
