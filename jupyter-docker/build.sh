#!/usr/bin/env bash

# Note: in most cases this script should be invoked by
# the build script in "leonardo/docker/build.sh".

# Ensure that commands are run from this directory.
cd "$(dirname "${0}")"

# Get command line options.
JUPYTER_COMMAND="${1}"
DOCKER_REPOSITORY="${2}"
<<<<<<< HEAD
DOCKER_TAG="${3}"
GIT_BRANCH="${4}"

=======
JUPYTER_TAG="${3}"
>>>>>>> 98517edd

# Set up docker binary - use gcloud docker if pushing to gcr.
DOCKER_BINARY="docker"
if grep -Fq "gcr.io" <<< "${DOCKER_REPOSITORY}" ; then
	DOCKER_BINARY="gcloud docker --"
fi

build() {
    echo "building jupyter docker image..."
<<<<<<< HEAD
    $DOCKER_BINARY build -t "${DOCKER_REPOSITORY}/leonardo-notebooks:${DOCKER_TAG}" .
=======
    $DOCKER_BINARY build -t "${DOCKER_REPOSITORY}/leonardo-notebooks:${JUPYTER_TAG}" .
>>>>>>> 98517edd
}

push() {
    echo "pushing jupyter docker image..."
<<<<<<< HEAD
    $DOCKER_BINARY push "${DOCKER_REPOSITORY}/leonardo-notebooks:${DOCKER_TAG}"
    $DOCKER_BINARY tag "${DOCKER_REPOSITORY}/leonardo-notebooks:${DOCKER_TAG}" "${DOCKER_REPOSITORY}/leonardo-notebooks:${GIT_BRANCH}"
    $DOCKER_BINARY push "${DOCKER_REPOSITORY}/leonardo-notebooks:${GIT_BRANCH}"
=======
    $DOCKER_BINARY push "${DOCKER_REPOSITORY}/leonardo-notebooks:${JUPYTER_TAG}"
>>>>>>> 98517edd
}

echo "${JUPYTER_COMMAND}ing the jupyter docker image"
if [[ $JUPYTER_COMMAND == "build" ]]; then
    build
elif [[ $JUPYTER_COMMAND == "push" ]]; then
    push
else
    exit 1
fi<|MERGE_RESOLUTION|>--- conflicted
+++ resolved
@@ -9,13 +9,8 @@
 # Get command line options.
 JUPYTER_COMMAND="${1}"
 DOCKER_REPOSITORY="${2}"
-<<<<<<< HEAD
-DOCKER_TAG="${3}"
+JUPYTER_TAG="${3}"
 GIT_BRANCH="${4}"
-
-=======
-JUPYTER_TAG="${3}"
->>>>>>> 98517edd
 
 # Set up docker binary - use gcloud docker if pushing to gcr.
 DOCKER_BINARY="docker"
@@ -25,22 +20,15 @@
 
 build() {
     echo "building jupyter docker image..."
-<<<<<<< HEAD
-    $DOCKER_BINARY build -t "${DOCKER_REPOSITORY}/leonardo-notebooks:${DOCKER_TAG}" .
-=======
     $DOCKER_BINARY build -t "${DOCKER_REPOSITORY}/leonardo-notebooks:${JUPYTER_TAG}" .
->>>>>>> 98517edd
 }
 
 push() {
     echo "pushing jupyter docker image..."
-<<<<<<< HEAD
-    $DOCKER_BINARY push "${DOCKER_REPOSITORY}/leonardo-notebooks:${DOCKER_TAG}"
-    $DOCKER_BINARY tag "${DOCKER_REPOSITORY}/leonardo-notebooks:${DOCKER_TAG}" "${DOCKER_REPOSITORY}/leonardo-notebooks:${GIT_BRANCH}"
+    $DOCKER_BINARY push "${DOCKER_REPOSITORY}/leonardo-notebooks:${JUPYTER_TAG}"
+    $DOCKER_BINARY tag "${DOCKER_REPOSITORY}/leonardo-notebooks:${JUPYTER_TAG}" "${DOCKER_REPOSITORY}/leonardo-notebooks:${GIT_BRANCH}"
     $DOCKER_BINARY push "${DOCKER_REPOSITORY}/leonardo-notebooks:${GIT_BRANCH}"
-=======
-    $DOCKER_BINARY push "${DOCKER_REPOSITORY}/leonardo-notebooks:${JUPYTER_TAG}"
->>>>>>> 98517edd
+
 }
 
 echo "${JUPYTER_COMMAND}ing the jupyter docker image"
