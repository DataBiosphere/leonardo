package org.broadinstitute.dsde.workbench.leonardo
package http
package api

import akka.http.scaladsl.model.HttpHeader
import akka.http.scaladsl.model.headers.{`Set-Cookie`, HttpCookiePair}
import akka.http.scaladsl.testkit.{RouteTestTimeout, ScalatestRouteTest}
import cats.effect.IO
import com.github.benmanes.caffeine.cache.Caffeine
import org.broadinstitute.dsde.workbench.google.GoogleStorageDAO
import org.broadinstitute.dsde.workbench.google.mock.{MockGoogleDirectoryDAO, MockGoogleIamDAO, MockGoogleStorageDAO}
import org.broadinstitute.dsde.workbench.google2.mock._
import org.broadinstitute.dsde.workbench.leonardo.CommonTestData._
import org.broadinstitute.dsde.workbench.leonardo.config.Config
import org.broadinstitute.dsde.workbench.leonardo.dao.google.MockGoogleOAuth2Service
import org.broadinstitute.dsde.workbench.leonardo.dao.{
  HostStatus,
  MockDockerDAO,
  MockJupyterDAO,
  MockSamDAO,
  MockWelderDAO,
  MockWsmDAO
}
import org.broadinstitute.dsde.workbench.leonardo.db.TestComponent
import org.broadinstitute.dsde.workbench.leonardo.dns.{
  KubernetesDnsCache,
  KubernetesDnsCacheKey,
  RuntimeDnsCache,
  RuntimeDnsCacheKey
}
import org.broadinstitute.dsde.workbench.leonardo.http.service._
import org.broadinstitute.dsde.workbench.leonardo.util._
import org.broadinstitute.dsde.workbench.model.UserInfo
import org.scalactic.source.Position
import org.scalatest.concurrent.PatienceConfiguration.Interval
import org.scalatest.concurrent.ScalaFutures
import org.scalatest.matchers.should.Matchers
import org.scalatest.time.{Seconds, Span}
import scalacache.Cache
import scalacache.caffeine.CaffeineCache

import java.io.ByteArrayInputStream
import java.time.Instant
import scala.concurrent.duration._
import scala.util.matching.Regex
trait TestLeoRoutes {
  this: ScalatestRouteTest with Matchers with ScalaFutures with LeonardoTestSuite with TestComponent =>
  implicit val timeout = RouteTestTimeout(20 seconds)

  // Set up the mock directoryDAO to have the Google group used to grant permission to users
  // to pull the custom dataproc image
  val mockGoogleDirectoryDAO = {
    val mockGoogleDirectoryDAOPatience = PatienceConfig(timeout = scaled(Span(30, Seconds)))
    val dao = new MockGoogleDirectoryDAO()
    dao
      .createGroup(Config.googleGroupsConfig.dataprocImageProjectGroupName,
                   Config.googleGroupsConfig.dataprocImageProjectGroupEmail,
                   Option(dao.lockedDownGroupSettings)
      )
      .futureValue(Interval(Span(30, Seconds)))(mockGoogleDirectoryDAOPatience, Position.here)
    dao
  }

  val mockGoogleIamDAO = new MockGoogleIamDAO
  val mockPetGoogleStorageDAO: String => GoogleStorageDAO = _ => {
    val petMock = new MockGoogleStorageDAO
    petMock.buckets += userScriptBucketName -> Set(
      (userScriptObjectName, new ByteArrayInputStream("foo".getBytes()))
    )
    petMock.buckets += startUserScriptBucketName -> Set(
      (startUserScriptObjectName, new ByteArrayInputStream("foo".getBytes()))
    )
    petMock.buckets += jupyterExtensionBucket -> Set(
      (jupyterExtensionObject, new ByteArrayInputStream("foo".getBytes()))
    )
    petMock
  }
  // Route tests don't currently do cluster monitoring, so use NoopActor
  val bucketHelperConfig =
    BucketHelperConfig(imageConfig, welderConfig, proxyConfig, clusterFilesConfig)
  val bucketHelper =
    new BucketHelper[IO](bucketHelperConfig, mockGoogle2StorageDAO, serviceAccountProvider)
  val vpcInterp =
    new VPCInterpreter[IO](Config.vpcInterpreterConfig, FakeGoogleResourceService, FakeGoogleComputeService)
  val dataprocInterp =
    new DataprocInterpreter[IO](Config.dataprocInterpreterConfig,
                                bucketHelper,
                                vpcInterp,
                                FakeGoogleDataprocService,
                                FakeGoogleComputeService,
                                MockGoogleDiskService,
                                mockGoogleDirectoryDAO,
                                mockGoogleIamDAO,
                                FakeGoogleResourceService,
                                MockWelderDAO
    )
  val gceInterp =
    new GceInterpreter[IO](Config.gceInterpreterConfig,
                           bucketHelper,
                           vpcInterp,
                           FakeGoogleComputeService,
                           MockGoogleDiskService,
                           MockWelderDAO
    )
  val runtimeInstances = new RuntimeInstances[IO](dataprocInterp, gceInterp)

  val leoKubernetesService: LeoAppServiceInterp[IO] = new LeoAppServiceInterp[IO](
    whitelistAuthProvider,
    serviceAccountProvider,
    Config.leoKubernetesConfig,
    QueueFactory.makePublisherQueue(),
    FakeGoogleComputeService
  )

  val serviceConfig = RuntimeServiceConfig(
    Config.proxyConfig.proxyUrlBase,
    imageConfig,
    autoFreezeConfig,
    dataprocConfig,
    Config.gceConfig,
    azureServiceConfig
  )

  val runtimev2Service =
    new RuntimeV2ServiceInterp[IO](serviceConfig,
                                   whitelistAuthProvider,
                                   new MockWsmDAO,
                                   new MockSamDAO,
<<<<<<< HEAD
                                   QueueFactory.asyncTaskQueue,
                                   QueueFactory.makePublisherQueue()
    )
=======
                                   QueueFactory.makePublisherQueue())
>>>>>>> 02ebf83e

  val underlyingRuntimeDnsCache =
    Caffeine.newBuilder().maximumSize(10000L).build[RuntimeDnsCacheKey, scalacache.Entry[HostStatus]]()
  val runtimeDnsCaffeineCache: Cache[IO, RuntimeDnsCacheKey, HostStatus] =
    CaffeineCache[IO, RuntimeDnsCacheKey, HostStatus](underlyingRuntimeDnsCache)
  val runtimeDnsCache =
    new RuntimeDnsCache[IO](proxyConfig, testDbRef, hostToIpMapping, runtimeDnsCaffeineCache)

  val underlyingKubernetesDnsCache =
    Caffeine.newBuilder().maximumSize(10000L).build[KubernetesDnsCacheKey, scalacache.Entry[HostStatus]]()
  val kubernetesDnsCaffeineCache: Cache[IO, KubernetesDnsCacheKey, HostStatus] =
    CaffeineCache[IO, KubernetesDnsCacheKey, HostStatus](underlyingKubernetesDnsCache)
  val kubernetesDnsCache =
    new KubernetesDnsCache[IO](proxyConfig, testDbRef, hostToIpMapping, kubernetesDnsCaffeineCache)

  val underlyingGoogleTokenCache =
    Caffeine.newBuilder().maximumSize(10000L).build[String, scalacache.Entry[(UserInfo, Instant)]]()
  val googleTokenCache: Cache[IO, String, (UserInfo, Instant)] =
    CaffeineCache[IO, String, (UserInfo, Instant)](underlyingGoogleTokenCache)
  val underlyingSamResourceCache =
    Caffeine.newBuilder().maximumSize(10000L).build[SamResourceCacheKey, scalacache.Entry[Option[String]]]()
  val samResourceCache: Cache[IO, SamResourceCacheKey, Option[String]] =
    CaffeineCache[IO, SamResourceCacheKey, Option[String]](underlyingSamResourceCache)

  val proxyService = new MockProxyService(proxyConfig,
                                          MockJupyterDAO,
                                          whitelistAuthProvider,
                                          runtimeDnsCache,
                                          kubernetesDnsCache,
                                          googleTokenCache,
                                          samResourceCache,
                                          MockGoogleOAuth2Service
  )

  val statusService =
    new StatusService(mockSamDAO, testDbRef, pollInterval = 1.second)
  val timedUserInfo = defaultUserInfo.copy(tokenExpiresIn = tokenAge)
  val corsSupport = new CorsSupport(contentSecurityPolicy)
  val statusRoutes = new StatusRoutes(statusService)
  val userInfoDirectives = new MockUserInfoDirectives {
    override val userInfo: UserInfo = defaultUserInfo
  }
  val timedUserInfoDirectives = new MockUserInfoDirectives {
    override val userInfo: UserInfo = timedUserInfo
  }

  val runtimeService = RuntimeService(
    serviceConfig,
    ConfigReader.appConfig.persistentDisk,
    whitelistAuthProvider,
    serviceAccountProvider,
    new MockDockerDAO,
    FakeGoogleStorageInterpreter,
    FakeGoogleComputeService,
    QueueFactory.makePublisherQueue()
  )

  val httpRoutes =
    new HttpRoutes(
      openIdConnectionConfiguration,
      statusService,
      proxyService,
      runtimeService,
      MockDiskServiceInterp,
      leoKubernetesService,
      runtimev2Service,
      userInfoDirectives,
      contentSecurityPolicy,
      refererConfig
    )

  val timedHttpRoutes =
    new HttpRoutes(openIdConnectionConfiguration,
                   statusService,
                   proxyService,
                   runtimeService,
                   MockDiskServiceInterp,
                   leoKubernetesService,
                   runtimev2Service,
                   timedUserInfoDirectives,
                   contentSecurityPolicy,
                   refererConfig
    )

  def roundUpToNearestTen(d: Long): Long = (Math.ceil(d / 10.0) * 10).toLong
  val cookieMaxAgeRegex: Regex = "Max-Age=(\\d+);".r

  protected def validateCookie(setCookie: Option[`Set-Cookie`],
                               expectedCookie: HttpCookiePair = tokenCookie,
                               age: Long = tokenAge
  ): Unit = {
    setCookie shouldBe defined
    val cookie = setCookie.get.cookie
    cookie.name shouldBe expectedCookie.name
    cookie.value shouldBe expectedCookie.value
    cookie.secure shouldBe true
    cookie.maxAge.map(roundUpToNearestTen) shouldBe Some(age) // test execution loses some milliseconds
    cookie.domain shouldBe None
    cookie.path shouldBe Some("/")
  }

  // TODO: remove when we upgrade to akka-http 10.2.0.
  // See comment in CookieHelper.setTokenCookie.
  protected def validateRawCookie(setCookie: Option[HttpHeader],
                                  expectedCookie: HttpCookiePair = tokenCookie,
                                  age: Long = tokenAge
  ): Unit = {
    setCookie shouldBe defined
    setCookie.get.name shouldBe "Set-Cookie"

    // test execution loses some milliseconds, so round Max-Age before validation
    val replaced =
      cookieMaxAgeRegex.replaceAllIn(setCookie.get.value, m => s"Max-Age=${roundUpToNearestTen(m.group(1).toLong)};")

    replaced shouldBe s"${expectedCookie.name}=${expectedCookie.value}; Max-Age=${age.toString}; Path=/; Secure; SameSite=None"
  }

  protected def validateUnsetRawCookie(setCookie: Option[HttpHeader],
                                       expectedCookie: HttpCookiePair = tokenCookie
  ): Unit = {
    setCookie shouldBe defined
    setCookie.get.name shouldBe "Set-Cookie"
    setCookie.get.value shouldBe s"${tokenName}=unset; expires=Thu, 01 Jan 1970 00:00:00 GMT; Path=/; Secure; SameSite=None"
  }
}<|MERGE_RESOLUTION|>--- conflicted
+++ resolved
@@ -126,13 +126,7 @@
                                    whitelistAuthProvider,
                                    new MockWsmDAO,
                                    new MockSamDAO,
-<<<<<<< HEAD
-                                   QueueFactory.asyncTaskQueue,
-                                   QueueFactory.makePublisherQueue()
-    )
-=======
                                    QueueFactory.makePublisherQueue())
->>>>>>> 02ebf83e
 
   val underlyingRuntimeDnsCache =
     Caffeine.newBuilder().maximumSize(10000L).build[RuntimeDnsCacheKey, scalacache.Entry[HostStatus]]()
