package org.broadinstitute.dsde.workbench.leonardo
package util

import akka.actor.ActorSystem
import akka.testkit.TestKit
import cats.effect.IO
import cats.effect.std.Queue
import cats.mtl.Ask
import com.azure.resourcemanager.compute.models.{PowerState, VirtualMachine, VirtualMachineSizeTypes}
import com.azure.resourcemanager.network.models.PublicIpAddress
import org.broadinstitute.dsde.workbench.google2.MachineTypeName
import org.broadinstitute.dsde.workbench.leonardo.AsyncTaskProcessor.Task
import org.broadinstitute.dsde.workbench.leonardo.CommonTestData._
import org.broadinstitute.dsde.workbench.leonardo.TestUtils.appContext
import org.broadinstitute.dsde.workbench.leonardo.dao._
import org.broadinstitute.dsde.workbench.leonardo.db._
import org.broadinstitute.dsde.workbench.leonardo.http.{ConfigReader, _}
import org.broadinstitute.dsde.workbench.leonardo.monitor.LeoPubsubMessage._
import org.http4s.headers.Authorization
import org.mockito.Mockito.when
import org.scalatest.concurrent.Eventually
import org.scalatest.flatspec.AnyFlatSpecLike
import org.scalatest.matchers.should.Matchers
import org.scalatestplus.mockito.MockitoSugar

import java.time.ZonedDateTime
import java.util.UUID
import scala.concurrent.ExecutionContext.Implicits.global

class AzurePubsubHandlerSpec
    extends TestKit(ActorSystem("leonardotest"))
    with AnyFlatSpecLike
    with TestComponent
    with Matchers
    with MockitoSugar
    with Eventually
    with LeonardoTestSuite {

  it should "create azure vm properly" in isolatedDbTest {
    val vmReturn = mock[VirtualMachine]
    val ipReturn: PublicIpAddress = mock[PublicIpAddress]

    when(vmReturn.powerState()).thenReturn(PowerState.RUNNING)

    val stubIp = "0.0.0.0"
    when(vmReturn.getPrimaryPublicIPAddress()).thenReturn(ipReturn)
    when(ipReturn.ipAddress()).thenReturn(stubIp)

    val queue = QueueFactory.asyncTaskQueue()
    val resourceId = WsmControlledResourceId(UUID.randomUUID())
    val mockWsmDAO = new MockWsmDAO {
      override def getCreateVmJobResult(request: GetJobResultRequest, authorization: Authorization)(implicit
        ev: Ask[IO, AppContext]
      ): IO[GetCreateVmJobResult] =
        IO.pure(
          GetCreateVmJobResult(
            Some(WsmVm(WsmVMMetadata(resourceId))),
            WsmJobReport(WsmJobId("job1"), "", WsmJobStatus.Succeeded, 200, ZonedDateTime.now(), None, "url"),
            None
          )
        )
    }
    val azureInterp =
      makeAzureInterp(computeManagerDao = new MockComputeManagerDao(Some(vmReturn)),
                      asyncTaskQueue = queue,
                      wsmDAO = mockWsmDAO
      )

    val res =
      for {
        disk <- makePersistentDisk().copy(status = DiskStatus.Ready).save()

        azureRuntimeConfig = RuntimeConfig.AzureConfig(MachineTypeName(VirtualMachineSizeTypes.STANDARD_A1.toString),
                                                       disk.id,
                                                       azureRegion
        )
        runtime = makeCluster(1)
          .copy(
            cloudContext = CloudContext.Azure(azureCloudContext)
          )
          .saveWithRuntimeConfig(azureRuntimeConfig)

        assertions = for {
          getRuntimeOpt <- clusterQuery.getClusterById(runtime.id).transaction
          getRuntime = getRuntimeOpt.get
        } yield {
          getRuntime.asyncRuntimeFields.flatMap(_.hostIp).isDefined shouldBe true
          getRuntime.status shouldBe RuntimeStatus.Running
        }

        msg = CreateAzureRuntimeMessage(runtime.id, workspaceId, RelayNamespace("relay-ns"), None)

        asyncTaskProcessor = AsyncTaskProcessor(AsyncTaskProcessor.Config(10, 10), queue)
        _ <- azureInterp.createAndPollRuntime(msg)

        _ <- withInfiniteStream(asyncTaskProcessor.process, assertions)
        controlledResources <- controlledResourceQuery.getAllForRuntime(runtime.id).transaction
      } yield {
        controlledResources.length shouldBe 3
        val resourceTypes = controlledResources.map(_.resourceType)
        resourceTypes.contains(WsmResourceType.AzureVm) shouldBe true
        resourceTypes.contains(WsmResourceType.AzureNetwork) shouldBe true
        resourceTypes.contains(WsmResourceType.AzureDisk) shouldBe true
        controlledResources.map(_.resourceId).contains(resourceId) shouldBe true
      }

    res.unsafeRunSync()(cats.effect.unsafe.IORuntime.global)
  }

  it should "delete azure vm properly" in isolatedDbTest {
    val queue = QueueFactory.asyncTaskQueue()
    val azureInterp = makeAzureInterp(asyncTaskQueue = queue)

    val res =
      for {
        disk <- makePersistentDisk().copy(status = DiskStatus.Ready).save()

        azureRuntimeConfig = RuntimeConfig.AzureConfig(MachineTypeName(VirtualMachineSizeTypes.STANDARD_A1.toString),
                                                       disk.id,
                                                       azureRegion
        )
        runtime = makeCluster(2)
          .copy(
            status = RuntimeStatus.Running,
            cloudContext = CloudContext.Azure(azureCloudContext)
          )
          .saveWithRuntimeConfig(azureRuntimeConfig)

        assertions = for {
          getRuntimeOpt <- clusterQuery.getClusterById(runtime.id).transaction
          getRuntime = getRuntimeOpt.get
          controlledResources <- controlledResourceQuery.getAllForRuntime(runtime.id).transaction
        } yield {
          getRuntime.status shouldBe RuntimeStatus.Deleted
          controlledResources.length shouldBe 0
        }

        _ <- controlledResourceQuery
          .save(runtime.id, WsmControlledResourceId(UUID.randomUUID()), WsmResourceType.AzureDisk)
          .transaction
        _ <- controlledResourceQuery
          .save(runtime.id, WsmControlledResourceId(UUID.randomUUID()), WsmResourceType.AzureNetwork)
          .transaction
        msg = DeleteAzureRuntimeMessage(runtime.id, Some(disk.id), workspaceId, Some(wsmResourceId), None)

        asyncTaskProcessor = AsyncTaskProcessor(AsyncTaskProcessor.Config(10, 10), queue)
        _ <- azureInterp.deleteAndPollRuntime(msg)

        _ <- withInfiniteStream(asyncTaskProcessor.process, assertions)
      } yield ()

    res.unsafeRunSync()(cats.effect.unsafe.IORuntime.global)
  }

  it should "handle error in create azure vm async task properly" in isolatedDbTest {
    val queue = QueueFactory.asyncTaskQueue()
    val exceptionMsg = "test exception"
    val mockWsmDao = new MockWsmDAO {
      override def getCreateVmJobResult(request: GetJobResultRequest, authorization: Authorization)(implicit
        ev: Ask[IO, AppContext]
      ): IO[GetCreateVmJobResult] = IO.raiseError(new Exception(exceptionMsg))
    }
    val azureInterp = makeAzureInterp(asyncTaskQueue = queue, wsmDAO = mockWsmDao)

    val res =
      for {
        disk <- makePersistentDisk().copy(status = DiskStatus.Ready).save()

        azureRuntimeConfig = RuntimeConfig.AzureConfig(MachineTypeName(VirtualMachineSizeTypes.STANDARD_A1.toString),
                                                       disk.id,
                                                       azureRegion
        )
        runtime = makeCluster(1)
          .copy(
            cloudContext = CloudContext.Azure(azureCloudContext)
          )
          .saveWithRuntimeConfig(azureRuntimeConfig)

        assertions = for {
          getRuntimeOpt <- clusterQuery.getClusterById(runtime.id).transaction
          getRuntime = getRuntimeOpt.get
          error <- clusterErrorQuery.get(runtime.id).transaction
        } yield {
          getRuntime.status shouldBe RuntimeStatus.Error
          error.length shouldBe 1
          error.map(_.errorMessage).head should include(exceptionMsg)
        }

        msg = CreateAzureRuntimeMessage(runtime.id, workspaceId, RelayNamespace("relay-ns"), None)

        asyncTaskProcessor = AsyncTaskProcessor(AsyncTaskProcessor.Config(10, 10), queue)
        _ <- azureInterp.createAndPollRuntime(msg)

        _ <- withInfiniteStream(asyncTaskProcessor.process, assertions)
      } yield ()

    res.unsafeRunSync()(cats.effect.unsafe.IORuntime.global)
  }

  it should "handle error in delete azure vm async task properly" in isolatedDbTest {
    val exceptionMsg = "test exception"
    val mockComputeManagerDao = new MockComputeManagerDao {
      override def getAzureVm(name: RuntimeName, cloudContext: AzureCloudContext): IO[Option[VirtualMachine]] =
        IO.raiseError(new Exception(exceptionMsg))
    }
    val queue = QueueFactory.asyncTaskQueue()
    val azureInterp = makeAzureInterp(asyncTaskQueue = queue, computeManagerDao = mockComputeManagerDao)

    val res =
      for {
        disk <- makePersistentDisk().copy(status = DiskStatus.Ready).save()

        azureRuntimeConfig = RuntimeConfig.AzureConfig(MachineTypeName(VirtualMachineSizeTypes.STANDARD_A1.toString),
                                                       disk.id,
                                                       azureRegion
        )
        runtime = makeCluster(2)
          .copy(
            status = RuntimeStatus.Running,
            cloudContext = CloudContext.Azure(azureCloudContext)
          )
          .saveWithRuntimeConfig(azureRuntimeConfig)

        //Here we manually save a controlled resource with the runtime because we want too ensure it isn't deleted on error
        _ <- controlledResourceQuery
          .save(runtime.id, WsmControlledResourceId(UUID.randomUUID()), WsmResourceType.AzureNetwork)
          .transaction
        _ <- controlledResourceQuery
          .save(runtime.id, WsmControlledResourceId(UUID.randomUUID()), WsmResourceType.AzureDisk)
          .transaction

        assertions = for {
          getRuntimeOpt <- clusterQuery.getClusterById(runtime.id).transaction
          getRuntime = getRuntimeOpt.get
          error <- clusterErrorQuery.get(runtime.id).transaction
        } yield {
          getRuntime.status shouldBe RuntimeStatus.Error
          error.map(_.errorMessage).head should include(exceptionMsg)
        }

        msg = DeleteAzureRuntimeMessage(runtime.id, Some(disk.id), workspaceId, Some(wsmResourceId), None)

        asyncTaskProcessor = AsyncTaskProcessor(AsyncTaskProcessor.Config(10, 10), queue)
        _ <- azureInterp.deleteAndPollRuntime(msg)

        _ <- withInfiniteStream(asyncTaskProcessor.process, assertions)
      } yield ()

    res.unsafeRunSync()(cats.effect.unsafe.IORuntime.global)
  }
  // Needs to be made for each test its used in, otherwise queue will overlap
  def makeAzureInterp(asyncTaskQueue: Queue[IO, Task[IO]] = QueueFactory.asyncTaskQueue(),
<<<<<<< HEAD
                      computeManagerDao: ComputeManagerDao[IO] = new MockComputeManagerDao(),
                      wsmDAO: MockWsmDAO = new MockWsmDAO
  ): AzureInterpreter[IO] =
    new AzureInterpreter[IO](
      ConfigReader.appConfig.azure.monitor,
=======
                      computeManagerDao: AzureManagerDao[IO] = new MockComputeManagerDao(),
                      wsmDAO: MockWsmDAO = new MockWsmDAO): AzurePubsubHandlerInterp[IO] =
    new AzurePubsubHandlerInterp[IO](
      ConfigReader.appConfig.azure.pubsubHandler,
>>>>>>> 02ebf83e
      asyncTaskQueue,
      wsmDAO,
      new MockSamDAO(),
      new MockJupyterDAO(),
      computeManagerDao
    )

}<|MERGE_RESOLUTION|>--- conflicted
+++ resolved
@@ -250,18 +250,10 @@
   }
   // Needs to be made for each test its used in, otherwise queue will overlap
   def makeAzureInterp(asyncTaskQueue: Queue[IO, Task[IO]] = QueueFactory.asyncTaskQueue(),
-<<<<<<< HEAD
-                      computeManagerDao: ComputeManagerDao[IO] = new MockComputeManagerDao(),
-                      wsmDAO: MockWsmDAO = new MockWsmDAO
-  ): AzureInterpreter[IO] =
-    new AzureInterpreter[IO](
-      ConfigReader.appConfig.azure.monitor,
-=======
                       computeManagerDao: AzureManagerDao[IO] = new MockComputeManagerDao(),
                       wsmDAO: MockWsmDAO = new MockWsmDAO): AzurePubsubHandlerInterp[IO] =
     new AzurePubsubHandlerInterp[IO](
       ConfigReader.appConfig.azure.pubsubHandler,
->>>>>>> 02ebf83e
       asyncTaskQueue,
       wsmDAO,
       new MockSamDAO(),
