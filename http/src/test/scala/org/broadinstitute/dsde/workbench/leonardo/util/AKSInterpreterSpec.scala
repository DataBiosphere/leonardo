--- conflicted
+++ resolved
@@ -28,12 +28,8 @@
 import org.http4s.headers.Authorization
 import org.http4s.{AuthScheme, Credentials}
 import org.mockito.ArgumentMatchers.any
-<<<<<<< HEAD
 import org.mockito.Mockito.{atLeastOnce, times, verify, when}
 import org.mockito.{ArgumentCaptor, ArgumentMatchers}
-=======
-import org.mockito.Mockito.{atLeastOnce, never, times, verify, when}
->>>>>>> ed4e5dde
 import org.scalatest.flatspec.AnyFlatSpecLike
 import org.scalatestplus.mockito.MockitoSugar
 
@@ -592,11 +588,8 @@
   }
 
   it should "not create a WSM managed identity for a private app" in isolatedDbTest {
-<<<<<<< HEAD
-=======
     val (mockWsm, mockControlledResourceApi, _) = setUpMockWsmApiClientProvider
     val aksInterp = newAksInterp(config, mockWsm = mockWsm)
->>>>>>> ed4e5dde
     val res = for {
       cluster <- IO(makeKubeCluster(1).copy(cloudContext = CloudContext.Azure(cloudContext)).save())
       nodepool <- IO(makeNodepool(1, cluster.id).save())
@@ -621,15 +614,10 @@
       controlledResources <- appControlledResourceQuery
         .getAllForAppByStatus(appId.id, AppControlledResourceStatus.Created)
         .transaction
-<<<<<<< HEAD
-    } yield controlledResources.size shouldBe 2
-    // verify(mockControlledResourceApi, never()).createAzureManagedIdentity(any(), any())
-=======
     } yield {
       controlledResources.size shouldBe 2
       verify(mockControlledResourceApi, never()).createAzureManagedIdentity(any(), any())
     }
->>>>>>> ed4e5dde
     res.unsafeRunSync()(cats.effect.unsafe.IORuntime.global)
   }
 
