package org.broadinstitute.dsde.workbench.leonardo
package http
package service

import cats.effect.IO
import cats.effect.std.Queue
import cats.mtl.Ask
import com.google.cloud.compute.v1.MachineType
import org.broadinstitute.dsde.workbench.google2.mock.{FakeGoogleComputeService, FakeGooglePublisher}
import org.broadinstitute.dsde.workbench.google2.{DiskName, MachineTypeName, ZoneName}
import org.broadinstitute.dsde.workbench.leonardo.CommonTestData._
import org.broadinstitute.dsde.workbench.leonardo.KubernetesTestData._
import org.broadinstitute.dsde.workbench.leonardo.db.{
  KubernetesServiceDbQueries,
  TestComponent,
  appQuery,
  kubernetesClusterQuery,
  persistentDiskQuery,
  _
}
import org.broadinstitute.dsde.workbench.leonardo.model.{BadRequestException, ForbiddenError}
import org.broadinstitute.dsde.workbench.leonardo.monitor.LeoPubsubMessage.{CreateAppMessage, DeleteAppMessage}
import org.broadinstitute.dsde.workbench.leonardo.monitor.{
  ClusterNodepoolAction,
  LeoPubsubMessage,
  LeoPubsubMessageType
}
import org.broadinstitute.dsde.workbench.leonardo.util.QueueFactory
import org.broadinstitute.dsde.workbench.model.{TraceId, WorkbenchEmail}
import org.broadinstitute.dsde.workbench.model.google.GoogleProject
import org.broadinstitute.dsp.ChartVersion
import org.scalatest.Assertion
import org.scalatest.flatspec.AnyFlatSpec
import org.broadinstitute.dsde.workbench.leonardo.TestUtils.appContext

import java.time.Instant
import org.broadinstitute.dsde.workbench.leonardo.AppRestore.{CromwellRestore, GalaxyRestore}
import org.broadinstitute.dsde.workbench.leonardo.config.Config

import scala.concurrent.ExecutionContext.Implicits.global

final class AppServiceInterpSpec extends AnyFlatSpec with LeonardoTestSuite with TestComponent {
  val appServiceConfig = Config.appServiceConfig

  //used when we care about queue state
  def makeInterp(queue: Queue[IO, LeoPubsubMessage]) =
    new LeoAppServiceInterp[IO](appServiceConfig,
                                whitelistAuthProvider,
                                serviceAccountProvider,
                                queue,
<<<<<<< HEAD
                                FakeGoogleComputeService
    )
  val appServiceInterp = new LeoAppServiceInterp[IO](whitelistAuthProvider,
=======
                                FakeGoogleComputeService)
  val appServiceInterp = new LeoAppServiceInterp[IO](appServiceConfig,
                                                     whitelistAuthProvider,
>>>>>>> 270a9888
                                                     serviceAccountProvider,
                                                     QueueFactory.makePublisherQueue(),
                                                     FakeGoogleComputeService
  )

  it should "validate galaxy runtime requirements correctly" in ioAssertion {
    val project = GoogleProject("project1")
    val passComputeService = new FakeGoogleComputeService {
      override def getMachineType(project: GoogleProject, zone: ZoneName, machineTypeName: MachineTypeName)(implicit
        ev: Ask[IO, TraceId]
      ): IO[Option[MachineType]] =
        IO.pure(Some(MachineType.newBuilder().setName("pass").setMemoryMb(6 * 1024).setGuestCpus(4).build()))
    }
    val notEnoughMemoryComputeService = new FakeGoogleComputeService {
      override def getMachineType(project: GoogleProject, zone: ZoneName, machineTypeName: MachineTypeName)(implicit
        ev: Ask[IO, TraceId]
      ): IO[Option[MachineType]] =
        IO.pure(Some(MachineType.newBuilder().setName("notEnoughMemory").setMemoryMb(3 * 1024).setGuestCpus(4).build()))
    }
    val notEnoughCpuComputeService = new FakeGoogleComputeService {
      override def getMachineType(project: GoogleProject, zone: ZoneName, machineTypeName: MachineTypeName)(implicit
        ev: Ask[IO, TraceId]
      ): IO[Option[MachineType]] =
        IO.pure(Some(MachineType.newBuilder().setName("notEnoughMemory").setMemoryMb(6 * 1024).setGuestCpus(2).build()))
    }

    val passAppService = new LeoAppServiceInterp[IO](appServiceConfig,
                                                     whitelistAuthProvider,
                                                     serviceAccountProvider,
                                                     QueueFactory.makePublisherQueue(),
<<<<<<< HEAD
                                                     passComputeService
    )
    val notEnoughMemoryAppService = new LeoAppServiceInterp[IO](whitelistAuthProvider,
=======
                                                     passComputeService)
    val notEnoughMemoryAppService = new LeoAppServiceInterp[IO](appServiceConfig,
                                                                whitelistAuthProvider,
>>>>>>> 270a9888
                                                                serviceAccountProvider,
                                                                QueueFactory.makePublisherQueue(),
<<<<<<< HEAD
                                                                notEnoughMemoryComputeService
    )
    val notEnoughCpuAppService = new LeoAppServiceInterp[IO](whitelistAuthProvider,
=======
                                                                notEnoughMemoryComputeService)
    val notEnoughCpuAppService = new LeoAppServiceInterp[IO](appServiceConfig,
                                                             whitelistAuthProvider,
>>>>>>> 270a9888
                                                             serviceAccountProvider,
                                                             QueueFactory.makePublisherQueue(),
                                                             notEnoughCpuComputeService
    )

    for {
      ctx <- appContext.ask[AppContext]
      _ <- passAppService.validateGalaxy(project, None, MachineTypeName("fake"))
      error1 <- notEnoughMemoryAppService.validateGalaxy(project, None, MachineTypeName("fake")).attempt
      error2 <- notEnoughCpuAppService.validateGalaxy(project, None, MachineTypeName("fake")).attempt
    } yield {
      error1 shouldBe (Left(BadRequestException("Galaxy needs more memory configuration", Some(ctx.traceId))))
      error2 shouldBe (Left(BadRequestException("Galaxy needs more CPU configuration", Some(ctx.traceId))))
    }
  }

  it should "fail request if user is not in custom_app_users group" in {
    val authProvider = new BaseMockAuthProvider {
      override def isCustomAppAllowed(userEmail: WorkbenchEmail)(implicit ev: Ask[IO, TraceId]): IO[Boolean] =
        IO.pure(false)
    }
    val interp = new LeoAppServiceInterp[IO](appServiceConfig,
                                             authProvider,
                                             serviceAccountProvider,
                                             QueueFactory.makePublisherQueue(),
                                             FakeGoogleComputeService)
    val res = interp
      .createApp(userInfo, project, AppName("foo"), createAppRequest.copy(appType = AppType.Custom))
      .attempt
      .unsafeRunSync()(cats.effect.unsafe.IORuntime.global)
    res shouldBe (Left(ForbiddenError(userInfo.userEmail)))
  }

  it should "not fail customApp request if group check is not enabled" in {
    val authProvider = new BaseMockAuthProvider {
      override def isCustomAppAllowed(userEmail: WorkbenchEmail)(implicit ev: Ask[IO, TraceId]): IO[Boolean] =
        IO.pure(false)
    }
    val interp = new LeoAppServiceInterp[IO](AppServiceConfig(false, leoKubernetesConfig),
                                             authProvider,
                                             serviceAccountProvider,
                                             QueueFactory.makePublisherQueue(),
                                             FakeGoogleComputeService)
    val res = interp
      .createApp(userInfo, project, AppName("foo"), createAppRequest.copy(appType = AppType.Custom))
      .attempt
      .unsafeRunSync()(cats.effect.unsafe.IORuntime.global)
    res.swap.toOption.get.isInstanceOf[ForbiddenError] shouldBe false
  }

  it should "determine patch version bump correctly" in isolatedDbTest {
    val first = ChartVersion("0.8.0")
    val second = ChartVersion("0.8.2")
    LeoAppServiceInterp.isPatchVersionDifference(first, second) shouldBe true
  }

  it should "create an app and a new disk" in isolatedDbTest {
    val appName = AppName("app1")
    val createDiskConfig = PersistentDiskRequest(diskName, None, None, Map.empty)
    val customEnvVars = Map("WORKSPACE_NAME" -> "testWorkspace")
    val appReq = createAppRequest.copy(diskConfig = Some(createDiskConfig), customEnvironmentVariables = customEnvVars)

    appServiceInterp.createApp(userInfo, project, appName, appReq).unsafeRunSync()(cats.effect.unsafe.IORuntime.global)

    val clusters = dbFutureValue {
      KubernetesServiceDbQueries.listFullApps(Some(project))
    }
    clusters.length shouldEqual 1
    clusters.flatMap(_.nodepools).length shouldEqual 1
    val cluster = clusters.head
    cluster.auditInfo.creator shouldEqual userInfo.userEmail

    val nodepool = clusters.flatMap(_.nodepools).head
    nodepool.machineType shouldEqual appReq.kubernetesRuntimeConfig.get.machineType
    nodepool.numNodes shouldEqual appReq.kubernetesRuntimeConfig.get.numNodes
    nodepool.autoscalingEnabled shouldEqual appReq.kubernetesRuntimeConfig.get.autoscalingEnabled
    nodepool.auditInfo.creator shouldEqual userInfo.userEmail

    clusters.flatMap(_.nodepools).flatMap(_.apps).length shouldEqual 1
    val app = clusters.flatMap(_.nodepools).flatMap(_.apps).head
    app.appName shouldEqual appName
    app.chart shouldEqual galaxyChart
    app.auditInfo.creator shouldEqual userInfo.userEmail
    app.customEnvironmentVariables shouldEqual customEnvVars

    val savedDisk = dbFutureValue {
      persistentDiskQuery.getById(app.appResources.disk.get.id)
    }
    savedDisk.map(_.name) shouldEqual Some(diskName)
  }

  it should "create an app in a user's existing nodepool" in isolatedDbTest {
    val appName = AppName("app1")
    val createDiskConfig = PersistentDiskRequest(diskName, None, None, Map.empty)
    val customEnvVars = Map("WORKSPACE_NAME" -> "testWorkspace")
    val appReq = createAppRequest.copy(diskConfig = Some(createDiskConfig), customEnvironmentVariables = customEnvVars)

    appServiceInterp.createApp(userInfo, project, appName, appReq).unsafeRunSync()(cats.effect.unsafe.IORuntime.global)
    val appResult = dbFutureValue {
      KubernetesServiceDbQueries.getActiveFullAppByName(project, appName)
    }
    dbFutureValue(kubernetesClusterQuery.updateStatus(appResult.get.cluster.id, KubernetesClusterStatus.Running))

    val appName2 = AppName("app2")
    val createDiskConfig2 = PersistentDiskRequest(DiskName("disk2"), None, None, Map.empty)
    val appReq2 =
      createAppRequest.copy(diskConfig = Some(createDiskConfig2), customEnvironmentVariables = customEnvVars)
    appServiceInterp
      .createApp(userInfo, project, appName2, appReq2)
      .unsafeRunSync()(cats.effect.unsafe.IORuntime.global)

    val clusters = dbFutureValue {
      KubernetesServiceDbQueries.listFullApps(Some(project))
    }

    clusters.flatMap(_.nodepools).length shouldBe 1
    clusters.flatMap(_.nodepools).flatMap(_.apps).length shouldEqual 2

    clusters.flatMap(_.nodepools).flatMap(_.apps).map(_.appName).sortBy(_.value) shouldBe List(appName, appName2)
      .sortBy(_.value)
    val app1 = dbFutureValue {
      KubernetesServiceDbQueries.getActiveFullAppByName(project, appName)
    }.get

    val app2 = dbFutureValue {
      KubernetesServiceDbQueries.getActiveFullAppByName(project, appName2)
    }.get

    app1.nodepool.id shouldBe app2.nodepool.id
  }

  it should "result in new nodepool creations when apps request distinct nodepool configurations" in isolatedDbTest {
    val defaultNodepoolConfig = KubernetesRuntimeConfig(
      NumNodes(1),
      MachineTypeName("n1-standard-8"),
      autoscalingEnabled = true
    )
    val nodepoolConfigWithMoreNodes = defaultNodepoolConfig.copy(numNodes = NumNodes(2))
    val nodepoolConfigWithMoreCpuAndMem = defaultNodepoolConfig.copy(machineType = MachineTypeName("n1-highmem-32"))
    val nodepoolConfigWithAutoscalingDisabled = defaultNodepoolConfig.copy(autoscalingEnabled = false)

    val appName1 = AppName("app-default-config")
    val appName2 = AppName("app-more-nodes")
    val appName3 = AppName("app-more-cpu-mem")
    val appName4 = AppName("app-autoscaling-disabled")

    val diskConfig1 = PersistentDiskRequest(DiskName("disk1"), None, None, Map.empty)
    val diskConfig2 = PersistentDiskRequest(DiskName("disk2"), None, None, Map.empty)
    val diskConfig3 = PersistentDiskRequest(DiskName("disk3"), None, None, Map.empty)
    val diskConfig4 = PersistentDiskRequest(DiskName("disk4"), None, None, Map.empty)

    val customEnvVars = Map("WORKSPACE_NAME" -> "testWorkspace")

    val defaultAppReq =
      createAppRequest.copy(kubernetesRuntimeConfig = Some(defaultNodepoolConfig),
                            diskConfig = Some(diskConfig1),
                            customEnvironmentVariables = customEnvVars
      )
    val appReqWithMoreNodes =
      defaultAppReq.copy(kubernetesRuntimeConfig = Some(nodepoolConfigWithMoreNodes), diskConfig = Some(diskConfig2))
    val appReqWithMoreCpuAndMem = defaultAppReq.copy(kubernetesRuntimeConfig = Some(nodepoolConfigWithMoreCpuAndMem),
                                                     diskConfig = Some(diskConfig3)
    )
    val appReqWithAutoscalingDisabled =
      defaultAppReq.copy(kubernetesRuntimeConfig = Some(nodepoolConfigWithAutoscalingDisabled),
                         diskConfig = Some(diskConfig4)
      )

    appServiceInterp
      .createApp(userInfo, project, appName1, defaultAppReq)
      .unsafeRunSync()(cats.effect.unsafe.IORuntime.global)
    val appResult = dbFutureValue {
      KubernetesServiceDbQueries.getActiveFullAppByName(project, appName1)
    }
    dbFutureValue(kubernetesClusterQuery.updateStatus(appResult.get.cluster.id, KubernetesClusterStatus.Running))

    appServiceInterp
      .createApp(userInfo, project, appName2, appReqWithMoreNodes)
      .unsafeRunSync()(cats.effect.unsafe.IORuntime.global)
    appServiceInterp
      .createApp(userInfo, project, appName3, appReqWithMoreCpuAndMem)
      .unsafeRunSync()(cats.effect.unsafe.IORuntime.global)
    appServiceInterp
      .createApp(userInfo, project, appName4, appReqWithAutoscalingDisabled)
      .unsafeRunSync()(cats.effect.unsafe.IORuntime.global)

    val clusters = dbFutureValue {
      KubernetesServiceDbQueries.listFullApps(Some(project))
    }

    clusters.flatMap(_.nodepools).length shouldBe 4
    clusters.flatMap(_.nodepools).flatMap(_.apps).length shouldEqual 4

    val nodepoolId1 =
      dbFutureValue(KubernetesServiceDbQueries.getActiveFullAppByName(project, appName1)).get.nodepool.id
    val nodepoolId2 =
      dbFutureValue(KubernetesServiceDbQueries.getActiveFullAppByName(project, appName2)).get.nodepool.id
    val nodepoolId3 =
      dbFutureValue(KubernetesServiceDbQueries.getActiveFullAppByName(project, appName3)).get.nodepool.id
    val nodepoolId4 =
      dbFutureValue(KubernetesServiceDbQueries.getActiveFullAppByName(project, appName4)).get.nodepool.id

    Set(nodepoolId1, nodepoolId2, nodepoolId3, nodepoolId4).size shouldBe 4 // each app has a distinct nodepool
  }

  it should "queue the proper message when creating an app and a new disk" in isolatedDbTest {

    val appName = AppName("app1")
    val createDiskConfig = PersistentDiskRequest(diskName, None, None, Map.empty)
    val customEnvVars = Map("WORKSPACE_NAME" -> "testWorkspace")
    val appReq = createAppRequest.copy(diskConfig = Some(createDiskConfig), customEnvironmentVariables = customEnvVars)

    val publisherQueue = QueueFactory.makePublisherQueue()
    val kubeServiceInterp = makeInterp(publisherQueue)

    kubeServiceInterp.createApp(userInfo, project, appName, appReq).unsafeRunSync()(cats.effect.unsafe.IORuntime.global)

    val getApp = dbFutureValue {
      KubernetesServiceDbQueries.getActiveFullAppByName(project, appName)
    }.get

    val getMinimalCluster = dbFutureValue {
      kubernetesClusterQuery.getMinimalClusterById(getApp.cluster.id)
    }.get

    val defaultNodepools = getMinimalCluster.nodepools.filter(_.isDefault)
    defaultNodepools.length shouldBe 1
    val defaultNodepool = defaultNodepools.head

    val message = publisherQueue.take.unsafeRunSync()(cats.effect.unsafe.IORuntime.global)
    message.messageType shouldBe LeoPubsubMessageType.CreateApp
    val createAppMessage = message.asInstanceOf[CreateAppMessage]
    createAppMessage.appId shouldBe getApp.app.id
    createAppMessage.project shouldBe project
    createAppMessage.createDisk shouldBe getApp.app.appResources.disk.map(_.id)
    createAppMessage.customEnvironmentVariables shouldBe customEnvVars
    createAppMessage.clusterNodepoolAction shouldBe Some(
      ClusterNodepoolAction.CreateClusterAndNodepool(getMinimalCluster.id, defaultNodepool.id, getApp.nodepool.id)
    )
  }

  it should "not able to create an app with an existing non-used disk" in isolatedDbTest {
    val disk = makePersistentDisk(None)
      .copy(cloudContext = cloudContext)
      .save()
      .unsafeRunSync()(cats.effect.unsafe.IORuntime.global)

    val appName = AppName("app1")
    val createDiskConfig = PersistentDiskRequest(disk.name, None, None, Map.empty)
    val appReq = createAppRequest.copy(diskConfig = Some(createDiskConfig))

    val publisherQueue = QueueFactory.makePublisherQueue()
    val kubeServiceInterp = makeInterp(publisherQueue)
    val res = kubeServiceInterp
      .createApp(userInfo, project, appName, appReq)
      .attempt
      .unsafeRunSync()(cats.effect.unsafe.IORuntime.global)

    res.swap.toOption.get.getMessage shouldBe "Disk is not formatted yet. Only disks previously used by galaxy app can be re-used to create a new galaxy app"
  }

  it should "error creating an app with an existing used disk when WORKSPACE_NAME is not specified" in isolatedDbTest {
    val customEnvVariables = Map(WORKSPACE_NAME_KEY -> "fake_ws")
    val cluster = makeKubeCluster(0).save()
    val nodepool = makeNodepool(1, cluster.id).save()
    val app = makeApp(1, nodepool.id, customEnvVariables).save()
    val disk = makePersistentDisk(None,
                                  formattedBy = Some(FormattedBy.Galaxy),
                                  appRestore = Some(GalaxyRestore(PvcId("pv-id"), PvcId("pv-id2"), app.id))
    )
      .copy(cloudContext = cloudContext)
      .save()
      .unsafeRunSync()(cats.effect.unsafe.IORuntime.global)

    val appName = AppName("app1")
    val createDiskConfig = PersistentDiskRequest(disk.name, None, None, Map.empty)
    val appReq = createAppRequest.copy(diskConfig = Some(createDiskConfig),
                                       customEnvironmentVariables = Map(WORKSPACE_NAME_KEY -> "fake_ws2")
    )

    val publisherQueue = QueueFactory.makePublisherQueue()
    val kubeServiceInterp = makeInterp(publisherQueue)
    val res = kubeServiceInterp
      .createApp(userInfo, project, appName, appReq)
      .attempt
      .unsafeRunSync()(cats.effect.unsafe.IORuntime.global)
    res.swap.toOption.get.getMessage shouldBe "workspace name has to be the same as last used app in order to restore data from existing disk"
  }

  it should "create an app with an existing used disk" in isolatedDbTest {
    val customEnvVariables = Map(WORKSPACE_NAME_KEY -> "fake_ws")
    val cluster = makeKubeCluster(0).save()
    val nodepool = makeNodepool(1, cluster.id).save()
    val app = makeApp(1, nodepool.id, customEnvVariables).save()
    val disk = makePersistentDisk(None,
                                  appRestore = Some(GalaxyRestore(PvcId("pv-id"), PvcId("pv-id2"), app.id)),
                                  formattedBy = Some(FormattedBy.Galaxy)
    )
      .copy(cloudContext = cloudContext)
      .save()
      .unsafeRunSync()(cats.effect.unsafe.IORuntime.global)

    val appName = AppName("app1")
    val createDiskConfig = PersistentDiskRequest(disk.name, None, None, Map.empty)
    val appReq =
      createAppRequest.copy(diskConfig = Some(createDiskConfig), customEnvironmentVariables = customEnvVariables)

    val publisherQueue = QueueFactory.makePublisherQueue()
    val kubeServiceInterp = makeInterp(publisherQueue)
    kubeServiceInterp.createApp(userInfo, project, appName, appReq).unsafeRunSync()(cats.effect.unsafe.IORuntime.global)

    val message = publisherQueue.take.unsafeRunSync()(cats.effect.unsafe.IORuntime.global)
    message.messageType shouldBe LeoPubsubMessageType.CreateApp
    message.asInstanceOf[CreateAppMessage].createDisk shouldBe None

    val appResult = dbFutureValue {
      KubernetesServiceDbQueries.getActiveFullAppByName(project, appName)
    }

    appResult.flatMap(_.app.appResources.disk.map(_.name)) shouldEqual Some(disk.name)
    appResult.map(_.app.appName) shouldEqual Some(appName)
  }

  it should "allow pet SA to create an app" in isolatedDbTest {
    val appName = AppName("app1")
    val createDiskConfig = Some(PersistentDiskRequest(diskName, None, None, Map.empty))
    val customEnvVars = Map("WORKSPACE_NAME" -> "testWorkspace")
    val appReq = cromwellAppCreateRequest(createDiskConfig, customEnvVars)

    appServiceInterp
      .createApp(petUserInfo, project, appName, appReq)
      .unsafeRunSync()(cats.effect.unsafe.IORuntime.global)

    val clusters = dbFutureValue {
      KubernetesServiceDbQueries.listFullApps(Some(project))
    }
    clusters.length shouldEqual 1
    clusters.flatMap(_.nodepools).length shouldEqual 1
    val cluster = clusters.head
    cluster.auditInfo.creator shouldEqual userEmail

    val nodepool = clusters.flatMap(_.nodepools).head
    nodepool.auditInfo.creator shouldEqual userEmail

    clusters.flatMap(_.nodepools).flatMap(_.apps).length shouldEqual 1
    val app = clusters.flatMap(_.nodepools).flatMap(_.apps).head
    app.appName shouldEqual appName
    app.appType shouldEqual AppType.Cromwell
    app.auditInfo.creator shouldEqual userEmail
    app.customEnvironmentVariables shouldEqual customEnvVars

    val savedDisk = dbFutureValue {
      persistentDiskQuery.getById(app.appResources.disk.get.id)
    }.get
    savedDisk.name shouldEqual diskName
    savedDisk.auditInfo.creator shouldEqual userEmail
  }

  it should "allow pet SA to get app details" in isolatedDbTest {
    val appName = AppName("app1")
    val createDiskConfig = Some(PersistentDiskRequest(diskName, None, None, Map.empty))
    val customEnvVars = Map("WORKSPACE_NAME" -> "testWorkspace")
    val appReq = cromwellAppCreateRequest(createDiskConfig, customEnvVars)

    appServiceInterp
      .createApp(petUserInfo, project, appName, appReq)
      .unsafeRunSync()(cats.effect.unsafe.IORuntime.global)

    val getApp: GetAppResponse =
      appServiceInterp.getApp(petUserInfo, project, appName).unsafeRunSync()(cats.effect.unsafe.IORuntime.global)
    getApp.appType shouldBe AppType.Cromwell
    getApp.diskName shouldBe Some(diskName)
    getApp.auditInfo.creator shouldBe userEmail
    getApp.customEnvironmentVariables shouldBe customEnvVars
  }

  it should "allow pet SA to delete an app" in isolatedDbTest {
    val publisherQueue = QueueFactory.makePublisherQueue()
    val kubeServiceInterp = makeInterp(publisherQueue)
    val appName = AppName("app1")
    val createDiskConfig = Some(PersistentDiskRequest(diskName, None, None, Map.empty))
    val customEnvVars = Map("WORKSPACE_NAME" -> "testWorkspace")
    val appReq = cromwellAppCreateRequest(createDiskConfig, customEnvVars)

    kubeServiceInterp
      .createApp(petUserInfo, project, appName, appReq)
      .unsafeRunSync()(cats.effect.unsafe.IORuntime.global)

    val appResultPreStatusUpdate = dbFutureValue {
      KubernetesServiceDbQueries.getActiveFullAppByName(project, appName)
    }

    // Set the app status and nodepool status to Running
    dbFutureValue(appQuery.updateStatus(appResultPreStatusUpdate.get.app.id, AppStatus.Running))
    dbFutureValue(nodepoolQuery.updateStatus(appResultPreStatusUpdate.get.nodepool.id, NodepoolStatus.Running))

    // Call deleteApp
    val params = DeleteAppRequest(petUserInfo, project, appName, true)
    kubeServiceInterp.deleteApp(params).unsafeRunSync()(cats.effect.unsafe.IORuntime.global)

    // Verify that request using pet SA was successful and app is marked to be deleted
    val appResultPreDelete = dbFutureValue {
      KubernetesServiceDbQueries.getActiveFullAppByName(project, appName)
    }
    appResultPreDelete.get.app.status shouldEqual AppStatus.Predeleting

    // Verify database state
    val clusterPostDelete = dbFutureValue {
      KubernetesServiceDbQueries.listFullApps(Some(project), includeDeleted = true)
    }
    clusterPostDelete.length shouldEqual 1
    val nodepool = clusterPostDelete.head.nodepools.head
    nodepool.status shouldEqual NodepoolStatus.Running
    nodepool.auditInfo.destroyedDate shouldBe None

    // throw away create message
    publisherQueue.take.unsafeRunSync()(cats.effect.unsafe.IORuntime.global) shouldBe a[CreateAppMessage]

    // Verify DeleteAppMessage message was generated
    publisherQueue.tryTake.unsafeRunSync()(cats.effect.unsafe.IORuntime.global).get shouldBe a[DeleteAppMessage]
  }

  it should "error creating an app with an existing disk if no restore info found" in isolatedDbTest {
    val disk = makePersistentDisk(None, formattedBy = Some(FormattedBy.Galaxy))
      .copy(cloudContext = cloudContext)
      .save()
      .unsafeRunSync()(cats.effect.unsafe.IORuntime.global)

    val appName = AppName("app1")
    val createDiskConfig = PersistentDiskRequest(disk.name, None, None, Map.empty)
    val appReq = createAppRequest.copy(diskConfig = Some(createDiskConfig))

    val publisherQueue = QueueFactory.makePublisherQueue()
    val kubeServiceInterp = makeInterp(publisherQueue)
    val res = kubeServiceInterp
      .createApp(userInfo, project, appName, appReq)
      .attempt
      .unsafeRunSync()(cats.effect.unsafe.IORuntime.global)

    res.swap.toOption.get.getMessage shouldBe "Existing disk found, but no restore info found in DB"
  }

  it should "error on creation of a galaxy app without a disk" in isolatedDbTest {
    val appName = AppName("app1")
    val appReq = createAppRequest.copy(diskConfig = None, appType = AppType.Galaxy)

    an[AppRequiresDiskException] should be thrownBy {
      appServiceInterp
        .createApp(userInfo, project, appName, appReq)
        .unsafeRunSync()(cats.effect.unsafe.IORuntime.global)
    }
  }

  it should "error creating Cromwell app with an existing disk if no restore info found" in isolatedDbTest {
    val disk = makePersistentDisk(None, formattedBy = Some(FormattedBy.Cromwell))
      .copy(cloudContext = cloudContext)
      .save()
      .unsafeRunSync()(cats.effect.unsafe.IORuntime.global)

    val appName = AppName("app1")
    val createDiskConfig = PersistentDiskRequest(disk.name, None, None, Map.empty)
    val appReq = createAppRequest.copy(diskConfig = Some(createDiskConfig), appType = AppType.Cromwell)

    val publisherQueue = QueueFactory.makePublisherQueue()
    val kubeServiceInterp = makeInterp(publisherQueue)
    val res = kubeServiceInterp
      .createApp(userInfo, project, appName, appReq)
      .attempt
      .unsafeRunSync()(cats.effect.unsafe.IORuntime.global)

    res.swap.toOption.get.getMessage shouldBe "Existing disk found, but no restore info found in DB"
  }

  it should "error creating Galaxy app with an existing disk that was formatted by Cromwell" in isolatedDbTest {
    val cluster = makeKubeCluster(0).save()
    val nodepool = makeNodepool(1, cluster.id).save()
    val cromwellApp = makeApp(1, nodepool.id).save()
    val disk = makePersistentDisk(None,
                                  formattedBy = Some(FormattedBy.Cromwell),
                                  appRestore = Some(CromwellRestore(cromwellApp.id))
    )
      .copy(cloudContext = cloudContext)
      .save()
      .unsafeRunSync()(cats.effect.unsafe.IORuntime.global)

    val galaxyAppName = AppName("galaxy-app1")
    val createDiskConfig = PersistentDiskRequest(disk.name, None, None, Map.empty)
    val galaxyAppReq = createAppRequest.copy(diskConfig = Some(createDiskConfig))

    val publisherQueue = QueueFactory.makePublisherQueue()
    val kubeServiceInterp = makeInterp(publisherQueue)
    val res = kubeServiceInterp
      .createApp(userInfo, project, galaxyAppName, galaxyAppReq)
      .attempt
      .unsafeRunSync()(cats.effect.unsafe.IORuntime.global)

    res.swap.toOption.get.getMessage shouldBe "Persistent disk dsp-leo-test/disk is already formatted by CROMWELL"
  }

  it should "error on creation of Cromwell app without a disk" in isolatedDbTest {
    val appName = AppName("cromwell-app1")
    val appReq = createAppRequest.copy(diskConfig = None, appType = AppType.Cromwell)

    an[AppRequiresDiskException] should be thrownBy {
      appServiceInterp
        .createApp(userInfo, project, appName, appReq)
        .unsafeRunSync()(cats.effect.unsafe.IORuntime.global)
    }
  }

  it should "error on creation if a disk is attached to another app" in isolatedDbTest {
    val customEnvVariables = Map(WORKSPACE_NAME_KEY -> "fake_ws")
    val cluster = makeKubeCluster(0).save()
    val nodepool = makeNodepool(1, cluster.id).save()
    val app = makeApp(1, nodepool.id, customEnvVariables).save()
    val disk = makePersistentDisk(None,
                                  formattedBy = Some(FormattedBy.Galaxy),
                                  appRestore = Some(GalaxyRestore(PvcId("pv-id"), PvcId("pv-id2"), app.id))
    )
      .copy(cloudContext = cloudContext)
      .save()
      .unsafeRunSync()(cats.effect.unsafe.IORuntime.global)
    val appName1 = AppName("app1")
    val appName2 = AppName("app2")

    val createDiskConfig = PersistentDiskRequest(disk.name, None, None, Map.empty)
    val appReq = createAppRequest.copy(diskConfig = Some(createDiskConfig))

    appServiceInterp
      .createApp(userInfo, project, appName1, appReq)
      .unsafeRunSync()(cats.effect.unsafe.IORuntime.global)
    val appResult = dbFutureValue {
      KubernetesServiceDbQueries.getActiveFullAppByName(project, appName1)
    }
    appResult.flatMap(_.app.appResources.disk.map(_.name)) shouldEqual Some(disk.name)
    appResult.map(_.app.appName) shouldEqual Some(appName1)

    //we need to update status from creating because we don't allow creation of apps while cluster is creating
    dbFutureValue(kubernetesClusterQuery.updateStatus(appResult.get.cluster.id, KubernetesClusterStatus.Running))

    a[DiskAlreadyAttachedException] should be thrownBy {
      appServiceInterp
        .createApp(userInfo, project, appName2, appReq)
        .unsafeRunSync()(cats.effect.unsafe.IORuntime.global)
    }
  }

  it should "error on creation if an app with that name exists" in isolatedDbTest {
    val appName = AppName("app1")
    val createDiskConfig = PersistentDiskRequest(diskName, None, None, Map.empty)
    val appReq = createAppRequest.copy(diskConfig = Some(createDiskConfig))

    appServiceInterp.createApp(userInfo, project, appName, appReq).unsafeRunSync()(cats.effect.unsafe.IORuntime.global)

    an[AppAlreadyExistsException] should be thrownBy {
      appServiceInterp
        .createApp(userInfo, project, appName, appReq)
        .unsafeRunSync()(cats.effect.unsafe.IORuntime.global)
    }
  }

  it should "error on creation if the disk is too small" in isolatedDbTest {
    val appName = AppName("app1")
    val createDiskConfig = PersistentDiskRequest(DiskName("new-disk"), Some(DiskSize(50)), None, Map.empty)
    val appReq = createAppRequest.copy(diskConfig = Some(createDiskConfig))

    a[BadRequestException] should be thrownBy {
      appServiceInterp
        .createApp(userInfo, project, appName, appReq)
        .unsafeRunSync()(cats.effect.unsafe.IORuntime.global)
    }
  }

  it should "delete an app and update status appropriately" in isolatedDbTest {
    val publisherQueue = QueueFactory.makePublisherQueue()
    val kubeServiceInterp = makeInterp(publisherQueue)
    val appName = AppName("app1")
    val createDiskConfig = PersistentDiskRequest(diskName, None, None, Map.empty)
    val appReq = createAppRequest.copy(diskConfig = Some(createDiskConfig))

    kubeServiceInterp.createApp(userInfo, project, appName, appReq).unsafeRunSync()(cats.effect.unsafe.IORuntime.global)

    val appResultPreStatusUpdate = dbFutureValue {
      KubernetesServiceDbQueries.getActiveFullAppByName(project, appName)
    }

    //we can't delete while its creating, so set it to Running
    dbFutureValue(appQuery.updateStatus(appResultPreStatusUpdate.get.app.id, AppStatus.Running))
    dbFutureValue(nodepoolQuery.updateStatus(appResultPreStatusUpdate.get.nodepool.id, NodepoolStatus.Running))

    val appResultPreDelete = dbFutureValue {
      KubernetesServiceDbQueries.getActiveFullAppByName(project, appName)
    }
    appResultPreDelete.get.app.status shouldEqual AppStatus.Running
    appResultPreDelete.get.app.auditInfo.destroyedDate shouldBe None

    val params = DeleteAppRequest(userInfo, project, appName, false)
    kubeServiceInterp.deleteApp(params).unsafeRunSync()(cats.effect.unsafe.IORuntime.global)
    val clusterPostDelete = dbFutureValue {
      KubernetesServiceDbQueries.listFullApps(Some(project), includeDeleted = true)
    }

    clusterPostDelete.length shouldEqual 1
    val nodepool = clusterPostDelete.head.nodepools.head
    nodepool.status shouldEqual NodepoolStatus.Running
    val app = nodepool.apps.head
    app.status shouldEqual AppStatus.Predeleting

    //throw away create message
    publisherQueue.take.unsafeRunSync()(cats.effect.unsafe.IORuntime.global)

    val message = publisherQueue.take.unsafeRunSync()(cats.effect.unsafe.IORuntime.global)
    message.messageType shouldBe LeoPubsubMessageType.DeleteApp
    val deleteAppMessage = message.asInstanceOf[DeleteAppMessage]
    deleteAppMessage.appId shouldBe app.id
    deleteAppMessage.project shouldBe project
    deleteAppMessage.diskId shouldBe None
  }

  it should "error on delete if app is in a status that cannot be deleted" in isolatedDbTest {
    val appName = AppName("app1")
    val createDiskConfig = PersistentDiskRequest(diskName, None, None, Map.empty)
    val appReq = createAppRequest.copy(diskConfig = Some(createDiskConfig))

    appServiceInterp.createApp(userInfo, project, appName, appReq).unsafeRunSync()(cats.effect.unsafe.IORuntime.global)

    val appResultPreDelete = dbFutureValue {
      KubernetesServiceDbQueries.getActiveFullAppByName(project, appName)
    }

    //TODO: update this once create publishes pubsub message
    appResultPreDelete.get.app.status shouldEqual AppStatus.Precreating
    appResultPreDelete.get.app.auditInfo.destroyedDate shouldBe None

    val params = DeleteAppRequest(userInfo, project, appName, false)
    an[AppCannotBeDeletedException] should be thrownBy {
      appServiceInterp.deleteApp(params).unsafeRunSync()(cats.effect.unsafe.IORuntime.global)
    }
  }

  it should "delete an app in Error status" in isolatedDbTest {
    val publisherQueue = QueueFactory.makePublisherQueue()
    val kubeServiceInterp = makeInterp(publisherQueue)
    val appName = AppName("app1")
    val createDiskConfig = PersistentDiskRequest(diskName, None, None, Map.empty)
    val appReq = createAppRequest.copy(diskConfig = Some(createDiskConfig))

    kubeServiceInterp.createApp(userInfo, project, appName, appReq).unsafeRunSync()(cats.effect.unsafe.IORuntime.global)

    val appResultPreStatusUpdate = dbFutureValue {
      KubernetesServiceDbQueries.getActiveFullAppByName(project, appName)
    }

    // Set the app status to Error, nodepool status to Running, and the disk status to Deleted to
    // simulate an error during app creation.
    // Note: if an app with a newly-created disk errors out, Leo will delete the disk along with the app.
    dbFutureValue(appQuery.updateStatus(appResultPreStatusUpdate.get.app.id, AppStatus.Error))
    dbFutureValue(nodepoolQuery.updateStatus(appResultPreStatusUpdate.get.nodepool.id, NodepoolStatus.Running))
    dbFutureValue(persistentDiskQuery.delete(appResultPreStatusUpdate.get.app.appResources.disk.get.id, Instant.now))

    val appResultPreDelete = dbFutureValue {
      KubernetesServiceDbQueries.getActiveFullAppByName(project, appName)
    }
    appResultPreDelete.get.app.status shouldEqual AppStatus.Error
    appResultPreDelete.get.app.auditInfo.destroyedDate shouldBe None
    appResultPreDelete.get.nodepool.status shouldBe NodepoolStatus.Running
    appResultPreDelete.get.nodepool.auditInfo.destroyedDate shouldBe None
    appResultPreDelete.get.app.appResources.disk.get.status shouldBe DiskStatus.Deleted
    appResultPreDelete.get.app.appResources.disk.get.auditInfo.destroyedDate shouldBe defined

    // Call deleteApp
    val params = DeleteAppRequest(userInfo, project, appName, true)
    kubeServiceInterp.deleteApp(params).unsafeRunSync()(cats.effect.unsafe.IORuntime.global)

    // Verify database state
    val clusterPostDelete = dbFutureValue {
      KubernetesServiceDbQueries.listFullApps(Some(project), includeDeleted = true)
    }
    clusterPostDelete.length shouldEqual 1
    val nodepool = clusterPostDelete.head.nodepools.head
    nodepool.status shouldEqual NodepoolStatus.Running
    nodepool.auditInfo.destroyedDate shouldBe None
    val app = nodepool.apps.head
    app.status shouldEqual AppStatus.Deleted
    app.auditInfo.destroyedDate shouldBe defined
    val disk = app.appResources.disk
    disk shouldBe None

    // throw away create message
    publisherQueue.take.unsafeRunSync()(cats.effect.unsafe.IORuntime.global) shouldBe a[CreateAppMessage]

    // Verify no DeleteAppMessage message generated
    publisherQueue.tryTake.unsafeRunSync()(cats.effect.unsafe.IORuntime.global) shouldBe None
  }

  it should "list apps" in isolatedDbTest {
    val appName1 = AppName("app1")
    val appName2 = AppName("app2")
    val appName3 = AppName("app3")
    val createDiskConfig1 = PersistentDiskRequest(diskName, None, None, Map.empty)
    val appReq1 = createAppRequest.copy(labels = Map("key1" -> "val1", "key2" -> "val2", "key3" -> "val3"),
                                        diskConfig = Some(createDiskConfig1)
    )
    val diskName2 = DiskName("newDiskName")
    val createDiskConfig2 = PersistentDiskRequest(diskName2, None, None, Map.empty)
    val appReq2 = createAppRequest.copy(diskConfig = Some(createDiskConfig2))

    appServiceInterp
      .createApp(userInfo, project, appName1, appReq1)
      .unsafeRunSync()(cats.effect.unsafe.IORuntime.global)

    val appResult = dbFutureValue {
      KubernetesServiceDbQueries.getActiveFullAppByName(project, appName1)
    }
    dbFutureValue(kubernetesClusterQuery.updateStatus(appResult.get.cluster.id, KubernetesClusterStatus.Running))

    appServiceInterp
      .createApp(userInfo, project, appName2, appReq2)
      .unsafeRunSync()(cats.effect.unsafe.IORuntime.global)
    appServiceInterp
      .createApp(userInfo, project2, appName3, appReq1)
      .unsafeRunSync()(cats.effect.unsafe.IORuntime.global)

    val listAllApps =
      appServiceInterp
        .listApp(userInfo, None, Map("includeLabels" -> "key1,key2,key4"))
        .unsafeRunSync()(cats.effect.unsafe.IORuntime.global)
    listAllApps.length shouldEqual 3
    listAllApps.map(_.appName) should contain(appName1)
    listAllApps.map(_.labels) should contain(Map("key1" -> "val1", "key2" -> "val2"))
    listAllApps.map(_.appName) should contain(appName2)
    listAllApps.map(_.appName) should contain(appName3)
    listAllApps.map(_.diskName).sortBy(_.get.value) shouldBe Vector(Some(diskName), Some(diskName), Some(diskName2))
      .sortBy(_.get.value)

    val listProject1Apps =
      appServiceInterp.listApp(userInfo, Some(project), Map()).unsafeRunSync()(cats.effect.unsafe.IORuntime.global)
    listProject1Apps.length shouldBe 2
    listProject1Apps.map(_.appName) should contain(appName1)
    listProject1Apps.map(_.appName) should contain(appName2)

    val listProject2Apps =
      appServiceInterp.listApp(userInfo, Some(project2), Map()).unsafeRunSync()(cats.effect.unsafe.IORuntime.global)
    listProject2Apps.length shouldBe 1
    listProject2Apps.map(_.appName) should contain(appName3)

    val listProject3Apps =
      appServiceInterp
        .listApp(userInfo, Some(GoogleProject("fakeProject")), Map())
        .unsafeRunSync()(cats.effect.unsafe.IORuntime.global)
    listProject3Apps.length shouldBe 0
  }

  it should "list apps with labels" in isolatedDbTest {
    val appName1 = AppName("app1")
    val appName2 = AppName("app2")
    val appName3 = AppName("app3")
    val createDiskConfig1 = PersistentDiskRequest(diskName, None, None, Map.empty)
    val label1 = "a" -> "b"
    val label2 = "c" -> "d"
    val labels: LabelMap = Map(label1, label2)
    val appReq1 = createAppRequest.copy(diskConfig = Some(createDiskConfig1))
    val diskName2 = DiskName("newDiskName")
    val createDiskConfig2 = PersistentDiskRequest(diskName2, None, None, Map.empty)
    val appReq2 = createAppRequest.copy(diskConfig = Some(createDiskConfig2), labels = labels)

    appServiceInterp
      .createApp(userInfo, project, appName1, appReq1)
      .unsafeRunSync()(cats.effect.unsafe.IORuntime.global)

    val app1Result = dbFutureValue {
      KubernetesServiceDbQueries.getActiveFullAppByName(project, appName1)
    }

    dbFutureValue(kubernetesClusterQuery.updateStatus(app1Result.get.cluster.id, KubernetesClusterStatus.Running))

    appServiceInterp
      .createApp(userInfo, project, appName2, appReq2)
      .unsafeRunSync()(cats.effect.unsafe.IORuntime.global)

    val app2Result = dbFutureValue {
      KubernetesServiceDbQueries.getActiveFullAppByName(project, appName2)
    }
    app2Result.map(_.app.labels).get.toList should contain(label1)
    app2Result.map(_.app.labels).get.toList should contain(label2)

    appServiceInterp
      .createApp(userInfo, project2, appName3, appReq1)
      .unsafeRunSync()(cats.effect.unsafe.IORuntime.global)

    val listLabelApp =
      appServiceInterp.listApp(userInfo, None, labels).unsafeRunSync()(cats.effect.unsafe.IORuntime.global)
    listLabelApp.length shouldEqual 1
    listLabelApp.map(_.appName) should contain(appName2)

    val listPartialLabelApp1 =
      appServiceInterp.listApp(userInfo, None, Map(label1)).unsafeRunSync()(cats.effect.unsafe.IORuntime.global)
    listPartialLabelApp1.length shouldEqual 1
    listPartialLabelApp1.map(_.appName) should contain(appName2)

    val listPartialLabelApp2 =
      appServiceInterp.listApp(userInfo, None, Map(label2)).unsafeRunSync()(cats.effect.unsafe.IORuntime.global)
    listPartialLabelApp2.length shouldEqual 1
    listPartialLabelApp2.map(_.appName) should contain(appName2)
  }

  it should "list apps belonging to different users" in isolatedDbTest {
    // Make apps belonging to different users than the calling user
    val res = for {
      savedCluster <- IO(makeKubeCluster(1).save())
      savedNodepool1 <- IO(makeNodepool(1, savedCluster.id).save())
      app1 = LeoLenses.appToCreator.set(WorkbenchEmail("a_different_user1@example.com"))(makeApp(1, savedNodepool1.id))
      _ <- IO(app1.save())

      savedNodepool2 <- IO(makeNodepool(2, savedCluster.id).save())
      app2 = LeoLenses.appToCreator.set(WorkbenchEmail("a_different_user2@example.com"))(makeApp(2, savedNodepool2.id))
      _ <- IO(app2.save())

      listResponse <- appServiceInterp.listApp(userInfo, None, Map.empty)
    } yield
    // Since the calling user is whitelisted in the auth provider, it should return
    // the apps belonging to other users.
    listResponse.map(_.appName).toSet shouldBe Set(app1.appName, app2.appName)

    res.unsafeRunSync()(cats.effect.unsafe.IORuntime.global)
  }

  it should "get app" in isolatedDbTest {
    val appName1 = AppName("app1")
    val appName2 = AppName("app2")
    val appName3 = AppName("app3")
    val createDiskConfig1 = PersistentDiskRequest(diskName, None, None, Map.empty)
    val appReq1 = createAppRequest.copy(diskConfig = Some(createDiskConfig1))
    val diskName2 = DiskName("newDiskName")
    val createDiskConfig2 = PersistentDiskRequest(diskName2, None, None, Map.empty)
    val appReq2 = createAppRequest.copy(diskConfig = Some(createDiskConfig2))

    appServiceInterp
      .createApp(userInfo, project, appName1, appReq1)
      .unsafeRunSync()(cats.effect.unsafe.IORuntime.global)

    val appResult = dbFutureValue {
      KubernetesServiceDbQueries.getActiveFullAppByName(project, appName1)
    }
    dbFutureValue(kubernetesClusterQuery.updateStatus(appResult.get.cluster.id, KubernetesClusterStatus.Running))

    appServiceInterp
      .createApp(userInfo, project, appName2, appReq2)
      .unsafeRunSync()(cats.effect.unsafe.IORuntime.global)

    val diskName3 = DiskName("newDiskName2")
    val createDiskConfig3 = PersistentDiskRequest(diskName3, None, None, Map.empty)
    appServiceInterp
      .createApp(userInfo, project2, appName3, appReq1.copy(diskConfig = Some(createDiskConfig3)))
      .unsafeRunSync()(cats.effect.unsafe.IORuntime.global)

    val getApp1 =
      appServiceInterp.getApp(userInfo, project, appName1).unsafeRunSync()(cats.effect.unsafe.IORuntime.global)
    getApp1.diskName shouldBe Some(diskName)

    val getApp2 =
      appServiceInterp.getApp(userInfo, project, appName2).unsafeRunSync()(cats.effect.unsafe.IORuntime.global)
    getApp2.diskName shouldBe Some(diskName2)

    val getApp3 =
      appServiceInterp.getApp(userInfo, project2, appName3).unsafeRunSync()(cats.effect.unsafe.IORuntime.global)
    getApp3.diskName shouldBe Some(diskName3)
  }

  it should "error on get app if an app does not exist" in isolatedDbTest {
    an[AppNotFoundException] should be thrownBy {
      appServiceInterp
        .getApp(userInfo, project, AppName("schrodingersApp"))
        .unsafeRunSync()(cats.effect.unsafe.IORuntime.global)
    }
  }

  it should "stop an app" in isolatedDbTest {
    val res = for {
      publisherQueue <- Queue.bounded[IO, LeoPubsubMessage](10)
      kubeServiceInterp = makeInterp(publisherQueue)

      savedCluster <- IO(makeKubeCluster(1).copy(status = KubernetesClusterStatus.Running).save())
      savedNodepool <- IO(makeNodepool(1, savedCluster.id).copy(status = NodepoolStatus.Running).save())
      savedApp <- IO(makeApp(1, savedNodepool.id).copy(status = AppStatus.Running).save())

      _ <- kubeServiceInterp.stopApp(userInfo, savedCluster.googleProject, savedApp.appName)
      _ <- withLeoPublisher(publisherQueue) {
        for {
          dbAppOpt <- KubernetesServiceDbQueries
            .getActiveFullAppByName(savedCluster.googleProject, savedApp.appName)
            .transaction
          msg <- publisherQueue.tryTake
        } yield {
          dbAppOpt.isDefined shouldBe true
          dbAppOpt.get.app.status shouldBe AppStatus.Stopping
          dbAppOpt.get.nodepool.status shouldBe NodepoolStatus.Running
          dbAppOpt.get.nodepool.numNodes shouldBe NumNodes(2)
          dbAppOpt.get.nodepool.autoscalingEnabled shouldBe true
          dbAppOpt.get.cluster.status shouldBe KubernetesClusterStatus.Running

          msg shouldBe None
        }
      }
    } yield ()

    res.unsafeRunSync()(cats.effect.unsafe.IORuntime.global)
  }

  it should "start an app" in isolatedDbTest {
    val res = for {
      publisherQueue <- Queue.bounded[IO, LeoPubsubMessage](10)
      kubeServiceInterp = makeInterp(publisherQueue)

      savedCluster <- IO(makeKubeCluster(1).copy(status = KubernetesClusterStatus.Running).save())
      savedNodepool <- IO(makeNodepool(1, savedCluster.id).copy(status = NodepoolStatus.Running).save())
      savedApp <- IO(makeApp(1, savedNodepool.id).copy(status = AppStatus.Stopped).save())

      _ <- kubeServiceInterp.startApp(userInfo, savedCluster.googleProject, savedApp.appName)
      _ <- withLeoPublisher(publisherQueue) {
        for {
          dbAppOpt <- KubernetesServiceDbQueries
            .getActiveFullAppByName(savedCluster.googleProject, savedApp.appName)
            .transaction
          msg <- publisherQueue.tryTake
        } yield {
          dbAppOpt.isDefined shouldBe true
          dbAppOpt.get.app.status shouldBe AppStatus.Starting
          dbAppOpt.get.nodepool.status shouldBe NodepoolStatus.Running
          dbAppOpt.get.nodepool.numNodes shouldBe NumNodes(2)
          dbAppOpt.get.nodepool.autoscalingEnabled shouldBe true
          dbAppOpt.get.cluster.status shouldBe KubernetesClusterStatus.Running

          msg shouldBe None
        }
      }
    } yield ()

    res.unsafeRunSync()(cats.effect.unsafe.IORuntime.global)
  }

  private def withLeoPublisher(
    publisherQueue: Queue[IO, LeoPubsubMessage]
  )(validations: IO[Assertion]): IO[Assertion] = {
    val leoPublisher = new LeoPublisher[IO](publisherQueue, new FakeGooglePublisher)
    withInfiniteStream(leoPublisher.process, validations)
  }
}<|MERGE_RESOLUTION|>--- conflicted
+++ resolved
@@ -48,15 +48,9 @@
                                 whitelistAuthProvider,
                                 serviceAccountProvider,
                                 queue,
-<<<<<<< HEAD
-                                FakeGoogleComputeService
-    )
-  val appServiceInterp = new LeoAppServiceInterp[IO](whitelistAuthProvider,
-=======
                                 FakeGoogleComputeService)
   val appServiceInterp = new LeoAppServiceInterp[IO](appServiceConfig,
                                                      whitelistAuthProvider,
->>>>>>> 270a9888
                                                      serviceAccountProvider,
                                                      QueueFactory.makePublisherQueue(),
                                                      FakeGoogleComputeService
@@ -87,26 +81,14 @@
                                                      whitelistAuthProvider,
                                                      serviceAccountProvider,
                                                      QueueFactory.makePublisherQueue(),
-<<<<<<< HEAD
-                                                     passComputeService
-    )
-    val notEnoughMemoryAppService = new LeoAppServiceInterp[IO](whitelistAuthProvider,
-=======
                                                      passComputeService)
     val notEnoughMemoryAppService = new LeoAppServiceInterp[IO](appServiceConfig,
                                                                 whitelistAuthProvider,
->>>>>>> 270a9888
                                                                 serviceAccountProvider,
                                                                 QueueFactory.makePublisherQueue(),
-<<<<<<< HEAD
-                                                                notEnoughMemoryComputeService
-    )
-    val notEnoughCpuAppService = new LeoAppServiceInterp[IO](whitelistAuthProvider,
-=======
                                                                 notEnoughMemoryComputeService)
     val notEnoughCpuAppService = new LeoAppServiceInterp[IO](appServiceConfig,
                                                              whitelistAuthProvider,
->>>>>>> 270a9888
                                                              serviceAccountProvider,
                                                              QueueFactory.makePublisherQueue(),
                                                              notEnoughCpuComputeService
