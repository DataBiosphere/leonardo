--- conflicted
+++ resolved
@@ -2647,8 +2647,6 @@
       .get
       .isInstanceOf[ForbiddenError] shouldBe true
   }
-<<<<<<< HEAD
-=======
 
   private def withLeoPublisher(
     publisherQueue: Queue[IO, LeoPubsubMessage]
@@ -2681,5 +2679,4 @@
       wsmClientProvider
     )
   }
->>>>>>> b21ededa
 }