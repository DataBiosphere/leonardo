--- conflicted
+++ resolved
@@ -63,29 +63,4 @@
       res.unsafeRunSync()(cats.effect.unsafe.IORuntime.global)
     }
   }
-<<<<<<< HEAD
-
-  it should "delete all controlled resources for a runtime" in isolatedDbTest {
-    val res = for {
-      disk <- makePersistentDisk().copy(status = DiskStatus.Ready).save()
-      azureRuntimeConfig = RuntimeConfig.AzureConfig(MachineTypeName(VirtualMachineSizeTypes.STANDARD_A1.toString),
-                                                     disk.id,
-                                                     azureRegion
-      )
-      runtime = makeCluster(1)
-        .copy(
-          cloudContext = CloudContext.Azure(azureCloudContext)
-        )
-        .saveWithRuntimeConfig(azureRuntimeConfig)
-
-      _ <- controlledResourceQuery
-        .save(runtime.id, WsmControlledResourceId(UUID.randomUUID()), WsmResourceType.AzureNetwork)
-        .transaction
-      _ <- controlledResourceQuery.deleteAllForRuntime(runtime.id).transaction
-      controlledResources <- controlledResourceQuery.getAllForRuntime(runtime.id).transaction
-    } yield controlledResources.length shouldBe 0
-    res.unsafeRunSync()(cats.effect.unsafe.IORuntime.global)
-  }
-=======
->>>>>>> 90e28f66
 }