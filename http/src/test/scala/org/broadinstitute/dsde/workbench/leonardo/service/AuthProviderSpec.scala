package org.broadinstitute.dsde.workbench.leonardo
package service

import akka.http.scaladsl.model.HttpMethods._
import akka.http.scaladsl.model.{HttpRequest, StatusCodes, Uri}
import akka.http.scaladsl.testkit.ScalatestRouteTest
import cats.effect.IO
import cats.mtl.ApplicativeAsk
import org.broadinstitute.dsde.workbench.google.GoogleStorageDAO
<<<<<<< HEAD
import org.broadinstitute.dsde.workbench.google.mock.{MockGoogleDirectoryDAO, MockGoogleIamDAO, MockGoogleProjectDAO, MockGoogleStorageDAO}
import org.broadinstitute.dsde.workbench.leonardo.ClusterEnrichments.{clusterEq, clusterSetEq, stripFieldsForListCluster}
=======
import org.broadinstitute.dsde.workbench.google.mock.{MockGoogleIamDAO, MockGoogleProjectDAO, MockGoogleStorageDAO}
import org.broadinstitute.dsde.workbench.leonardo.ClusterEnrichments.{
  clusterEq,
  clusterSetEq,
  stripFieldsForListCluster
}
>>>>>>> 89b671f2
import org.broadinstitute.dsde.workbench.leonardo.auth.MockLeoAuthProvider
import org.broadinstitute.dsde.workbench.leonardo.dao.MockWelderDAO
import org.broadinstitute.dsde.workbench.leonardo.db.{DbSingleton, TestComponent}
import org.broadinstitute.dsde.workbench.leonardo.dns.ClusterDnsCache
import org.broadinstitute.dsde.workbench.leonardo.model._
import org.broadinstitute.dsde.workbench.leonardo.model.google.{ClusterName, _}
import org.broadinstitute.dsde.workbench.leonardo.util.{BucketHelper, ClusterHelper}
import org.broadinstitute.dsde.workbench.model.{TraceId, UserInfo, WorkbenchEmail}
import org.broadinstitute.dsde.workbench.model.google.GoogleProject
import org.mockito.ArgumentMatchers.any
import org.mockito.Mockito
import org.mockito.Mockito._
import org.scalatest.concurrent.ScalaFutures
import org.scalatest.mockito.MockitoSugar
import org.scalatest.{BeforeAndAfterAll, FreeSpec, Matchers, OptionValues}

class AuthProviderSpec
    extends FreeSpec
    with ScalatestRouteTest
    with Matchers
    with MockitoSugar
    with TestComponent
    with ScalaFutures
    with OptionValues
    with GcsPathUtils
    with TestProxy
    with BeforeAndAfterAll
    with CommonTestData {

  val cluster1 = makeCluster(1)
  val cluster1Name = cluster1.clusterName

  val clusterName = cluster1Name.value
  val googleProject = project.value

  val routeTest = this

  implicit val cs = IO.contextShift(executor)
  implicit val timer = IO.timer(executor)
  private val alwaysYesProvider =
    new MockLeoAuthProvider(config.getConfig("auth.alwaysYesProviderConfig"), serviceAccountProvider)
  private val alwaysNoProvider =
    new MockLeoAuthProvider(config.getConfig("auth.alwaysNoProviderConfig"), serviceAccountProvider)
  private val noVisibleClustersProvider =
    new MockLeoAuthProvider(config.getConfig("auth.alwaysYesProviderConfig"), serviceAccountProvider) {
      override def filterUserVisibleClusters(userInfo: UserInfo, clusters: List[(GoogleProject, ClusterInternalId)])(
        implicit ev: ApplicativeAsk[IO, TraceId]
      ): IO[List[(GoogleProject, ClusterInternalId)]] =
        IO.pure(List.empty)
    }

  val mockGoogleDirectoryDAO = new MockGoogleDirectoryDAO()
  val mockGoogleIamDAO = new MockGoogleIamDAO
  val mockGoogleStorageDAO = new MockGoogleStorageDAO
  val mockGoogleProjectDAO = new MockGoogleProjectDAO
<<<<<<< HEAD
  val bucketHelper = new BucketHelper(dataprocConfig, mockGoogleDataprocDAO, mockGoogleComputeDAO, mockGoogleStorageDAO, serviceAccountProvider)
  val clusterHelper = new ClusterHelper(DbSingleton.ref, dataprocConfig, mockGoogleDataprocDAO, mockGoogleComputeDAO, mockGoogleDirectoryDAO, mockGoogleIamDAO)
  val clusterDnsCache =  new ClusterDnsCache(proxyConfig, DbSingleton.ref, dnsCacheConfig)
  
=======
  val bucketHelper = new BucketHelper(dataprocConfig,
                                      mockGoogleDataprocDAO,
                                      mockGoogleComputeDAO,
                                      mockGoogleStorageDAO,
                                      serviceAccountProvider)
  val clusterHelper =
    new ClusterHelper(DbSingleton.ref, dataprocConfig, mockGoogleDataprocDAO, mockGoogleComputeDAO, mockGoogleIamDAO)
  val clusterDnsCache = new ClusterDnsCache(proxyConfig, DbSingleton.ref, dnsCacheConfig)

>>>>>>> 89b671f2
  override def beforeAll(): Unit = {
    super.beforeAll()
    startProxyServer()
  }

  override def afterAll(): Unit = {
    shutdownProxyServer()
    super.afterAll()
  }

  def leoWithAuthProvider(authProvider: LeoAuthProvider[IO]): LeonardoService = {
    val mockPetGoogleStorageDAO: String => GoogleStorageDAO = _ => {
      new MockGoogleStorageDAO
    }
    new LeonardoService(dataprocConfig,
                        MockWelderDAO,
                        clusterFilesConfig,
                        clusterResourcesConfig,
                        clusterDefaultsConfig,
                        proxyConfig,
                        swaggerConfig,
                        autoFreezeConfig,
                        mockGoogleDataprocDAO,
                        mockGoogleComputeDAO,
                        mockGoogleProjectDAO,
                        mockGoogleStorageDAO,
                        mockPetGoogleStorageDAO,
                        DbSingleton.ref,
                        authProvider,
                        serviceAccountProvider,
                        bucketHelper,
                        clusterHelper,
                        contentSecurityPolicy)
  }

  def proxyWithAuthProvider(authProvider: LeoAuthProvider[IO]): ProxyService =
    new MockProxyService(proxyConfig, mockGoogleDataprocDAO, DbSingleton.ref, authProvider, clusterDnsCache)

  "Leo with an AuthProvider" - {
    "should let you do things if the auth provider says yes" in isolatedDbTest {
      val spyProvider = spy(alwaysYesProvider)
      val leo = leoWithAuthProvider(spyProvider)
      val proxy = proxyWithAuthProvider(spyProvider)

      // create
      val cluster1 = leo.createCluster(userInfo, project, cluster1Name, testClusterRequest).futureValue

      // get status
      val clusterStatus = leo.getActiveClusterDetails(userInfo, project, cluster1Name).futureValue

      cluster1 shouldEqual clusterStatus

      // list
      val listResponse = leo.listClusters(userInfo, Map()).futureValue
      listResponse shouldBe Seq(cluster1).map(stripFieldsForListCluster)

      //connect
      val proxyRequest = HttpRequest(GET, Uri(s"/notebooks/$googleProject/$clusterName"))
      proxy.proxyRequest(userInfo, GoogleProject(googleProject), ClusterName(clusterName), proxyRequest).futureValue

      //sync
      val syncRequest = HttpRequest(POST, Uri(s"/notebooks/$googleProject/$clusterName/api/localize"))
      proxy.proxyLocalize(userInfo, GoogleProject(googleProject), ClusterName(clusterName), syncRequest).futureValue

      // change cluster status to Running so that it can be deleted
      dbFutureValue { _.clusterQuery.setToRunning(cluster1.id, IP("numbers.and.dots")) }

      //delete
      leo.deleteCluster(userInfo, project, cluster1Name).futureValue

      //verify we correctly notified the auth provider
      verify(spyProvider).notifyClusterCreated(any[ClusterInternalId],
                                               any[WorkbenchEmail],
                                               any[GoogleProject],
                                               any[ClusterName])(any[ApplicativeAsk[IO, TraceId]])

      // notification of deletion happens only after it has been fully deleted
      verify(spyProvider, never).notifyClusterDeleted(any[ClusterInternalId],
                                                      any[WorkbenchEmail],
                                                      any[WorkbenchEmail],
                                                      any[GoogleProject],
                                                      any[ClusterName])(any[ApplicativeAsk[IO, TraceId]])
    }

    "should not let you do things if the auth provider says no" in {
      val spyProvider = spy(alwaysNoProvider)
      val leo = leoWithAuthProvider(spyProvider)
      val proxy = proxyWithAuthProvider(spyProvider)

      //can't make a cluster
      val clusterCreateException =
        leo.createCluster(userInfo, project, cluster1Name, testClusterRequest).failed.futureValue
      clusterCreateException shouldBe a[AuthorizationError]
      clusterCreateException.asInstanceOf[AuthorizationError].statusCode shouldBe StatusCodes.Forbidden

      //can't get details on an existing cluster
      //poke a cluster into the database so we actually have something to look for
      cluster1.save(None)

      val clusterGetResponseException =
        leo.getActiveClusterDetails(userInfo, cluster1.googleProject, cluster1Name).failed.futureValue
      clusterGetResponseException shouldBe a[ClusterNotFoundException]
      clusterGetResponseException.asInstanceOf[ClusterNotFoundException].statusCode shouldBe StatusCodes.NotFound

      //connect to cluster
      val httpRequest = HttpRequest(GET, Uri(s"/notebooks/$googleProject/$clusterName"))
      val clusterNotFoundException = proxy
        .proxyRequest(userInfo, GoogleProject(googleProject), ClusterName(clusterName), httpRequest)
        .failed
        .futureValue
      clusterNotFoundException shouldBe a[ClusterNotFoundException]

      //sync
      val syncRequest = HttpRequest(POST, Uri(s"/notebooks/$googleProject/$clusterName/api/localize"))
      val syncNotFoundException = proxy
        .proxyLocalize(userInfo, GoogleProject(googleProject), ClusterName(clusterName), syncRequest)
        .failed
        .futureValue
      syncNotFoundException shouldBe a[ClusterNotFoundException]

      //destroy cluster
      val clusterNotFoundAgain = leo.deleteCluster(userInfo, project, cluster1Name).failed.futureValue
      clusterNotFoundAgain shouldBe a[ClusterNotFoundException]

      //verify we never notified the auth provider of clusters happening because they didn't
      verify(spyProvider, Mockito.never).notifyClusterCreated(any[ClusterInternalId],
                                                              any[WorkbenchEmail],
                                                              any[GoogleProject],
                                                              any[ClusterName])(any[ApplicativeAsk[IO, TraceId]])
      verify(spyProvider, Mockito.never).notifyClusterDeleted(any[ClusterInternalId],
                                                              any[WorkbenchEmail],
                                                              any[WorkbenchEmail],
                                                              any[GoogleProject],
                                                              any[ClusterName])(any[ApplicativeAsk[IO, TraceId]])
    }

    "should give you a 401 if you can see a cluster's details but can't do the more specific action" in isolatedDbTest {
      val readOnlyProvider =
        new MockLeoAuthProvider(config.getConfig("auth.readOnlyProviderConfig"), serviceAccountProvider)
      val spyProvider = spy(readOnlyProvider)
      val leo = leoWithAuthProvider(spyProvider)
      val proxy = proxyWithAuthProvider(spyProvider)

      //poke a cluster into the database so we actually have something to look for
      cluster1.save(None)
      // status should work for this user
      leo.getActiveClusterDetails(userInfo, project, cluster1.clusterName).futureValue shouldEqual cluster1

      // list should work for this user
      //list all clusters should be fine, but empty
      leo.listClusters(userInfo, Map()).futureValue.toSet shouldEqual Set(cluster1).map(stripFieldsForListCluster)

      //connect should 401
      val httpRequest = HttpRequest(GET, Uri(s"/notebooks/$googleProject/$clusterName"))
      val clusterAuthException = proxy
        .proxyRequest(userInfo, GoogleProject(googleProject), ClusterName(clusterName), httpRequest)
        .failed
        .futureValue
      clusterAuthException shouldBe a[AuthorizationError]

      //sync
      val syncRequest = HttpRequest(POST, Uri(s"/notebooks/$googleProject/$clusterName/api/localize"))
      val syncNotFoundException = proxy
        .proxyLocalize(userInfo, GoogleProject(googleProject), ClusterName(clusterName), syncRequest)
        .failed
        .futureValue
      syncNotFoundException shouldBe a[AuthorizationError]

      //destroy should 401 too
      val clusterDestroyException = leo.deleteCluster(userInfo, project, cluster1Name).failed.futureValue
      clusterDestroyException shouldBe a[AuthorizationError]

      //verify we never notified the auth provider of clusters happening because they didn't
      verify(spyProvider, Mockito.never).notifyClusterCreated(any[ClusterInternalId],
                                                              any[WorkbenchEmail],
                                                              any[GoogleProject],
                                                              any[ClusterName])(any[ApplicativeAsk[IO, TraceId]])
      verify(spyProvider, Mockito.never).notifyClusterDeleted(any[ClusterInternalId],
                                                              any[WorkbenchEmail],
                                                              any[WorkbenchEmail],
                                                              any[GoogleProject],
                                                              any[ClusterName])(any[ApplicativeAsk[IO, TraceId]])
    }

    "should not create a cluster if auth provider notifyClusterCreated returns failure" in isolatedDbTest {
      val badNotifyProvider = new MockLeoAuthProvider(config.getConfig("auth.alwaysYesProviderConfig"),
                                                      serviceAccountProvider,
                                                      notifySucceeds = false)
      val spyProvider = spy(badNotifyProvider)
      val leo = leoWithAuthProvider(spyProvider)

      val clusterCreateExc = leo.createCluster(userInfo, project, cluster1Name, testClusterRequest).failed.futureValue
      clusterCreateExc shouldBe a[RuntimeException]

      // no cluster should have been made
      val clusterLookup = dbFutureValue { _.clusterQuery.getActiveClusterByName(project, cluster1Name) }
      clusterLookup shouldBe 'empty

      // check that the cluster does not exist
      mockGoogleDataprocDAO.clusters should not contain key(cluster1Name)

      // creation notifications should have been fired
      verify(spyProvider).notifyClusterCreated(any[ClusterInternalId],
                                               any[WorkbenchEmail],
                                               any[GoogleProject],
                                               any[ClusterName])(any[ApplicativeAsk[IO, TraceId]])
    }

    "should return clusters the user created even if the auth provider doesn't" in isolatedDbTest {
      val leo = leoWithAuthProvider(noVisibleClustersProvider)

      // create
      val cluster1 = leo.createCluster(userInfo, project, cluster1Name, testClusterRequest).futureValue

      // list
      val listResponse = leo.listClusters(userInfo, Map()).futureValue
      listResponse shouldBe Seq(cluster1).map(stripFieldsForListCluster)
    }

    "should not call notifyClusterDeleted if cluster creation fails" in isolatedDbTest {
      val spyProvider = spy(alwaysYesProvider)
      val leo = leoWithAuthProvider(spyProvider)

      // create
      leo
        .createCluster(userInfo, project, mockGoogleDataprocDAO.badClusterName, testClusterRequest)
        .failed
        .futureValue shouldBe a[Exception]

      // creation should have been fired but not deletion
      verify(spyProvider).notifyClusterCreated(any[ClusterInternalId],
                                               any[WorkbenchEmail],
                                               any[GoogleProject],
                                               any[ClusterName])(any[ApplicativeAsk[IO, TraceId]])
      verify(spyProvider, never).notifyClusterDeleted(any[ClusterInternalId],
                                                      any[WorkbenchEmail],
                                                      any[WorkbenchEmail],
                                                      any[GoogleProject],
                                                      any[ClusterName])(any[ApplicativeAsk[IO, TraceId]])
    }
  }
}<|MERGE_RESOLUTION|>--- conflicted
+++ resolved
@@ -7,17 +7,8 @@
 import cats.effect.IO
 import cats.mtl.ApplicativeAsk
 import org.broadinstitute.dsde.workbench.google.GoogleStorageDAO
-<<<<<<< HEAD
 import org.broadinstitute.dsde.workbench.google.mock.{MockGoogleDirectoryDAO, MockGoogleIamDAO, MockGoogleProjectDAO, MockGoogleStorageDAO}
 import org.broadinstitute.dsde.workbench.leonardo.ClusterEnrichments.{clusterEq, clusterSetEq, stripFieldsForListCluster}
-=======
-import org.broadinstitute.dsde.workbench.google.mock.{MockGoogleIamDAO, MockGoogleProjectDAO, MockGoogleStorageDAO}
-import org.broadinstitute.dsde.workbench.leonardo.ClusterEnrichments.{
-  clusterEq,
-  clusterSetEq,
-  stripFieldsForListCluster
-}
->>>>>>> 89b671f2
 import org.broadinstitute.dsde.workbench.leonardo.auth.MockLeoAuthProvider
 import org.broadinstitute.dsde.workbench.leonardo.dao.MockWelderDAO
 import org.broadinstitute.dsde.workbench.leonardo.db.{DbSingleton, TestComponent}
@@ -73,22 +64,10 @@
   val mockGoogleIamDAO = new MockGoogleIamDAO
   val mockGoogleStorageDAO = new MockGoogleStorageDAO
   val mockGoogleProjectDAO = new MockGoogleProjectDAO
-<<<<<<< HEAD
   val bucketHelper = new BucketHelper(dataprocConfig, mockGoogleDataprocDAO, mockGoogleComputeDAO, mockGoogleStorageDAO, serviceAccountProvider)
   val clusterHelper = new ClusterHelper(DbSingleton.ref, dataprocConfig, mockGoogleDataprocDAO, mockGoogleComputeDAO, mockGoogleDirectoryDAO, mockGoogleIamDAO)
   val clusterDnsCache =  new ClusterDnsCache(proxyConfig, DbSingleton.ref, dnsCacheConfig)
   
-=======
-  val bucketHelper = new BucketHelper(dataprocConfig,
-                                      mockGoogleDataprocDAO,
-                                      mockGoogleComputeDAO,
-                                      mockGoogleStorageDAO,
-                                      serviceAccountProvider)
-  val clusterHelper =
-    new ClusterHelper(DbSingleton.ref, dataprocConfig, mockGoogleDataprocDAO, mockGoogleComputeDAO, mockGoogleIamDAO)
-  val clusterDnsCache = new ClusterDnsCache(proxyConfig, DbSingleton.ref, dnsCacheConfig)
-
->>>>>>> 89b671f2
   override def beforeAll(): Unit = {
     super.beforeAll()
     startProxyServer()
