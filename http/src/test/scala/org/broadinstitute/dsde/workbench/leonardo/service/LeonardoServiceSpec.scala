package org.broadinstitute.dsde.workbench.leonardo
package service

import java.io.ByteArrayInputStream
import java.text.SimpleDateFormat
import java.time.Instant
import java.util.UUID

import akka.actor.ActorSystem
import akka.testkit.TestKit
import cats.effect.IO
import cats.mtl.ApplicativeAsk
import com.google.api.client.googleapis.testing.json.GoogleJsonResponseExceptionFactoryTesting
import com.google.api.client.testing.json.MockJsonFactory
import com.typesafe.scalalogging.LazyLogging
import org.broadinstitute.dsde.workbench.google.GoogleIamDAO.MemberType
import org.broadinstitute.dsde.workbench.google.GoogleIamDAO.MemberType.User
import org.broadinstitute.dsde.workbench.google.GoogleStorageDAO
<<<<<<< HEAD
import org.broadinstitute.dsde.workbench.google.mock.{MockGoogleDataprocDAO, MockGoogleDirectoryDAO, MockGoogleIamDAO, MockGoogleProjectDAO, MockGoogleStorageDAO}
=======
import org.broadinstitute.dsde.workbench.google.mock.{
  MockGoogleDataprocDAO,
  MockGoogleIamDAO,
  MockGoogleProjectDAO,
  MockGoogleStorageDAO
}
>>>>>>> 89b671f2
import org.broadinstitute.dsde.workbench.leonardo.ClusterEnrichments.stripFieldsForListCluster
import org.broadinstitute.dsde.workbench.leonardo.auth.WhitelistAuthProvider
import org.broadinstitute.dsde.workbench.leonardo.dao.{MockSamDAO, MockWelderDAO}
import org.broadinstitute.dsde.workbench.leonardo.dao.google.MockGoogleComputeDAO
import org.broadinstitute.dsde.workbench.leonardo.db.{DbSingleton, LeoComponent, TestComponent}
import org.broadinstitute.dsde.workbench.leonardo.model.ClusterTool.{Jupyter, RStudio, Welder}
import org.broadinstitute.dsde.workbench.leonardo.model.MachineConfigOps.{
  NegativeIntegerArgumentInClusterRequestException,
  OneWorkerSpecifiedInClusterRequestException
}
import org.broadinstitute.dsde.workbench.leonardo.model._
import org.broadinstitute.dsde.workbench.leonardo.model.google.ClusterStatus.Stopped
import org.broadinstitute.dsde.workbench.leonardo.model.google._
import org.broadinstitute.dsde.workbench.leonardo.util.{BucketHelper, ClusterHelper}
import org.broadinstitute.dsde.workbench.model._
import org.broadinstitute.dsde.workbench.model.google._
import org.broadinstitute.dsde.workbench.util.Retry
import org.mockito.ArgumentMatchers.{any, eq => mockitoEq}
import org.mockito.Mockito.{never, verify, _}
import org.scalatest._
import org.scalatest.concurrent.Eventually.eventually
import org.scalatest.concurrent.ScalaFutures
import org.scalatest.time.{Minutes, Span}

import scala.concurrent.duration._
import scala.concurrent.{Await, Future}

class LeonardoServiceSpec
    extends TestKit(ActorSystem("leonardotest"))
    with FlatSpecLike
    with Matchers
    with BeforeAndAfter
    with BeforeAndAfterAll
    with TestComponent
    with ScalaFutures
    with OptionValues
    with CommonTestData
    with LeoComponent
    with Retry
    with LazyLogging {

  private var gdDAO: MockGoogleDataprocDAO = _
  private var computeDAO: MockGoogleComputeDAO = _
  private var directoryDAO: MockGoogleDirectoryDAO = _
  private var iamDAO: MockGoogleIamDAO = _
  private var projectDAO: MockGoogleProjectDAO = _
  private var storageDAO: MockGoogleStorageDAO = _
  private var samDao: MockSamDAO = _
  private var bucketHelper: BucketHelper = _
  private var clusterHelper: ClusterHelper = _
  private var leo: LeonardoService = _
  private var authProvider: LeoAuthProvider[IO] = _

  val mockPetGoogleDAO: String => GoogleStorageDAO = _ => {
    new MockGoogleStorageDAO
  }

  implicit val cs = IO.contextShift(system.dispatcher)
  implicit val timer = IO.timer(system.dispatcher)

  before {
    gdDAO = new MockGoogleDataprocDAO
    computeDAO = new MockGoogleComputeDAO
    directoryDAO = new MockGoogleDirectoryDAO()
    iamDAO = new MockGoogleIamDAO
    projectDAO = new MockGoogleProjectDAO
    storageDAO = new MockGoogleStorageDAO
    // Pre-populate the juptyer extension bucket in the mock storage DAO, as it is passed in some requests
    storageDAO.buckets += jupyterExtensionUri.bucketName -> Set(
      (jupyterExtensionUri.objectName, new ByteArrayInputStream("foo".getBytes()))
    )

    samDao = serviceAccountProvider.samDao
    authProvider = new WhitelistAuthProvider(whitelistAuthConfig, serviceAccountProvider)

    bucketHelper = new BucketHelper(dataprocConfig, gdDAO, computeDAO, storageDAO, serviceAccountProvider)
    clusterHelper = new ClusterHelper(DbSingleton.ref, dataprocConfig, gdDAO, computeDAO, directoryDAO, iamDAO)

    leo = new LeonardoService(dataprocConfig,
                              MockWelderDAO,
                              clusterFilesConfig,
                              clusterResourcesConfig,
                              clusterDefaultsConfig,
                              proxyConfig,
                              swaggerConfig,
                              autoFreezeConfig,
                              gdDAO,
                              computeDAO,
                              projectDAO,
                              storageDAO,
                              mockPetGoogleDAO,
                              DbSingleton.ref,
                              authProvider,
                              serviceAccountProvider,
                              bucketHelper,
                              clusterHelper,
                              contentSecurityPolicy)
  }

  override def afterAll(): Unit = {
    TestKit.shutdownActorSystem(system)
    super.afterAll()
  }

  lazy val serviceAccountCredentialFile = notebookServiceAccount(project)
    .map(_ => List(ClusterInitValues.serviceAccountCredentialsFilename))
    .getOrElse(List.empty)

  lazy val configFiles = List(
    clusterResourcesConfig.jupyterDockerCompose.value,
    clusterResourcesConfig.rstudioDockerCompose.value,
    clusterResourcesConfig.proxyDockerCompose.value,
    clusterResourcesConfig.welderDockerCompose.value,
    clusterResourcesConfig.initActionsScript.value,
    clusterResourcesConfig.initVmScript.value,
    clusterFilesConfig.jupyterServerCrt.getName,
    clusterFilesConfig.jupyterServerKey.getName,
    clusterFilesConfig.jupyterRootCaPem.getName,
    clusterResourcesConfig.proxySiteConf.value,
    clusterResourcesConfig.jupyterNotebookConfigUri.value,
    clusterResourcesConfig.jupyterNotebookFrontendConfigUri.value,
    clusterResourcesConfig.customEnvVarsConfigUri.value
  )

  lazy val initFiles = (configFiles ++ serviceAccountCredentialFile).map(GcsObjectName(_))

  "LeonardoService" should "create a single node cluster with default machine configs" in isolatedDbTest {
    forallClusterCreationMethods { (creationMethod, clusterName) =>
      // create the cluster
      val clusterCreateResponse = creationMethod(userInfo, project, clusterName, testClusterRequest).futureValue

      eventually {
        // check the create response has the correct info
        clusterCreateResponse.serviceAccountInfo.clusterServiceAccount shouldEqual clusterServiceAccount(project)
        clusterCreateResponse.serviceAccountInfo.notebookServiceAccount shouldEqual notebookServiceAccount(project)

        // check the cluster has the correct machine configs
        clusterCreateResponse.machineConfig shouldEqual singleNodeDefaultMachineConfig

        // check the firewall rule was created for the project
        computeDAO.firewallRules should contain key (project)
        computeDAO.firewallRules(project).name.value shouldBe dataprocConfig.firewallRuleName

        // should have created init and staging buckets
        val initBucketOpt = storageDAO.buckets.keys.find(_.value.startsWith("leoinit-" + clusterName.value))
        initBucketOpt shouldBe 'defined

        val stagingBucketOpt = storageDAO.buckets.keys.find(_.value.startsWith("leostaging-" + clusterName.value))
        stagingBucketOpt shouldBe 'defined

        // check the init files were added to the init bucket
        val initBucketObjects =
          storageDAO.buckets(initBucketOpt.get).map(_._1).map(objName => GcsPath(initBucketOpt.get, objName))
        initFiles.foreach(initFile => initBucketObjects should contain(GcsPath(initBucketOpt.get, initFile)))
        initBucketObjects should contain theSameElementsAs initFiles.map(GcsPath(initBucketOpt.get, _))

        // a service account key should only have been created if using a notebook service account
        if (notebookServiceAccount(project).isDefined) {
          iamDAO.serviceAccountKeys should contain key (samDao.petSA)
        } else {
          iamDAO.serviceAccountKeys should not contain key(samDao.petSA)
        }

        val dbInitBucketOpt = dbFutureValue { _.clusterQuery.getInitBucket(project, clusterName) }
        dbInitBucketOpt shouldBe 'defined
      }
    }
  }

  it should "create and get a cluster" in isolatedDbTest {
    import org.broadinstitute.dsde.workbench.leonardo.ClusterEnrichments.clusterEq

    // create a cluster
    val clusterCreateResponse = leo.createCluster(userInfo, project, name1, testClusterRequest).futureValue

    // get the cluster detail
    val clusterGetResponse = leo.getActiveClusterDetails(userInfo, project, name1).futureValue

    // check the create response and get response are the same
    clusterCreateResponse shouldEqual clusterGetResponse
  }

  it should "create and get a cluster via v2 API" in isolatedDbTest {
    implicit val patienceConfig = PatienceConfig(timeout = 1.second)

    // create the cluster
    val clusterRequest =
      testClusterRequest.copy(machineConfig = Some(singleNodeDefaultMachineConfig), stopAfterCreation = Some(true))

    leo.processClusterCreationRequest(userInfo, project, name1, clusterRequest).futureValue

    eventually {
      val createdCluster = leo.getActiveClusterDetails(userInfo, project, name1).futureValue

      createdCluster.id.toInt should be > 0
      createdCluster.clusterName shouldEqual name1
      createdCluster.dataprocInfo.googleId shouldBe defined
      createdCluster.googleProject shouldBe project
      createdCluster.serviceAccountInfo.clusterServiceAccount shouldBe clusterServiceAccount(project)
      createdCluster.serviceAccountInfo.notebookServiceAccount shouldBe notebookServiceAccount(project)
      createdCluster.machineConfig shouldBe singleNodeDefaultMachineConfig
      createdCluster.clusterUrl.toString shouldBe s"http://leonardo/${project.value}/${name1.value}"
      createdCluster.dataprocInfo.operationName shouldBe Some(OperationName("op-name"))
      createdCluster.status shouldBe ClusterStatus.Creating
      createdCluster.dataprocInfo.hostIp shouldBe None
      createdCluster.auditInfo.creator shouldBe userEmail
      createdCluster.auditInfo.createdDate should be < Instant.now
      createdCluster.auditInfo.destroyedDate shouldBe None
      createdCluster.jupyterExtensionUri shouldBe None
      createdCluster.jupyterUserScriptUri shouldBe None
      createdCluster.dataprocInfo.stagingBucket.get.value should startWith(s"leostaging-${name1.value}")
      createdCluster.errors shouldBe List()
      createdCluster.instances shouldBe Set()
      createdCluster.userJupyterExtensionConfig shouldBe defined
      createdCluster.auditInfo.dateAccessed should be >= createdCluster.auditInfo.createdDate
      createdCluster.auditInfo.dateAccessed should be < Instant.now
      createdCluster.autopauseThreshold shouldBe 30
    }
  }

  it should "create a cluster with the default welder image" in isolatedDbTest {
    implicit val patienceConfig = PatienceConfig(timeout = 1.second)

    // create the cluster
    val clusterRequest = testClusterRequest.copy(
      machineConfig = Some(singleNodeDefaultMachineConfig),
      stopAfterCreation = Some(true),
      enableWelder = Some(true)
    )

    leo.processClusterCreationRequest(userInfo, project, name1, clusterRequest).futureValue

    eventually {
      val createdCluster = leo.getActiveClusterDetails(userInfo, project, name1).futureValue

      // cluster images should contain welder and Jupyter
      createdCluster.clusterImages.find(_.tool == Jupyter).map(_.dockerImage) shouldBe Some(dataprocConfig.jupyterImage)
      createdCluster.clusterImages.find(_.tool == RStudio) shouldBe None
      createdCluster.clusterImages.find(_.tool == Welder).map(_.dockerImage) shouldBe Some(
        dataprocConfig.welderDockerImage
      )
    }
  }

  it should "create a cluster with a client-supplied welder image" in isolatedDbTest {
    implicit val patienceConfig = PatienceConfig(timeout = 1.second)

    val customWelderImage = Some("my-custom-welder-image-link")

    // create the cluster
    val clusterRequest = testClusterRequest.copy(
      machineConfig = Some(singleNodeDefaultMachineConfig),
      stopAfterCreation = Some(true),
      welderDockerImage = customWelderImage,
      enableWelder = Some(true)
    )

    leo.processClusterCreationRequest(userInfo, project, name1, clusterRequest).futureValue

    eventually {
      val createdCluster = leo.getActiveClusterDetails(userInfo, project, name1).futureValue

      // cluster images should contain welder and Jupyter
      createdCluster.clusterImages.find(_.tool == Jupyter).map(_.dockerImage) shouldBe Some(dataprocConfig.jupyterImage)
      createdCluster.clusterImages.find(_.tool == RStudio) shouldBe None
      createdCluster.clusterImages.find(_.tool == Welder).map(_.dockerImage) shouldBe customWelderImage
    }
  }

  it should "create a single node cluster with an empty machine config" in isolatedDbTest {
    val clusterRequestWithMachineConfig = testClusterRequest.copy(machineConfig = Some(MachineConfig()))

    forallClusterCreationMethods { (creationMethod, clusterName) =>
      val clusterCreateResponse =
        creationMethod(userInfo, project, clusterName, clusterRequestWithMachineConfig).futureValue
      clusterCreateResponse.machineConfig shouldEqual singleNodeDefaultMachineConfig
    }
  }

  it should "create a single node cluster with zero workers explicitly defined in machine config" in isolatedDbTest {
    val clusterRequestWithMachineConfig = testClusterRequest.copy(machineConfig = Some(MachineConfig(Some(0))))

    forallClusterCreationMethods { (creationMethod, clusterName) =>
      val clusterCreateResponse =
        creationMethod(userInfo, project, clusterName, clusterRequestWithMachineConfig).futureValue
      clusterCreateResponse.machineConfig shouldEqual singleNodeDefaultMachineConfig
    }
  }

  it should "create a single node cluster with master configs defined" in isolatedDbTest {
    val singleNodeDefinedMachineConfig = MachineConfig(Some(0), Some("test-master-machine-type2"), Some(200))
    val clusterRequestWithMachineConfig = testClusterRequest.copy(machineConfig = Some(singleNodeDefinedMachineConfig))

    forallClusterCreationMethods { (creationMethod, clusterName) =>
      val clusterCreateResponse =
        creationMethod(userInfo, project, clusterName, clusterRequestWithMachineConfig).futureValue
      clusterCreateResponse.machineConfig shouldEqual singleNodeDefinedMachineConfig
    }
  }

  it should "create a single node cluster and override worker configs" in isolatedDbTest {
    // machine config is creating a single node cluster, but has worker configs defined
    val machineConfig = Some(
      MachineConfig(Some(0),
                    Some("test-master-machine-type3"),
                    Some(200),
                    Some("test-worker-machine-type"),
                    Some(10),
                    Some(3),
                    Some(4))
    )
    val clusterRequestWithMachineConfig = testClusterRequest.copy(machineConfig = machineConfig)

    forallClusterCreationMethods { (creationMethod, clusterName) =>
      val clusterCreateResponse =
        creationMethod(userInfo, project, clusterName, clusterRequestWithMachineConfig).futureValue
      clusterCreateResponse.machineConfig shouldEqual MachineConfig(Some(0),
                                                                    Some("test-master-machine-type3"),
                                                                    Some(200))
    }
  }

  it should "create a standard cluster with 2 workers with default worker configs" in isolatedDbTest {
    val clusterRequestWithMachineConfig = testClusterRequest.copy(machineConfig = Some(MachineConfig(Some(2))))
    val machineConfigResponse = MachineConfig(
      Some(2),
      Some(clusterDefaultsConfig.masterMachineType),
      Some(clusterDefaultsConfig.masterDiskSize),
      Some(clusterDefaultsConfig.workerMachineType),
      Some(clusterDefaultsConfig.workerDiskSize),
      Some(clusterDefaultsConfig.numberOfWorkerLocalSSDs),
      Some(clusterDefaultsConfig.numberOfPreemptibleWorkers)
    )

    forallClusterCreationMethods { (creationMethod, clusterName) =>
      val clusterCreateResponse =
        creationMethod(userInfo, project, clusterName, clusterRequestWithMachineConfig).futureValue
      clusterCreateResponse.machineConfig shouldEqual machineConfigResponse
    }
  }

  it should "create a standard cluster with 10 workers with defined config" in isolatedDbTest {
    val machineConfig = MachineConfig(Some(10),
                                      Some("test-master-machine-type"),
                                      Some(200),
                                      Some("test-worker-machine-type"),
                                      Some(300),
                                      Some(3),
                                      Some(4))
    val clusterRequestWithMachineConfig = testClusterRequest.copy(machineConfig = Some(machineConfig))

    forallClusterCreationMethods { (creationMethod, clusterName) =>
      val clusterCreateResponse =
        creationMethod(userInfo, project, clusterName, clusterRequestWithMachineConfig).futureValue
      clusterCreateResponse.machineConfig shouldEqual machineConfig
    }
  }

  it should "create a standard cluster with 2 workers and override too-small disk sizes with minimum disk size" in isolatedDbTest {
    val machineConfig = MachineConfig(Some(2),
                                      Some("test-master-machine-type"),
                                      Some(5),
                                      Some("test-worker-machine-type"),
                                      Some(5),
                                      Some(3),
                                      Some(4))
    val clusterRequestWithMachineConfig = testClusterRequest.copy(machineConfig = Some(machineConfig))
    val expectedMachineConfig = MachineConfig(Some(2),
                                              Some("test-master-machine-type"),
                                              Some(10),
                                              Some("test-worker-machine-type"),
                                              Some(10),
                                              Some(3),
                                              Some(4))

    forallClusterCreationMethods { (creationMethod, clusterName) =>
      val clusterCreateResponse =
        creationMethod(userInfo, project, clusterName, clusterRequestWithMachineConfig).futureValue
      clusterCreateResponse.machineConfig shouldEqual expectedMachineConfig
    }
  }

  it should "throw OneWorkerSpecifiedInClusterRequestException when create a 1 worker cluster" in isolatedDbTest {
    val clusterRequestWithMachineConfig = testClusterRequest.copy(machineConfig = Some(MachineConfig(Some(1))))

    forallClusterCreationMethods { (creationMethod, clusterName) =>
      whenReady(creationMethod(userInfo, project, clusterName, clusterRequestWithMachineConfig).failed) { exc =>
        exc shouldBe a[OneWorkerSpecifiedInClusterRequestException]
      }
    }
  }

  it should "throw NegativeIntegerArgumentInClusterRequestException when master disk size in single node cluster request is a negative integer" in isolatedDbTest {
    val clusterRequestWithMachineConfig =
      testClusterRequest.copy(machineConfig = Some(MachineConfig(Some(0), Some("test-worker-machine-type"), Some(-30))))

    forallClusterCreationMethods { (creationMethod, clusterName) =>
      whenReady(creationMethod(userInfo, project, clusterName, clusterRequestWithMachineConfig).failed) { exc =>
        exc shouldBe a[NegativeIntegerArgumentInClusterRequestException]
      }
    }
  }

  it should "throw NegativeIntegerArgumentInClusterRequestException when number of preemptible workers in a 2 worker cluster request is a negative integer" in isolatedDbTest {
    val machineConfig = MachineConfig(Some(10),
                                      Some("test-master-machine-type"),
                                      Some(200),
                                      Some("test-worker-machine-type"),
                                      Some(300),
                                      Some(3),
                                      Some(-1))
    val clusterRequestWithMachineConfig = testClusterRequest.copy(machineConfig = Option(machineConfig))

    forallClusterCreationMethods { (creationMethod, clusterName) =>
      whenReady(creationMethod(userInfo, project, clusterName, clusterRequestWithMachineConfig).failed) { exc =>
        exc shouldBe a[NegativeIntegerArgumentInClusterRequestException]
      }
    }
  }

  it should "throw ClusterNotFoundException for nonexistent clusters" in isolatedDbTest {
    whenReady(leo.getActiveClusterDetails(userInfo, GoogleProject("nonexistent"), ClusterName("cluster")).failed) {
      exc =>
        exc shouldBe a[ClusterNotFoundException]
    }
  }

  it should "throw ClusterAlreadyExistsException when creating a cluster with same name and project as an existing cluster" in isolatedDbTest {
    forallClusterCreationMethods { (creationMethod, clusterName) =>
      // create the first cluster
      creationMethod(userInfo, project, clusterName, testClusterRequest).futureValue

      // creating the same cluster again should throw a ClusterAlreadyExistsException
      whenReady(creationMethod(userInfo, project, clusterName, testClusterRequest).failed) { exc =>
        exc shouldBe a[ClusterAlreadyExistsException]
      }
    }
  }

  it should "create two clusters with same name with only one active" in isolatedDbTest {
    forallClusterCreationMethods { (creationMethod, clusterName) =>
      // create first cluster
      val cluster = creationMethod(userInfo, project, clusterName, testClusterRequest).futureValue

      eventually {
        // check that the cluster was created
        gdDAO.clusters should contain key (clusterName)
      }

      // change cluster status to Running so that it can be deleted
      dbFutureValue { _.clusterQuery.setToRunning(cluster.id, IP("numbers.and.dots")) }

      // delete the cluster
      leo.deleteCluster(userInfo, project, clusterName).futureValue

      // recreate cluster with same project and cluster name
      // should throw ClusterAlreadyExistsException since the cluster is still Deleting
      creationMethod(userInfo, project, clusterName, testClusterRequest).failed.futureValue shouldBe a[
        ClusterAlreadyExistsException
      ]

      // flip the cluster to Deleted in the database
      dbFutureValue { _.clusterQuery.completeDeletion(cluster.id) }

      // recreate cluster with same project and cluster name
      creationMethod(userInfo, project, clusterName, testClusterRequest).futureValue

      // confirm cluster was created
      eventually {
        gdDAO.clusters should contain key (clusterName)
      }
    }
  }

  it should "choose the correct VPC subnet and network settings" in isolatedDbTest {
    //if config isn't set up to look at labels (which the default one isn't), the labels don't matter
    //and we should fall back to the config
    val decoySubnetMap = Map("subnet-label" -> "incorrectSubnet", "network-label" -> "incorrectNetwork")
    leo.getClusterVPCSettings(decoySubnetMap) shouldBe Some(Right(VPCSubnetName("test-subnet")))

    //label behaviour should be: project-subnet, project-network, config-subnet, config-network
    val configWithProjectLabels =
      dataprocConfig.copy(projectVPCSubnetLabel = Some("subnet-label"), projectVPCNetworkLabel = Some("network-label"))
    val projectLabelLeo = new LeonardoService(configWithProjectLabels,
                                              MockWelderDAO,
                                              clusterFilesConfig,
                                              clusterResourcesConfig,
                                              clusterDefaultsConfig,
                                              proxyConfig,
                                              swaggerConfig,
                                              autoFreezeConfig,
                                              gdDAO,
                                              computeDAO,
                                              projectDAO,
                                              storageDAO,
                                              mockPetGoogleDAO,
                                              DbSingleton.ref,
                                              authProvider,
                                              serviceAccountProvider,
                                              bucketHelper,
                                              clusterHelper,
                                              contentSecurityPolicy)

    val subnetMap = Map("subnet-label" -> "correctSubnet", "network-label" -> "incorrectNetwork")
    projectLabelLeo.getClusterVPCSettings(subnetMap) shouldBe Some(Right(VPCSubnetName("correctSubnet")))

    val networkMap = Map("network-label" -> "correctNetwork")
    projectLabelLeo.getClusterVPCSettings(networkMap) shouldBe Some(Left(VPCNetworkName("correctNetwork")))

    projectLabelLeo.getClusterVPCSettings(Map()) shouldBe Some(Right(VPCSubnetName("test-subnet")))

    val configWithNoSubnet = dataprocConfig.copy(vpcSubnet = None)
    val leoWithNoSubnet = new LeonardoService(configWithNoSubnet,
                                              MockWelderDAO,
                                              clusterFilesConfig,
                                              clusterResourcesConfig,
                                              clusterDefaultsConfig,
                                              proxyConfig,
                                              swaggerConfig,
                                              autoFreezeConfig,
                                              gdDAO,
                                              computeDAO,
                                              projectDAO,
                                              storageDAO,
                                              mockPetGoogleDAO,
                                              DbSingleton.ref,
                                              authProvider,
                                              serviceAccountProvider,
                                              bucketHelper,
                                              clusterHelper,
                                              contentSecurityPolicy)
    leoWithNoSubnet.getClusterVPCSettings(Map()) shouldBe Some(Left(VPCNetworkName("test-network")))
  }

  it should "delete a cluster" in isolatedDbTest {
    // need a specialized LeonardoService for this test, so we can spy on its authProvider
    val spyProvider: LeoAuthProvider[IO] = spy(authProvider)
    val mockPetGoogleStorageDAO: String => GoogleStorageDAO = _ => {
      new MockGoogleStorageDAO
    }
    val leoForTest = new LeonardoService(dataprocConfig,
                                         MockWelderDAO,
                                         clusterFilesConfig,
                                         clusterResourcesConfig,
                                         clusterDefaultsConfig,
                                         proxyConfig,
                                         swaggerConfig,
                                         autoFreezeConfig,
                                         gdDAO,
                                         computeDAO,
                                         projectDAO,
                                         storageDAO,
                                         mockPetGoogleStorageDAO,
                                         DbSingleton.ref,
                                         spyProvider,
                                         serviceAccountProvider,
                                         bucketHelper,
                                         clusterHelper,
                                         contentSecurityPolicy)

    forallClusterCreationMethods(
      Seq((leoForTest.createCluster _).tupled, (leoForTest.processClusterCreationRequest _).tupled)
    )(Seq(name1, name2)) { (creationMethod, clusterName) =>
      // check that the cluster does not exist
      gdDAO.clusters should not contain key(clusterName)

      // create the cluster
      val cluster = creationMethod(userInfo, project, clusterName, testClusterRequest).futureValue

      eventually {
        // check that the cluster was created
        gdDAO.clusters should contain key (clusterName)
        // a service account key should only have been created if using a notebook service account
        if (notebookServiceAccount(project).isDefined) {
          iamDAO.serviceAccountKeys should contain key (samDao.petSA)
        } else {
          iamDAO.serviceAccountKeys should not contain key(samDao.petSA)
        }
      }

      // change cluster status to Running so that it can be deleted
      dbFutureValue { _.clusterQuery.setToRunning(cluster.id, IP("numbers.and.dots")) }

      // delete the cluster
      leoForTest.deleteCluster(userInfo, project, clusterName).futureValue

      // check that the cluster no longer exists
      gdDAO.clusters should not contain key(clusterName)
      iamDAO.serviceAccountKeys should not contain key(samDao.petSA)

      // the cluster has transitioned to the Deleting state (Cluster Monitor will later transition it to Deleted)

      dbFutureValue { _.clusterQuery.getActiveClusterByName(project, clusterName) }
        .map(_.status) shouldBe Some(ClusterStatus.Deleting)

      // the auth provider should have not yet been notified of deletion
      verify(spyProvider, never).notifyClusterDeleted(mockitoEq(cluster.internalId),
                                                      mockitoEq(userInfo.userEmail),
                                                      mockitoEq(userInfo.userEmail),
                                                      mockitoEq(project),
                                                      mockitoEq(clusterName))(any[ApplicativeAsk[IO, TraceId]])
    }
  }

  it should "delete a cluster that has status Error" in isolatedDbTest {
    forallClusterCreationMethods(Seq((leo.createCluster _).tupled, (leo.processClusterCreationRequest _).tupled))(
      gdDAO.errorClusters
    ) { (creationMethod, clusterName) =>
      // check that the cluster does not exist
      gdDAO.clusters should not contain key(clusterName)

      // create the cluster
      val cluster = creationMethod(userInfo, project, clusterName, testClusterRequest).futureValue

      eventually {
        // check that the cluster was created
        gdDAO.clusters should contain key clusterName
      }

      // change cluster status to Error
      dbFutureValue { _.clusterQuery.updateClusterStatus(cluster.id, ClusterStatus.Error) }

      // delete the cluster
      leo.deleteCluster(userInfo, project, clusterName).futureValue

      // check that the cluster no longer exists
      gdDAO.clusters should not contain key(clusterName)

      // cluster should be in Deleting state (the cluster monitor transitions it to Deleted)
      dbFutureValue { _.clusterQuery.getClusterStatus(cluster.id) } shouldBe Some(ClusterStatus.Deleting)
    }
  }

  it should "delete a cluster that has status Error and does not have a google id" in isolatedDbTest {
    //we need to use a special version of the MockGoogleIamDAO to simulate an error when adding IAM roles
    val iamDAO = new ErroredMockGoogleIamDAO
<<<<<<< HEAD
    val clusterHelper = new ClusterHelper(DbSingleton.ref, dataprocConfig, mockGoogleDataprocDAO, computeDAO, directoryDAO, iamDAO)
    val failingLeo = new LeonardoService(dataprocConfig, MockWelderDAO, clusterFilesConfig, clusterResourcesConfig, clusterDefaultsConfig, proxyConfig, swaggerConfig, autoFreezeConfig, mockGoogleDataprocDAO, computeDAO, projectDAO, storageDAO, mockPetGoogleDAO, DbSingleton.ref, authProvider, serviceAccountProvider, bucketHelper, clusterHelper, contentSecurityPolicy)
=======
    val clusterHelper = new ClusterHelper(DbSingleton.ref, dataprocConfig, mockGoogleDataprocDAO, computeDAO, iamDAO)
    val failingLeo = new LeonardoService(dataprocConfig,
                                         MockWelderDAO,
                                         clusterFilesConfig,
                                         clusterResourcesConfig,
                                         clusterDefaultsConfig,
                                         proxyConfig,
                                         swaggerConfig,
                                         autoFreezeConfig,
                                         mockGoogleDataprocDAO,
                                         computeDAO,
                                         projectDAO,
                                         storageDAO,
                                         mockPetGoogleDAO,
                                         DbSingleton.ref,
                                         authProvider,
                                         serviceAccountProvider,
                                         bucketHelper,
                                         clusterHelper,
                                         contentSecurityPolicy)
>>>>>>> 89b671f2

    // create the cluster
    val clusterCreateResponse =
      failingLeo.processClusterCreationRequest(userInfo, project, name1, testClusterRequest).futureValue

    // confirm the cluster is in Error status and doesn't have a google id
    eventually(timeout(Span(5, Minutes))) {
      val dbClusterOpt = dbFutureValue { _.clusterQuery.getClusterById(clusterCreateResponse.id) }
      dbClusterOpt shouldBe 'defined
      dbClusterOpt.get.status shouldBe ClusterStatus.Error
      dbClusterOpt.get.dataprocInfo.googleId shouldBe None
    }

    // delete the cluster
    leo.deleteCluster(userInfo, project, name1).futureValue

    // cluster should be in Deleted state
    dbFutureValue { _.clusterQuery.getClusterStatus(clusterCreateResponse.id) } shouldBe Some(ClusterStatus.Deleted)
  }

  it should "delete a cluster's instances" in isolatedDbTest {
    // check that the cluster does not exist
    gdDAO.clusters should not contain key(name1)

    // create the cluster
    val clusterCreateResponse = leo.createCluster(userInfo, project, name1, testClusterRequest).futureValue

    // check that the cluster was created
    gdDAO.clusters should contain key name1

    // populate some instances for the cluster
    dbFutureValue {
      _.instanceQuery.saveAllForCluster(getClusterId(clusterCreateResponse),
                                        Seq(masterInstance, workerInstance1, workerInstance2))
    }

    // change cluster status to Running so that it can be deleted
    dbFutureValue { _.clusterQuery.setToRunning(clusterCreateResponse.id, IP("numbers.and.dots")) }

    // delete the cluster
    leo.deleteCluster(userInfo, project, name1).futureValue

    // check that the cluster no longer exists
    gdDAO.clusters should not contain key(name1)

    // check that the instances are still in the DB (they get removed by the ClusterMonitorActor)
    val instances = dbFutureValue { _.instanceQuery.getAllForCluster(getClusterId(clusterCreateResponse)) }
    instances.toSet shouldBe Set(masterInstance, workerInstance1, workerInstance2)

    // ------------------ Grossly repeating above using v2 of the cluster creation API :( ------------------

    // Create new-ish instances to avoid collisions with the ones used above
    val masterInstanceV2 = masterInstance.copy(googleId = BigInt(67890))
    val workerInstance1V2 = workerInstance1.copy(googleId = BigInt(78901))
    val workerInstance2V2 = workerInstance2.copy(googleId = BigInt(89012))

    // check that the cluster does not exist
    gdDAO.clusters should not contain key(name2)

    // create the cluster
    val clusterCreateResponseV2 =
      leo.processClusterCreationRequest(userInfo, project, name2, testClusterRequest).futureValue

    eventually {
      // check that the cluster was created
      gdDAO.clusters should contain key name2
    }

    // populate some instances for the cluster
    dbFutureValue {
      _.instanceQuery.saveAllForCluster(getClusterId(clusterCreateResponseV2),
                                        Seq(masterInstanceV2, workerInstance1V2, workerInstance2V2))
    }

    // change cluster status to Running so that it can be deleted
    dbFutureValue { _.clusterQuery.setToRunning(clusterCreateResponseV2.id, IP("numbers.and.dots")) }

    // delete the cluster
    leo.deleteCluster(userInfo, project, name2).futureValue

    // check that the cluster no longer exists
    gdDAO.clusters should not contain key(name2)

    // check that the instances are still in the DB (they get removed by the ClusterMonitorActor)
    val instancesV2 = dbFutureValue { _.instanceQuery.getAllForCluster(getClusterId(clusterCreateResponseV2)) }
    instancesV2.toSet shouldBe Set(masterInstanceV2, workerInstance1V2, workerInstance2V2)
  }

  it should "throw ClusterNotFoundException when deleting non existent clusters" in isolatedDbTest {
    whenReady(leo.deleteCluster(userInfo, GoogleProject("nonexistent"), ClusterName("cluster")).failed) { exc =>
      exc shouldBe a[ClusterNotFoundException]
    }
  }

  it should "initialize bucket with correct files" in isolatedDbTest {
    // create the bucket and add files
    val bucketName = generateUniqueBucketName(name1.value + "-init")
    val bucket = bucketHelper
      .createInitBucket(project, bucketName, ServiceAccountInfo(None, Some(serviceAccountEmail)))
      .futureValue
    leo
      .initializeBucketObjects(userInfo.userEmail,
                               project,
                               name1,
                               bucket,
                               testClusterRequest,
                               Some(serviceAccountKey),
                               contentSecurityPolicy,
                               Set(jupyterImage),
                               stagingBucketName)
      .futureValue

    // our bucket should now exist
    storageDAO.buckets should contain key (bucket)

    val bucketObjects = storageDAO.buckets(bucket).map(_._1).map(objName => GcsPath(bucket, objName))

    // check the init files were added to the bucket
    initFiles.map(initFile => bucketObjects should contain(GcsPath(bucket, initFile)))

    // check that the service account key was added to the bucket
    bucketObjects should contain(GcsPath(bucket, GcsObjectName(ClusterInitValues.serviceAccountCredentialsFilename)))
  }

  it should "create a firewall rule in a project only once when the first cluster is added" in isolatedDbTest {
    val clusterName2 = ClusterName("test-cluster-2")

    // Our google project should have no firewall rules
    computeDAO.firewallRules.toList should not contain (project, dataprocConfig.firewallRuleName)

    // create the first cluster, this should create a firewall rule in our project
    leo.createCluster(userInfo, project, name1, testClusterRequest).futureValue

    // check that there is exactly 1 firewall rule for our project
    computeDAO.firewallRules.filterKeys(_ == project) should have size 1

    // create the second cluster. This should check that our project has a firewall rule and not try to add it again
    leo.createCluster(userInfo, project, clusterName2, testClusterRequest).futureValue

    // check that there is still exactly 1 firewall rule in our project
    computeDAO.firewallRules.filterKeys(_ == project) should have size 1
  }

  it should "create a firewall rule in a project only once when the first cluster is added using v2 API" in isolatedDbTest {
    val clusterName2 = ClusterName("test-cluster-2")

    // Our google project should have no firewall rules
    computeDAO.firewallRules.toList should not contain (project, dataprocConfig.firewallRuleName)

    // create the first cluster, this should create a firewall rule in our project
    leo.processClusterCreationRequest(userInfo, project, name1, testClusterRequest).futureValue

    eventually {
      // check that there is exactly 1 firewall rule for our project
      computeDAO.firewallRules.filterKeys(_ == project) should have size 1
    }

    // create the second cluster. This should check that our project has a firewall rule and not try to add it again
    leo.processClusterCreationRequest(userInfo, project, clusterName2, testClusterRequest).futureValue

    eventually {
      // check that there is still exactly 1 firewall rule in our project
      computeDAO.firewallRules.filterKeys(_ == project) should have size 1
    }
  }

  it should "template a script using config values" in isolatedDbTest {
    // Create replacements map
    val clusterInit = ClusterInitValues(
      project,
      name1,
      stagingBucketName,
      initBucketPath,
      testClusterRequestWithExtensionAndScript,
      dataprocConfig,
      clusterFilesConfig,
      clusterResourcesConfig,
      proxyConfig,
      Some(serviceAccountKey),
      userInfo.userEmail,
      contentSecurityPolicy,
      Set(jupyterImage, rstudioImage),
      stagingBucketName,
      true
    )
    val replacements: Map[String, String] = clusterInit.toMap

    // Each value in the replacement map will replace its key in the file being processed
    val result = leo.templateResource(clusterResourcesConfig.initActionsScript, replacements)

    // Check that the values in the bash script file were correctly replaced
    val expected =
      s"""|#!/usr/bin/env bash
          |
          |"${name1.value}"
          |"${project.value}"
          |"${jupyterImage.dockerImage}"
          |"${rstudioImage.dockerImage}"
          |"${proxyConfig.jupyterProxyDockerImage}"
          |"${jupyterUserScriptUri.toUri}"
          |"${GcsPath(initBucketPath, GcsObjectName(ClusterInitValues.serviceAccountCredentialsFilename)).toUri}"
          |"${testClusterRequestWithExtensionAndScript.userJupyterExtensionConfig.get.serverExtensions.values
           .mkString(" ")}"
          |"${testClusterRequestWithExtensionAndScript.userJupyterExtensionConfig.get.nbExtensions.values
           .mkString(" ")}"
          |"${testClusterRequestWithExtensionAndScript.userJupyterExtensionConfig.get.combinedExtensions.values
           .mkString(" ")}"
          |"${GcsPath(stagingBucketName, GcsObjectName("userscript_output.txt")).toUri}"
          |"${GcsPath(initBucketPath, GcsObjectName("jupyter_notebook_config.py")).toUri}"
          |"${GcsPath(initBucketPath, GcsObjectName("notebook.json")).toUri}"
          |"${GcsPath(initBucketPath, GcsObjectName("custom_env_vars.env")).toUri}"""".stripMargin

    result shouldEqual expected
  }

  it should "throw a JupyterExtensionException when the extensionUri is too long" in isolatedDbTest {
    forallClusterCreationMethods { (creationMethod, clusterName) =>
      val jupyterExtensionUri =
        GcsPath(GcsBucketName("bucket"), GcsObjectName(Stream.continually('a').take(1025).mkString))

      // create the cluster
      val clusterRequest = testClusterRequest.copy(jupyterExtensionUri = Some(jupyterExtensionUri))
      val response = creationMethod(userInfo, project, clusterName, clusterRequest).failed.futureValue

      response shouldBe a[BucketObjectException]
    }
  }

  it should "throw a JupyterExtensionException when the jupyterExtensionUri does not point to a GCS object" in isolatedDbTest {
    forallClusterCreationMethods { (creationMethod, clusterName) =>
      val jupyterExtensionUri = parseGcsPath("gs://bogus/object.tar.gz").right.get

      // create the cluster
      val response =
        creationMethod(userInfo,
                       project,
                       clusterName,
                       testClusterRequest.copy(jupyterExtensionUri = Some(jupyterExtensionUri))).failed.futureValue

      response shouldBe a[BucketObjectException]
    }
  }

  it should "list no clusters" in isolatedDbTest {
    leo.listClusters(userInfo, Map.empty).futureValue shouldBe 'empty
    leo.listClusters(userInfo, Map("foo" -> "bar", "baz" -> "biz")).futureValue shouldBe 'empty
  }

  it should "list all clusters" in isolatedDbTest {
    // create a couple of clusters
    val clusterName1 = ClusterName(s"cluster-${UUID.randomUUID.toString}")
    val cluster1 = leo.createCluster(userInfo, project, clusterName1, testClusterRequest).futureValue

    val clusterName2 = ClusterName(s"cluster-${UUID.randomUUID.toString}")
    val cluster2 = leo
      .createCluster(userInfo, project, clusterName2, testClusterRequest.copy(labels = Map("a" -> "b", "foo" -> "bar")))
      .futureValue

    leo.listClusters(userInfo, Map.empty).futureValue.toSet shouldBe Set(cluster1, cluster2).map(
      stripFieldsForListCluster
    )
  }

  it should "error when trying to delete a creating cluster" in isolatedDbTest {
    forallClusterCreationMethods { (creationMethod, clusterName) =>
      // create cluster
      creationMethod(userInfo, project, clusterName, testClusterRequest).futureValue
      eventually {
        // check that the cluster was created
        gdDAO.clusters should contain key (clusterName)
      }
      // should fail to delete because cluster is in Creating status
      leo.deleteCluster(userInfo, project, clusterName).failed.futureValue shouldBe a[ClusterCannotBeDeletedException]
    }
  }

  it should "list all clusters created via v2 API" in isolatedDbTest {
    // create a couple of clusters
    val clusterName1 = ClusterName(s"cluster-${UUID.randomUUID.toString}")
    leo.processClusterCreationRequest(userInfo, project, clusterName1, testClusterRequest).futureValue

    val clusterName2 = ClusterName(s"cluster-${UUID.randomUUID.toString}")
    val testClusterRequest2 = testClusterRequest.copy(labels = Map("a" -> "b", "foo" -> "bar"))
    leo.processClusterCreationRequest(userInfo, project, clusterName2, testClusterRequest2).futureValue

    // We can't just use the responses to processClusterCreationRequest() since it won't contain the fields
    // that are asynchronously filled in after the call is returned so we're waiting for the asynchronous
    // operation to finish and then fetching the records with getActiveClusterDetails()
    eventually {
      val cluster1 = leo.getActiveClusterDetails(userInfo, project, clusterName1).futureValue
      val cluster2 = leo.getActiveClusterDetails(userInfo, project, clusterName2).futureValue

      leo.listClusters(userInfo, Map.empty).futureValue.toSet shouldBe Set(cluster1, cluster2).map(
        stripFieldsForListCluster
      )
    }
  }

  it should "list all active clusters" in isolatedDbTest {
    // create a couple of clusters
    val cluster1 = leo.createCluster(userInfo, project, name1, testClusterRequest).futureValue

    val clusterName2 = ClusterName("test-cluster-2")
    val cluster2 = leo
      .createCluster(userInfo, project, clusterName2, testClusterRequest.copy(labels = Map("a" -> "b", "foo" -> "bar")))
      .futureValue

    leo.listClusters(userInfo, Map("includeDeleted" -> "false")).futureValue.toSet shouldBe Set(cluster1, cluster2).map(
      stripFieldsForListCluster
    )
    leo.listClusters(userInfo, Map.empty).futureValue.toSet shouldBe Set(cluster1, cluster2).map(
      stripFieldsForListCluster
    )
    leo.listClusters(userInfo, Map.empty).futureValue.toSet shouldBe Set(cluster1, cluster2).map(
      stripFieldsForListCluster
    )

    val clusterName3 = ClusterName("test-cluster-3")
    val cluster3 = leo
      .createCluster(userInfo, project, clusterName3, testClusterRequest.copy(labels = Map("a" -> "b", "foo" -> "bar")))
      .futureValue

    dbFutureValue { _.clusterQuery.completeDeletion(cluster3.id) }

    leo.listClusters(userInfo, Map.empty).futureValue.toSet shouldBe Set(cluster1, cluster2).map(
      stripFieldsForListCluster
    )
    leo.listClusters(userInfo, Map("includeDeleted" -> "false")).futureValue.toSet shouldBe Set(cluster1, cluster2).map(
      stripFieldsForListCluster
    )
    leo.listClusters(userInfo, Map("includeDeleted" -> "true")).futureValue.toSet.size shouldBe 3
  }

  it should "list all active clusters created via v2 API" in isolatedDbTest {
    var cluster1, cluster2, cluster3: Cluster = null.asInstanceOf[Cluster]

    // create a couple of clusters
    leo.processClusterCreationRequest(userInfo, project, name1, testClusterRequest).futureValue

    val clusterName2 = ClusterName("test-cluster-2")
    val testClusterRequest2 = testClusterRequest.copy(labels = Map("a" -> "b", "foo" -> "bar"))
    leo.processClusterCreationRequest(userInfo, project, clusterName2, testClusterRequest2).futureValue

    eventually {
      cluster1 = leo.getActiveClusterDetails(userInfo, project, name1).futureValue
      cluster2 = leo.getActiveClusterDetails(userInfo, project, clusterName2).futureValue

      leo.listClusters(userInfo, Map("includeDeleted" -> "false")).futureValue.toSet shouldBe Set(cluster1, cluster2)
        .map(stripFieldsForListCluster)
      leo.listClusters(userInfo, Map.empty).futureValue.toSet shouldBe Set(cluster1, cluster2).map(
        stripFieldsForListCluster
      )
      leo.listClusters(userInfo, Map.empty).futureValue.toSet shouldBe Set(cluster1, cluster2).map(
        stripFieldsForListCluster
      )
    }

    val clusterName3 = ClusterName("test-cluster-3")
    val testClusterRequest3 = testClusterRequest.copy(labels = Map("a" -> "b", "foo" -> "bar"))
    cluster3 = leo.processClusterCreationRequest(userInfo, project, clusterName3, testClusterRequest3).futureValue

    eventually {
      dbFutureValue { _.clusterQuery.completeDeletion(cluster3.id) }

      leo.listClusters(userInfo, Map.empty).futureValue.toSet shouldBe Set(cluster1, cluster2).map(
        stripFieldsForListCluster
      )
      leo.listClusters(userInfo, Map("includeDeleted" -> "false")).futureValue.toSet shouldBe Set(cluster1, cluster2)
        .map(stripFieldsForListCluster)
      leo.listClusters(userInfo, Map("includeDeleted" -> "true")).futureValue.toSet.size shouldBe 3
    }
  }

  it should "list clusters with labels" in isolatedDbTest {
    // create a couple of clusters
    val clusterName1 = ClusterName(s"cluster-${UUID.randomUUID.toString}")
    val cluster1 = leo.createCluster(userInfo, project, clusterName1, testClusterRequest).futureValue

    val clusterName2 = ClusterName(s"test-cluster-2")
    val cluster2 = leo
      .createCluster(userInfo, project, clusterName2, testClusterRequest.copy(labels = Map("a" -> "b", "foo" -> "bar")))
      .futureValue

    leo.listClusters(userInfo, Map("foo" -> "bar")).futureValue.toSet shouldBe Set(cluster1, cluster2).map(
      stripFieldsForListCluster
    )
    leo.listClusters(userInfo, Map("foo" -> "bar", "bam" -> "yes")).futureValue.toSet shouldBe Set(cluster1).map(
      stripFieldsForListCluster
    )
    leo.listClusters(userInfo, Map("foo" -> "bar", "bam" -> "yes", "vcf" -> "no")).futureValue.toSet shouldBe Set(
      cluster1
    ).map(stripFieldsForListCluster)
    leo.listClusters(userInfo, Map("a" -> "b")).futureValue.toSet shouldBe Set(cluster2).map(stripFieldsForListCluster)
    leo.listClusters(userInfo, Map("foo" -> "bar", "baz" -> "biz")).futureValue.toSet shouldBe Set.empty
    leo
      .listClusters(userInfo, Map("A" -> "B"))
      .futureValue
      .toSet shouldBe Set(cluster2).map(stripFieldsForListCluster) // labels are not case sensitive because MySQL
    //Assert that extensions were added as labels as well
    leo.listClusters(userInfo, Map("abc" -> "def", "pqr" -> "pqr", "xyz" -> "xyz")).futureValue.toSet shouldBe Set(
      cluster1,
      cluster2
    ).map(stripFieldsForListCluster)
  }

  it should "list clusters with labels created via v2 API" in isolatedDbTest {
    // create a couple of clusters
    val clusterName1 = ClusterName(s"cluster-${UUID.randomUUID.toString}")
    leo.processClusterCreationRequest(userInfo, project, clusterName1, testClusterRequest).futureValue

    val clusterName2 = ClusterName(s"test-cluster-2")
    leo
      .processClusterCreationRequest(userInfo,
                                     project,
                                     clusterName2,
                                     testClusterRequest.copy(labels = Map("a" -> "b", "foo" -> "bar")))
      .futureValue

    eventually {
      val cluster1 = leo.getActiveClusterDetails(userInfo, project, clusterName1).futureValue
      val cluster2 = leo.getActiveClusterDetails(userInfo, project, clusterName2).futureValue

      leo.listClusters(userInfo, Map("foo" -> "bar")).futureValue.toSet shouldBe Set(cluster1, cluster2).map(
        stripFieldsForListCluster
      )
      leo.listClusters(userInfo, Map("foo" -> "bar", "bam" -> "yes")).futureValue.toSet shouldBe Set(cluster1).map(
        stripFieldsForListCluster
      )
      leo.listClusters(userInfo, Map("foo" -> "bar", "bam" -> "yes", "vcf" -> "no")).futureValue.toSet shouldBe Set(
        cluster1
      ).map(stripFieldsForListCluster)
      leo.listClusters(userInfo, Map("a" -> "b")).futureValue.toSet shouldBe Set(cluster2).map(
        stripFieldsForListCluster
      )
      leo.listClusters(userInfo, Map("foo" -> "bar", "baz" -> "biz")).futureValue.toSet shouldBe Set.empty
      leo.listClusters(userInfo, Map("A" -> "B")).futureValue.toSet shouldBe Set(cluster2).map(
        stripFieldsForListCluster
      ) // labels are not case sensitive because MySQL

      //Assert that extensions were added as labels as well
      leo.listClusters(userInfo, Map("abc" -> "def", "pqr" -> "pqr", "xyz" -> "xyz")).futureValue.toSet shouldBe Set(
        cluster1,
        cluster2
      ).map(stripFieldsForListCluster)
    }
  }

  it should "throw IllegalLabelKeyException when using a forbidden label" in isolatedDbTest {
    forallClusterCreationMethods { (creationMethod, clusterName) =>
      // cluster should not be allowed to have a label with key of "includeDeleted"
      val modifiedTestClusterRequest = testClusterRequest.copy(labels = Map("includeDeleted" -> "val"))
      val includeDeletedResponse =
        creationMethod(userInfo, project, clusterName, modifiedTestClusterRequest).failed.futureValue

      eventually {
        includeDeletedResponse shouldBe a[IllegalLabelKeyException]
      }
    }
  }

  it should "list clusters with swagger-style labels" in isolatedDbTest {
    // create a couple of clusters
    val clusterName1 = ClusterName(s"cluster-${UUID.randomUUID.toString}")
    val cluster1 = leo.createCluster(userInfo, project, clusterName1, testClusterRequest).futureValue

    val clusterName2 = ClusterName(s"cluster-${UUID.randomUUID.toString}")
    val cluster2 = leo
      .createCluster(userInfo, project, clusterName2, testClusterRequest.copy(labels = Map("a" -> "b", "foo" -> "bar")))
      .futureValue

    leo.listClusters(userInfo, Map("_labels" -> "foo=bar")).futureValue.toSet shouldBe Set(cluster1, cluster2).map(
      stripFieldsForListCluster
    )
    leo.listClusters(userInfo, Map("_labels" -> "foo=bar,bam=yes")).futureValue.toSet shouldBe Set(cluster1).map(
      stripFieldsForListCluster
    )
    leo.listClusters(userInfo, Map("_labels" -> "foo=bar,bam=yes,vcf=no")).futureValue.toSet shouldBe Set(cluster1).map(
      stripFieldsForListCluster
    )
    leo.listClusters(userInfo, Map("_labels" -> "a=b")).futureValue.toSet shouldBe Set(cluster2).map(
      stripFieldsForListCluster
    )
    leo.listClusters(userInfo, Map("_labels" -> "baz=biz")).futureValue.toSet shouldBe Set.empty
    leo.listClusters(userInfo, Map("_labels" -> "A=B")).futureValue.toSet shouldBe Set(cluster2).map(
      stripFieldsForListCluster
    ) // labels are not case sensitive because MySQL
    leo.listClusters(userInfo, Map("_labels" -> "foo%3Dbar")).failed.futureValue shouldBe a[ParseLabelsException]
    leo.listClusters(userInfo, Map("_labels" -> "foo=bar;bam=yes")).failed.futureValue shouldBe a[ParseLabelsException]
    leo.listClusters(userInfo, Map("_labels" -> "foo=bar,bam")).failed.futureValue shouldBe a[ParseLabelsException]
    leo.listClusters(userInfo, Map("_labels" -> "bogus")).failed.futureValue shouldBe a[ParseLabelsException]
    leo.listClusters(userInfo, Map("_labels" -> "a,b")).failed.futureValue shouldBe a[ParseLabelsException]
  }

  it should "list clusters with swagger-style labels, created using v2 API" in isolatedDbTest {
    // create a couple of clusters
    val clusterName1 = ClusterName(s"cluster-${UUID.randomUUID.toString}")
    leo.processClusterCreationRequest(userInfo, project, clusterName1, testClusterRequest).futureValue

    val clusterName2 = ClusterName(s"cluster-${UUID.randomUUID.toString}")
    val testClusterRequest2 = testClusterRequest.copy(labels = Map("a" -> "b", "foo" -> "bar"))
    leo.processClusterCreationRequest(userInfo, project, clusterName2, testClusterRequest2).futureValue

    eventually {
      val cluster1 = leo.getActiveClusterDetails(userInfo, project, clusterName1).futureValue
      val cluster2 = leo.getActiveClusterDetails(userInfo, project, clusterName2).futureValue

      leo.listClusters(userInfo, Map("_labels" -> "foo=bar")).futureValue.toSet shouldBe Set(cluster1, cluster2).map(
        stripFieldsForListCluster
      )
      leo.listClusters(userInfo, Map("_labels" -> "foo=bar,bam=yes")).futureValue.toSet shouldBe Set(cluster1).map(
        stripFieldsForListCluster
      )
      leo.listClusters(userInfo, Map("_labels" -> "foo=bar,bam=yes,vcf=no")).futureValue.toSet shouldBe Set(cluster1)
        .map(stripFieldsForListCluster)
      leo.listClusters(userInfo, Map("_labels" -> "a=b")).futureValue.toSet shouldBe Set(cluster2).map(
        stripFieldsForListCluster
      )
      leo.listClusters(userInfo, Map("_labels" -> "baz=biz")).futureValue.toSet shouldBe Set.empty
      leo.listClusters(userInfo, Map("_labels" -> "A=B")).futureValue.toSet shouldBe Set(cluster2).map(
        stripFieldsForListCluster
      ) // labels are not case sensitive because MySQL
      leo.listClusters(userInfo, Map("_labels" -> "foo%3Dbar")).failed.futureValue shouldBe a[ParseLabelsException]
      leo
        .listClusters(userInfo, Map("_labels" -> "foo=bar;bam=yes"))
        .failed
        .futureValue shouldBe a[ParseLabelsException]
      leo.listClusters(userInfo, Map("_labels" -> "foo=bar,bam")).failed.futureValue shouldBe a[ParseLabelsException]
      leo.listClusters(userInfo, Map("_labels" -> "bogus")).failed.futureValue shouldBe a[ParseLabelsException]
      leo.listClusters(userInfo, Map("_labels" -> "a,b")).failed.futureValue shouldBe a[ParseLabelsException]
    }
  }

  it should "list clusters belonging to a project" in isolatedDbTest {
    // create a couple of clusters
    val cluster1 = leo.createCluster(userInfo, project, name1, testClusterRequest).futureValue
    val cluster2 = leo
      .createCluster(userInfo, project2, name2, testClusterRequest.copy(labels = Map("a" -> "b", "foo" -> "bar")))
      .futureValue

    leo.listClusters(userInfo, Map.empty, Some(project)).futureValue.toSet shouldBe Set(cluster1).map(
      stripFieldsForListCluster
    )
    leo.listClusters(userInfo, Map.empty, Some(project2)).futureValue.toSet shouldBe Set(cluster2).map(
      stripFieldsForListCluster
    )
    leo.listClusters(userInfo, Map("foo" -> "bar"), Some(project)).futureValue.toSet shouldBe Set(cluster1).map(
      stripFieldsForListCluster
    )
    leo.listClusters(userInfo, Map("foo" -> "bar"), Some(project2)).futureValue.toSet shouldBe Set(cluster2).map(
      stripFieldsForListCluster
    )
    leo.listClusters(userInfo, Map("k" -> "v"), Some(project)).futureValue.toSet shouldBe Set.empty
    leo.listClusters(userInfo, Map("k" -> "v"), Some(project2)).futureValue.toSet shouldBe Set.empty
    leo
      .listClusters(userInfo, Map("foo" -> "bar"), Some(GoogleProject("non-existing-project")))
      .futureValue
      .toSet shouldBe Set.empty
  }

  it should "delete the init bucket if cluster creation fails" in isolatedDbTest {
    // create the cluster
    val clusterCreateResponse =
      leo.createCluster(userInfo, project, gdDAO.badClusterName, testClusterRequest).failed.futureValue

    clusterCreateResponse shouldBe a[Exception] // thrown by MockGoogleDataprocDAO

    // check the firewall rule was created for the project
    computeDAO.firewallRules should contain key (project)
    computeDAO.firewallRules(project).name.value shouldBe dataprocConfig.firewallRuleName

    //staging bucket lives on!
    storageDAO.buckets.keys.find(bucket => bucket.value.contains("leoinit-")).size shouldBe 0
    storageDAO.buckets.keys.find(bucket => bucket.value.contains("leostaging-")).size shouldBe 1
  }

  it should "delete the init bucket if cluster creation, via v2 API, fails" in isolatedDbTest {
    // create the cluster
    val cluster =
      leo.processClusterCreationRequest(userInfo, project, gdDAO.badClusterName, testClusterRequest).futureValue

    eventually {
      // check the firewall rule was created for the project
      computeDAO.firewallRules should contain key (project)
      computeDAO.firewallRules(project).name.value shouldBe dataprocConfig.firewallRuleName

      //staging bucket lives on!
      storageDAO.buckets.keys.find(bucket => bucket.value.contains("leoinit-")).size shouldBe 0
      storageDAO.buckets.keys.find(bucket => bucket.value.contains("leostaging-")).size shouldBe 1

      // verify that a corresponding error record was created in DB
      val errorRecordOpt = dbFutureValue { _.clusterErrorQuery.get(cluster.id) }

      errorRecordOpt should have size 1

      val errorRecord = errorRecordOpt.head

      val expectedErrorMessage = s"Asynchronous creation of cluster '${cluster.clusterName}' on Google project " +
        s"'${cluster.googleProject}' failed"

      errorRecord.errorMessage should startWith(expectedErrorMessage)
      errorRecord.errorCode shouldEqual -1
      errorRecord.timestamp should be < Instant.now.plusSeconds(1) // add a sec to prevent approximation errors

      // verify that the cluster status is Error
      val dbClusterOpt = dbFutureValue { _.clusterQuery.getClusterById(cluster.id) }
      dbClusterOpt.map(_.status) shouldBe Some(ClusterStatus.Error)
    }
  }

  it should "stop a cluster" in isolatedDbTest {
    // check that the cluster does not exist
    gdDAO.clusters should not contain key(name1)

    // create the cluster
    val clusterCreateResponse = leo.createCluster(userInfo, project, name1, testClusterRequest).futureValue

    // check that the cluster was created
    gdDAO.clusters should contain key name1

    // populate some instances for the cluster
    val clusterInstances = Seq(masterInstance, workerInstance1, workerInstance2)
    dbFutureValue { _.instanceQuery.saveAllForCluster(getClusterId(clusterCreateResponse), clusterInstances) }
    computeDAO.instances ++= clusterInstances.groupBy(_.key).mapValues(_.head)
    computeDAO.instanceMetadata ++= clusterInstances.groupBy(_.key).mapValues(_ => Map.empty)

    // set the cluster to Running
    dbFutureValue { _.clusterQuery.setToRunning(clusterCreateResponse.id, IP("1.2.3.4")) }

    // stop the cluster
    leo.stopCluster(userInfo, project, name1).futureValue

    // cluster should still exist in Google
    gdDAO.clusters should contain key (name1)

    // cluster status should be Stopping in the DB
    dbFutureValue { _.clusterQuery.getClusterByUniqueKey(clusterCreateResponse) }.get.status shouldBe ClusterStatus.Stopping

    // instance status should still be Running in the DB
    // the ClusterMonitorActor is what updates instance status
    val instances = dbFutureValue { _.instanceQuery.getAllForCluster(getClusterId(clusterCreateResponse)) }
    instances.size shouldBe 3
    instances.map(_.status).toSet shouldBe Set(InstanceStatus.Running)

    // Google instances should be stopped
    computeDAO.instances.keySet shouldBe clusterInstances.map(_.key).toSet
    computeDAO.instanceMetadata.keySet shouldBe clusterInstances.map(_.key).toSet
    computeDAO.instances.values.toSet shouldBe clusterInstances.map(_.copy(status = InstanceStatus.Stopped)).toSet
    computeDAO.instanceMetadata.values.toSet shouldBe Set(Map.empty)
  }

  it should "resize a cluster" in isolatedDbTest {
    // create the cluster
    val clusterCreateResponse =
      leo.processClusterCreationRequest(userInfo, project, name1, testClusterRequest).futureValue

    // set the cluster to Running
    dbFutureValue { _.clusterQuery.setToRunning(clusterCreateResponse.id, IP("1.2.3.4")) }

    leo
      .updateCluster(userInfo,
                     project,
                     name1,
                     testClusterRequest.copy(machineConfig = Some(MachineConfig(numberOfWorkers = Some(2)))))
      .futureValue

    //unfortunately we can't actually check that the new instances were added because the monitor
    //handles that but we will check as much as we can

    //check that status of cluster is Updating
    dbFutureValue { _.clusterQuery.getClusterStatus(clusterCreateResponse.id) } shouldBe Some(ClusterStatus.Updating)

    //check that the machine config has been updated
    dbFutureValue { _.clusterQuery.getClusterById(clusterCreateResponse.id) }.get.machineConfig.numberOfWorkers shouldBe Some(
      2
    )
  }

  it should "gracefully handle an invalid machine config being specific during cluster resize" in isolatedDbTest {
    val mockPetGoogleDAO: String => GoogleStorageDAO = _ => {
      new MockGoogleStorageDAO
    }

    //we meed to use a special version of the MockGoogleDataprocDAO to simulate an error during the call to resizeCluster
    leo = new LeonardoService(dataprocConfig,
                              MockWelderDAO,
                              clusterFilesConfig,
                              clusterResourcesConfig,
                              clusterDefaultsConfig,
                              proxyConfig,
                              swaggerConfig,
                              autoFreezeConfig,
                              new ErroredMockGoogleDataprocDAO,
                              computeDAO,
                              projectDAO,
                              storageDAO,
                              mockPetGoogleDAO,
                              DbSingleton.ref,
                              authProvider,
                              serviceAccountProvider,
                              bucketHelper,
                              clusterHelper,
                              contentSecurityPolicy)

    // create the cluster
    val clusterCreateResponse =
      leo.processClusterCreationRequest(userInfo, project, name1, testClusterRequest).futureValue

    // set the cluster to Running
    dbFutureValue { _.clusterQuery.setToRunning(clusterCreateResponse.id, IP("1.2.3.4")) }

    intercept[InvalidDataprocMachineConfigException] {
      Await.result(
        leo.updateCluster(userInfo,
                          project,
                          name1,
                          testClusterRequest.copy(machineConfig = Some(MachineConfig(numberOfWorkers = Some(2))))),
        Duration.Inf
      )
    }

    //check that status of cluster is still Running
    dbFutureValue { _.clusterQuery.getClusterStatus(clusterCreateResponse.id) } shouldBe Some(ClusterStatus.Running)

    //check that the machine config was not updated
    dbFutureValue { _.clusterQuery.getClusterById(clusterCreateResponse.id) }.get.machineConfig.numberOfWorkers shouldBe Some(
      0
    )
  }

  it should "cluster creation should end in Error state if adding IAM roles fails" in isolatedDbTest {
    val mockPetGoogleDAO: String => GoogleStorageDAO = _ => {
      new MockGoogleStorageDAO
    }

    //we meed to use a special version of the MockGoogleIamDAO to simulate an error when adding IAM roles
    val iamDAO = new ErroredMockGoogleIamDAO
<<<<<<< HEAD
    val clusterHelper = new ClusterHelper(DbSingleton.ref, dataprocConfig, mockGoogleDataprocDAO, computeDAO, directoryDAO, iamDAO)
    leo = new LeonardoService(dataprocConfig, MockWelderDAO, clusterFilesConfig, clusterResourcesConfig, clusterDefaultsConfig, proxyConfig, swaggerConfig, autoFreezeConfig, mockGoogleDataprocDAO, computeDAO, projectDAO, storageDAO, mockPetGoogleDAO, DbSingleton.ref, authProvider, serviceAccountProvider, bucketHelper, clusterHelper, contentSecurityPolicy)
=======
    val clusterHelper = new ClusterHelper(DbSingleton.ref, dataprocConfig, mockGoogleDataprocDAO, computeDAO, iamDAO)
    leo = new LeonardoService(dataprocConfig,
                              MockWelderDAO,
                              clusterFilesConfig,
                              clusterResourcesConfig,
                              clusterDefaultsConfig,
                              proxyConfig,
                              swaggerConfig,
                              autoFreezeConfig,
                              mockGoogleDataprocDAO,
                              computeDAO,
                              projectDAO,
                              storageDAO,
                              mockPetGoogleDAO,
                              DbSingleton.ref,
                              authProvider,
                              serviceAccountProvider,
                              bucketHelper,
                              clusterHelper,
                              contentSecurityPolicy)
>>>>>>> 89b671f2

    // create the cluster
    val clusterCreateResponse =
      leo.processClusterCreationRequest(userInfo, project, name1, testClusterRequest).futureValue

    eventually(timeout(Span(5, Minutes))) {
      dbFutureValue { _.clusterQuery.getClusterStatus(clusterCreateResponse.id) } shouldBe Some(ClusterStatus.Error)
    }

    // We make at most 3 IAM calls - they should not have been retried
    // Assertion is <= 3 because calls are made in parallel with parSequence, so 1 or both may have been tried.
    iamDAO.invocationCount should be <= 3
  }

  it should "retry 409 errors when adding IAM roles" in isolatedDbTest {
    val mockPetGoogleDAO: String => GoogleStorageDAO = _ => {
      new MockGoogleStorageDAO
    }

    //we meed to use a special version of the MockGoogleIamDAO to simulate a conflict when adding IAM roles
    val iamDAO = new ErroredMockGoogleIamDAO(409)
<<<<<<< HEAD
    val clusterHelper = new ClusterHelper(DbSingleton.ref, dataprocConfig, mockGoogleDataprocDAO, computeDAO, directoryDAO, iamDAO)
    leo = new LeonardoService(dataprocConfig, MockWelderDAO, clusterFilesConfig, clusterResourcesConfig, clusterDefaultsConfig, proxyConfig, swaggerConfig, autoFreezeConfig, mockGoogleDataprocDAO, computeDAO, projectDAO, storageDAO, mockPetGoogleDAO, DbSingleton.ref, authProvider, serviceAccountProvider, bucketHelper, clusterHelper, contentSecurityPolicy)
=======
    val clusterHelper = new ClusterHelper(DbSingleton.ref, dataprocConfig, mockGoogleDataprocDAO, computeDAO, iamDAO)
    leo = new LeonardoService(dataprocConfig,
                              MockWelderDAO,
                              clusterFilesConfig,
                              clusterResourcesConfig,
                              clusterDefaultsConfig,
                              proxyConfig,
                              swaggerConfig,
                              autoFreezeConfig,
                              mockGoogleDataprocDAO,
                              computeDAO,
                              projectDAO,
                              storageDAO,
                              mockPetGoogleDAO,
                              DbSingleton.ref,
                              authProvider,
                              serviceAccountProvider,
                              bucketHelper,
                              clusterHelper,
                              contentSecurityPolicy)
>>>>>>> 89b671f2

    // create the cluster
    val clusterCreateResponse =
      leo.processClusterCreationRequest(userInfo, project, name1, testClusterRequest).futureValue

    eventually(timeout(Span(5, Minutes))) {
      dbFutureValue { _.clusterQuery.getClusterStatus(clusterCreateResponse.id) } shouldBe Some(ClusterStatus.Error)
    }

    // IAM calls should have been retried exponentially
    iamDAO.invocationCount should be > 3
  }

  it should "update the autopause threshold for a cluster" in isolatedDbTest {
    // create the cluster
    val clusterCreateResponse =
      leo.processClusterCreationRequest(userInfo, project, name1, testClusterRequest).futureValue

    // set the cluster to Running
    dbFutureValue { _.clusterQuery.setToRunning(clusterCreateResponse.id, IP("1.2.3.4")) }

    leo
      .updateCluster(userInfo,
                     project,
                     name1,
                     testClusterRequest.copy(autopause = Some(true), autopauseThreshold = Some(7)))
      .futureValue

    //check that status of cluster is still Running
    dbFutureValue { _.clusterQuery.getClusterStatus(clusterCreateResponse.id) } shouldBe Some(ClusterStatus.Running)

    //check that the autopause threshold has been updated
    dbFutureValue { _.clusterQuery.getClusterById(clusterCreateResponse.id) }.get.autopauseThreshold shouldBe 7
  }

  it should "update the master machine type for a cluster" in isolatedDbTest {
    // create the cluster
    val clusterCreateResponse =
      leo.processClusterCreationRequest(userInfo, project, name1, testClusterRequest).futureValue

    // set the cluster to Stopped
    dbFutureValue { _.clusterQuery.updateClusterStatus(clusterCreateResponse.id, Stopped) }

    val newMachineType = "n1-micro-1"
    leo
      .updateCluster(
        userInfo,
        project,
        name1,
        testClusterRequest.copy(machineConfig = Some(MachineConfig(masterMachineType = Some(newMachineType))))
      )
      .futureValue

    //check that status of cluster is still Stopped
    dbFutureValue { _.clusterQuery.getClusterStatus(clusterCreateResponse.id) } shouldBe Some(ClusterStatus.Stopped)

    //check that the machine config has been updated
    dbFutureValue { _.clusterQuery.getClusterById(clusterCreateResponse.id) }.get.machineConfig.masterMachineType shouldBe Some(
      newMachineType
    )
  }

  it should "not allow changing the master machine type for a cluster in RUNNING state" in isolatedDbTest {
    // create the cluster
    val clusterCreateResponse =
      leo.processClusterCreationRequest(userInfo, project, name1, testClusterRequest).futureValue

    // set the cluster to Running
    dbFutureValue { _.clusterQuery.setToRunning(clusterCreateResponse.id, IP("1.2.3.4")) }

    val newMachineType = "n1-micro-1"
    val failure = leo
      .updateCluster(
        userInfo,
        project,
        name1,
        testClusterRequest.copy(machineConfig = Some(MachineConfig(masterMachineType = Some(newMachineType))))
      )
      .failed
      .futureValue

    //check that status of cluster is still Running
    dbFutureValue { _.clusterQuery.getClusterStatus(clusterCreateResponse.id) } shouldBe Some(ClusterStatus.Running)

    failure shouldBe a[ClusterMachineTypeCannotBeChangedException]
  }

  it should "update the master disk size for a cluster" in isolatedDbTest {
    // create the cluster
    val clusterCreateResponse =
      leo.processClusterCreationRequest(userInfo, project, name1, testClusterRequest).futureValue

    // set the cluster to Running
    dbFutureValue { _.clusterQuery.setToRunning(clusterCreateResponse.id, IP("1.2.3.4")) }

    val newDiskSize = 1000
    leo
      .updateCluster(userInfo,
                     project,
                     name1,
                     testClusterRequest.copy(machineConfig = Some(MachineConfig(masterDiskSize = Some(newDiskSize)))))
      .futureValue

    //check that status of cluster is still Running
    dbFutureValue { _.clusterQuery.getClusterStatus(clusterCreateResponse.id) } shouldBe Some(ClusterStatus.Running)

    //check that the machine config has been updated
    dbFutureValue { _.clusterQuery.getClusterById(clusterCreateResponse.id) }.get.machineConfig.masterDiskSize shouldBe Some(
      newDiskSize
    )
  }

  it should "not allow decreasing the master disk size for a cluster" in isolatedDbTest {
    // create the cluster
    val clusterCreateResponse =
      leo.processClusterCreationRequest(userInfo, project, name1, testClusterRequest).futureValue

    // set the cluster to Running
    dbFutureValue { _.clusterQuery.setToRunning(clusterCreateResponse.id, IP("1.2.3.4")) }

    val newDiskSize = 10
    val failure = leo
      .updateCluster(userInfo,
                     project,
                     name1,
                     testClusterRequest.copy(machineConfig = Some(MachineConfig(masterDiskSize = Some(newDiskSize)))))
      .failed
      .futureValue

    //check that status of cluster is still Running
    dbFutureValue { _.clusterQuery.getClusterStatus(clusterCreateResponse.id) } shouldBe Some(ClusterStatus.Running)

    failure shouldBe a[ClusterDiskSizeCannotBeDecreasedException]
  }

  ClusterStatus.monitoredStatuses foreach { status =>
    it should s"not allow updating a cluster in ${status.toString} state" in isolatedDbTest {
      // create the cluster
      val clusterCreateResponse =
        leo.processClusterCreationRequest(userInfo, project, name1, testClusterRequest).futureValue

      // set the cluster to Running
      dbFutureValue {
        _.clusterQuery.updateClusterStatusAndHostIp(clusterCreateResponse.id, status, Some(IP("1.2.3.4")))
      }

      intercept[ClusterCannotBeUpdatedException] {
        Await.result(
          leo.updateCluster(userInfo,
                            project,
                            name1,
                            testClusterRequest.copy(machineConfig = Some(MachineConfig(numberOfWorkers = Some(2))))),
          Duration.Inf
        )
      }

      //unfortunately we can't actually check that the new instances were added because the monitor
      //handles that but we will check as much as we can

      //check that status of cluster is Updating
      dbFutureValue { _.clusterQuery.getClusterStatus(clusterCreateResponse.id) } shouldBe Some(status)
    }
  }

  it should "stop a cluster created via v2 API" in isolatedDbTest {
    // check that the cluster does not exist
    gdDAO.clusters should not contain key(name1)

    // create the cluster
    val clusterCreateResponse =
      leo.processClusterCreationRequest(userInfo, project, name1, testClusterRequest).futureValue

    eventually {
      // check that the cluster was created
      gdDAO.clusters should contain key name1
    }

    // populate some instances for the cluster
    val clusterInstances = Seq(masterInstance, workerInstance1, workerInstance2)
    dbFutureValue { _.instanceQuery.saveAllForCluster(getClusterId(clusterCreateResponse), clusterInstances) }
    computeDAO.instances ++= clusterInstances.groupBy(_.key).mapValues(_.head)
    computeDAO.instanceMetadata ++= clusterInstances.groupBy(_.key).mapValues(_ => Map.empty)

    // set the cluster to Running
    dbFutureValue { _.clusterQuery.setToRunning(clusterCreateResponse.id, IP("1.2.3.4")) }

    // stop the cluster
    leo.stopCluster(userInfo, project, name1).futureValue

    // cluster should still exist in Google
    gdDAO.clusters should contain key (name1)

    // cluster status should be Stopping in the DB
    val status = dbFutureValue { _.clusterQuery.getClusterByUniqueKey(clusterCreateResponse) }.get.status
    status shouldBe ClusterStatus.Stopping

    // instance status should still be Running in the DB
    // the ClusterMonitorActor is what updates instance status
    val instances = dbFutureValue { _.instanceQuery.getAllForCluster(getClusterId(clusterCreateResponse)) }
    instances.size shouldBe 3
    instances.map(_.status).toSet shouldBe Set(InstanceStatus.Running)

    // Google instances should be stopped
    computeDAO.instances.keySet shouldBe clusterInstances.map(_.key).toSet
    computeDAO.instanceMetadata.keySet shouldBe clusterInstances.map(_.key).toSet
    computeDAO.instances.values.toSet shouldBe clusterInstances.map(_.copy(status = InstanceStatus.Stopped)).toSet
    computeDAO.instanceMetadata.values.toSet shouldBe Set(Map.empty)
  }

  it should "start a cluster" in isolatedDbTest {
    // check that the cluster does not exist
    gdDAO.clusters should not contain key(name1)

    // create the cluster
    val clusterCreateResponse = leo.createCluster(userInfo, project, name1, testClusterRequest).futureValue

    // check that the cluster was created
    gdDAO.clusters should contain key name1

    // populate some instances for the cluster and set its status to Stopped
    val clusterInstances =
      Seq(masterInstance, workerInstance1, workerInstance2).map(_.copy(status = InstanceStatus.Stopped))
    dbFutureValue { _.instanceQuery.saveAllForCluster(getClusterId(clusterCreateResponse), clusterInstances) }
    dbFutureValue { _.clusterQuery.updateClusterStatus(clusterCreateResponse.id, ClusterStatus.Stopped) }
    computeDAO.instances ++= clusterInstances.groupBy(_.key).mapValues(_.head)
    computeDAO.instanceMetadata ++= clusterInstances.groupBy(_.key).mapValues(_ => Map.empty)

    // start the cluster
    leo.startCluster(userInfo, project, name1).futureValue

    // cluster should still exist in Google
    gdDAO.clusters should contain key (name1)

    // cluster status should be Starting in the DB
    dbFutureValue { _.clusterQuery.getClusterByUniqueKey(clusterCreateResponse) }.get.status shouldBe ClusterStatus.Starting

    // instance status should still be Stopped in the DB
    // the ClusterMonitorActor is what updates instance status
    val instances = dbFutureValue {
      _.instanceQuery.getAllForCluster(getClusterId(clusterCreateResponse))
    }
    instances.size shouldBe 3
    instances.map(_.status).toSet shouldBe Set(InstanceStatus.Stopped)

    // Google instances should be started
    computeDAO.instances.keySet shouldBe clusterInstances.map(_.key).toSet
    computeDAO.instanceMetadata.keySet shouldBe clusterInstances.map(_.key).toSet
    computeDAO.instances.values.toSet shouldBe clusterInstances.map(_.copy(status = InstanceStatus.Running)).toSet
    computeDAO.instanceMetadata.values.map(_.keys).flatten.toSet shouldBe Set("startup-script")
  }

  it should "start a cluster created via v2 API" in isolatedDbTest {
    // check that the cluster does not exist
    gdDAO.clusters should not contain key(name1)

    // create the cluster
    val clusterCreateResponse =
      leo.processClusterCreationRequest(userInfo, project, name1, testClusterRequest).futureValue

    eventually {
      // check that the cluster was created
      gdDAO.clusters should contain key name1
    }

    // populate some instances for the cluster and set its status to Stopped
    val clusterInstances =
      Seq(masterInstance, workerInstance1, workerInstance2).map(_.copy(status = InstanceStatus.Stopped))
    dbFutureValue { _.instanceQuery.saveAllForCluster(getClusterId(clusterCreateResponse), clusterInstances) }
    dbFutureValue { _.clusterQuery.updateClusterStatus(clusterCreateResponse.id, ClusterStatus.Stopped) }
    computeDAO.instances ++= clusterInstances.groupBy(_.key).mapValues(_.head)
    computeDAO.instanceMetadata ++= clusterInstances.groupBy(_.key).mapValues(_ => Map.empty)

    // start the cluster
    leo.startCluster(userInfo, project, name1).futureValue

    // cluster should still exist in Google
    gdDAO.clusters should contain key (name1)

    // cluster status should be Starting in the DB
    dbFutureValue { _.clusterQuery.getClusterByUniqueKey(clusterCreateResponse) }.get.status shouldBe ClusterStatus.Starting

    // instance status should still be Stopped in the DB
    // the ClusterMonitorActor is what updates instance status
    val instances = dbFutureValue { _.instanceQuery.getAllForCluster(getClusterId(clusterCreateResponse)) }
    instances.size shouldBe 3
    instances.map(_.status).toSet shouldBe Set(InstanceStatus.Stopped)

    // Google instances should be started
    computeDAO.instances.keySet shouldBe clusterInstances.map(_.key).toSet
    computeDAO.instanceMetadata.keySet shouldBe clusterInstances.map(_.key).toSet
    computeDAO.instances.values.toSet shouldBe clusterInstances.map(_.copy(status = InstanceStatus.Running)).toSet
    computeDAO.instanceMetadata.values.map(_.keys).flatten.toSet shouldBe Set("startup-script")
  }

  // TODO: remove this test once data syncing release is complete
  it should "label and start an outdated cluster" in isolatedDbTest {
    implicit val patienceConfig = PatienceConfig(timeout = 1.second)
    // check that the cluster does not exist
    gdDAO.clusters should not contain key(name1)

    // create the cluster
    val request = testClusterRequest.copy(labels = Map("TEST_ONLY_DEPLOY_WELDER" -> "yes"))
    val clusterCreateResponse =
      leo.processClusterCreationRequest(userInfo, project, name1, request).futureValue

    eventually {
      // check that the cluster was created
      gdDAO.clusters should contain key name1
    }

    // set its status to Stopped and update its createdDate
    dbFutureValue { _.clusterQuery.updateClusterStatus(clusterCreateResponse.id, ClusterStatus.Stopped) }
    dbFutureValue {
      _.clusterQuery.updateClusterCreatedDate(clusterCreateResponse.id,
                                              new SimpleDateFormat("yyyy-MM-dd").parse("2018-12-31").toInstant)
    }

    // start the cluster
    leo.startCluster(userInfo, project, name1).futureValue

    // cluster status should Running and have new label
    val cluster = dbFutureValue { _.clusterQuery.getClusterByUniqueKey(clusterCreateResponse) }.get

    eventually {
      cluster.status shouldBe ClusterStatus.Starting
      cluster.labels.exists(_ == "welderInstallFailed" -> "true")
    }
    // cluster should still exist in Google
    gdDAO.clusters should contain key name1
  }

  it should "update disk size for 0 workers when a consumer specifies numberOfPreemptibleWorkers" in isolatedDbTest {
    val clusterRequest =
      testClusterRequest.copy(machineConfig = Some(singleNodeDefaultMachineConfig), stopAfterCreation = Some(true))

    val clusterCreateResponse = leo.processClusterCreationRequest(userInfo, project, name1, clusterRequest).futureValue

    dbFutureValue { _.clusterQuery.setToRunning(clusterCreateResponse.id, IP("1.2.3.4")) }

    val newDiskSize = 1000
    leo
      .updateCluster(
        userInfo,
        project,
        name1,
        testClusterRequest.copy(
          machineConfig = Some(MachineConfig(masterDiskSize = Some(newDiskSize), numberOfPreemptibleWorkers = Some(0)))
        )
      )
      .futureValue

    //check that status of cluster is still Running
    dbFutureValue { _.clusterQuery.getClusterStatus(clusterCreateResponse.id) } shouldBe Some(ClusterStatus.Running)

    //check that the machine config has been updated
    dbFutureValue { _.clusterQuery.getClusterById(clusterCreateResponse.id) }.get.machineConfig.masterDiskSize shouldBe Some(
      newDiskSize
    )
  }

  type ClusterCreationInput = (UserInfo, GoogleProject, ClusterName, ClusterRequest)
  type ClusterCreation = ClusterCreationInput => Future[Cluster]

  private def forallClusterCreationMethods(testCode: (ClusterCreation, ClusterName) => Any): Unit =
    forallClusterCreationMethods(Seq((leo.createCluster _).tupled, (leo.processClusterCreationRequest _).tupled))(
      Seq(name1, name2)
    ) {
      testCode
    }

  private def forallClusterCreationMethods(
    creationMethods: Seq[ClusterCreation]
  )(clusterNames: Seq[ClusterName])(testCode: (ClusterCreation, ClusterName) => Any): Unit =
    creationMethods
      .zip(clusterNames)
      .foreach { case (creationMethod, clusterName) => testCode(creationMethod, clusterName) }

  private class ErroredMockGoogleDataprocDAO extends MockGoogleDataprocDAO {
    override def resizeCluster(googleProject: GoogleProject,
                               clusterName: ClusterName,
                               numWorkers: Option[Int] = None,
                               numPreemptibles: Option[Int] = None): Future[Unit] = {
      val jsonFactory = new MockJsonFactory
      val testException = GoogleJsonResponseExceptionFactoryTesting.newMock(
        jsonFactory,
        400,
        "oh no i have failed due to a bad configuration"
      )

      Future.failed(testException)
    }
  }

  private class ErroredMockGoogleIamDAO(statusCode: Int = 400) extends MockGoogleIamDAO {
    var invocationCount = 0
<<<<<<< HEAD
    override def addIamRoles(iamProject: GoogleProject, email: WorkbenchEmail, memberType: MemberType = User, rolesToAdd: Set[String]): Future[Boolean] = {
=======
    override def addIamRolesForUser(iamProject: GoogleProject,
                                    email: WorkbenchEmail,
                                    rolesToAdd: Set[String]): Future[Boolean] = {
>>>>>>> 89b671f2
      invocationCount += 1
      val jsonFactory = new MockJsonFactory
      val testException =
        GoogleJsonResponseExceptionFactoryTesting.newMock(jsonFactory, statusCode, "oh no i have failed")

      Future.failed(testException)
    }
  }
}<|MERGE_RESOLUTION|>--- conflicted
+++ resolved
@@ -16,16 +16,7 @@
 import org.broadinstitute.dsde.workbench.google.GoogleIamDAO.MemberType
 import org.broadinstitute.dsde.workbench.google.GoogleIamDAO.MemberType.User
 import org.broadinstitute.dsde.workbench.google.GoogleStorageDAO
-<<<<<<< HEAD
 import org.broadinstitute.dsde.workbench.google.mock.{MockGoogleDataprocDAO, MockGoogleDirectoryDAO, MockGoogleIamDAO, MockGoogleProjectDAO, MockGoogleStorageDAO}
-=======
-import org.broadinstitute.dsde.workbench.google.mock.{
-  MockGoogleDataprocDAO,
-  MockGoogleIamDAO,
-  MockGoogleProjectDAO,
-  MockGoogleStorageDAO
-}
->>>>>>> 89b671f2
 import org.broadinstitute.dsde.workbench.leonardo.ClusterEnrichments.stripFieldsForListCluster
 import org.broadinstitute.dsde.workbench.leonardo.auth.WhitelistAuthProvider
 import org.broadinstitute.dsde.workbench.leonardo.dao.{MockSamDAO, MockWelderDAO}
@@ -660,33 +651,10 @@
   }
 
   it should "delete a cluster that has status Error and does not have a google id" in isolatedDbTest {
-    //we need to use a special version of the MockGoogleIamDAO to simulate an error when adding IAM roles
+    // we need to use a special version of the MockGoogleIamDAO to simulate an error when adding IAM roles
     val iamDAO = new ErroredMockGoogleIamDAO
-<<<<<<< HEAD
     val clusterHelper = new ClusterHelper(DbSingleton.ref, dataprocConfig, mockGoogleDataprocDAO, computeDAO, directoryDAO, iamDAO)
     val failingLeo = new LeonardoService(dataprocConfig, MockWelderDAO, clusterFilesConfig, clusterResourcesConfig, clusterDefaultsConfig, proxyConfig, swaggerConfig, autoFreezeConfig, mockGoogleDataprocDAO, computeDAO, projectDAO, storageDAO, mockPetGoogleDAO, DbSingleton.ref, authProvider, serviceAccountProvider, bucketHelper, clusterHelper, contentSecurityPolicy)
-=======
-    val clusterHelper = new ClusterHelper(DbSingleton.ref, dataprocConfig, mockGoogleDataprocDAO, computeDAO, iamDAO)
-    val failingLeo = new LeonardoService(dataprocConfig,
-                                         MockWelderDAO,
-                                         clusterFilesConfig,
-                                         clusterResourcesConfig,
-                                         clusterDefaultsConfig,
-                                         proxyConfig,
-                                         swaggerConfig,
-                                         autoFreezeConfig,
-                                         mockGoogleDataprocDAO,
-                                         computeDAO,
-                                         projectDAO,
-                                         storageDAO,
-                                         mockPetGoogleDAO,
-                                         DbSingleton.ref,
-                                         authProvider,
-                                         serviceAccountProvider,
-                                         bucketHelper,
-                                         clusterHelper,
-                                         contentSecurityPolicy)
->>>>>>> 89b671f2
 
     // create the cluster
     val clusterCreateResponse =
@@ -1423,31 +1391,8 @@
 
     //we meed to use a special version of the MockGoogleIamDAO to simulate an error when adding IAM roles
     val iamDAO = new ErroredMockGoogleIamDAO
-<<<<<<< HEAD
     val clusterHelper = new ClusterHelper(DbSingleton.ref, dataprocConfig, mockGoogleDataprocDAO, computeDAO, directoryDAO, iamDAO)
     leo = new LeonardoService(dataprocConfig, MockWelderDAO, clusterFilesConfig, clusterResourcesConfig, clusterDefaultsConfig, proxyConfig, swaggerConfig, autoFreezeConfig, mockGoogleDataprocDAO, computeDAO, projectDAO, storageDAO, mockPetGoogleDAO, DbSingleton.ref, authProvider, serviceAccountProvider, bucketHelper, clusterHelper, contentSecurityPolicy)
-=======
-    val clusterHelper = new ClusterHelper(DbSingleton.ref, dataprocConfig, mockGoogleDataprocDAO, computeDAO, iamDAO)
-    leo = new LeonardoService(dataprocConfig,
-                              MockWelderDAO,
-                              clusterFilesConfig,
-                              clusterResourcesConfig,
-                              clusterDefaultsConfig,
-                              proxyConfig,
-                              swaggerConfig,
-                              autoFreezeConfig,
-                              mockGoogleDataprocDAO,
-                              computeDAO,
-                              projectDAO,
-                              storageDAO,
-                              mockPetGoogleDAO,
-                              DbSingleton.ref,
-                              authProvider,
-                              serviceAccountProvider,
-                              bucketHelper,
-                              clusterHelper,
-                              contentSecurityPolicy)
->>>>>>> 89b671f2
 
     // create the cluster
     val clusterCreateResponse =
@@ -1469,31 +1414,8 @@
 
     //we meed to use a special version of the MockGoogleIamDAO to simulate a conflict when adding IAM roles
     val iamDAO = new ErroredMockGoogleIamDAO(409)
-<<<<<<< HEAD
     val clusterHelper = new ClusterHelper(DbSingleton.ref, dataprocConfig, mockGoogleDataprocDAO, computeDAO, directoryDAO, iamDAO)
     leo = new LeonardoService(dataprocConfig, MockWelderDAO, clusterFilesConfig, clusterResourcesConfig, clusterDefaultsConfig, proxyConfig, swaggerConfig, autoFreezeConfig, mockGoogleDataprocDAO, computeDAO, projectDAO, storageDAO, mockPetGoogleDAO, DbSingleton.ref, authProvider, serviceAccountProvider, bucketHelper, clusterHelper, contentSecurityPolicy)
-=======
-    val clusterHelper = new ClusterHelper(DbSingleton.ref, dataprocConfig, mockGoogleDataprocDAO, computeDAO, iamDAO)
-    leo = new LeonardoService(dataprocConfig,
-                              MockWelderDAO,
-                              clusterFilesConfig,
-                              clusterResourcesConfig,
-                              clusterDefaultsConfig,
-                              proxyConfig,
-                              swaggerConfig,
-                              autoFreezeConfig,
-                              mockGoogleDataprocDAO,
-                              computeDAO,
-                              projectDAO,
-                              storageDAO,
-                              mockPetGoogleDAO,
-                              DbSingleton.ref,
-                              authProvider,
-                              serviceAccountProvider,
-                              bucketHelper,
-                              clusterHelper,
-                              contentSecurityPolicy)
->>>>>>> 89b671f2
 
     // create the cluster
     val clusterCreateResponse =
@@ -1889,13 +1811,7 @@
 
   private class ErroredMockGoogleIamDAO(statusCode: Int = 400) extends MockGoogleIamDAO {
     var invocationCount = 0
-<<<<<<< HEAD
     override def addIamRoles(iamProject: GoogleProject, email: WorkbenchEmail, memberType: MemberType = User, rolesToAdd: Set[String]): Future[Boolean] = {
-=======
-    override def addIamRolesForUser(iamProject: GoogleProject,
-                                    email: WorkbenchEmail,
-                                    rolesToAdd: Set[String]): Future[Boolean] = {
->>>>>>> 89b671f2
       invocationCount += 1
       val jsonFactory = new MockJsonFactory
       val testException =
