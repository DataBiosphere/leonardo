--- conflicted
+++ resolved
@@ -125,22 +125,11 @@
       HttpApp(_ => IO.fromEither(parse(response)).flatMap(r => IO(Response(status = Status.Ok).withEntity(r))))
     )
 
-<<<<<<< HEAD
-    val res = Dispatcher[IO].use { d =>
-      val samDao = new HttpSamDAO(okSam, config, petTokenCache)
-      val expectedResponse =
-        StatusCheckResponse(false,
-                            Map(GoogleIam -> SubsystemStatus(true, None),
-                                OpenDJ -> SubsystemStatus(false, Some(List("OpenDJ is down. Panic!")))
-                            )
-        )
-=======
     val samDao = new HttpSamDAO(okSam, config, petTokenCache)
     val expectedResponse =
       StatusCheckResponse(false,
                           Map(GoogleIam -> SubsystemStatus(true, None),
                               OpenDJ -> SubsystemStatus(false, Some(List("OpenDJ is down. Panic!")))))
->>>>>>> 0bb8eef6
 
     val res = samDao.getStatus.map(s => s shouldBe expectedResponse)
 
