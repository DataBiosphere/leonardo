package org.broadinstitute.dsde.workbench.leonardo
package db

import java.sql.SQLIntegrityConstraintViolationException
import org.broadinstitute.dsde.workbench.leonardo.KubernetesTestData._
import org.broadinstitute.dsde.workbench.leonardo.CommonTestData._
import org.broadinstitute.dsde.workbench.leonardo.SamResourceId.AppSamResourceId
import org.broadinstitute.dsde.workbench.leonardo.{AppName, AppStatus, AppType, NodepoolLeoId}
import org.broadinstitute.dsde.workbench.leonardo.TestUtils._
<<<<<<< HEAD
import org.broadinstitute.dsde.workbench.leonardo.monitor.AppToAutoDelete

=======
>>>>>>> ce215893
import scala.concurrent.ExecutionContext.Implicits.global
import org.scalatest.flatspec.AnyFlatSpecLike

import java.time.Instant
<<<<<<< HEAD
import java.time.temporal.ChronoUnit
=======
>>>>>>> ce215893
import java.util.UUID

class AppComponentSpec extends AnyFlatSpecLike with TestComponent {

  it should "save basic app" in isolatedDbTest {
    val savedCluster1 = makeKubeCluster(1).save()
    val savedNodepool1 = makeNodepool(1, savedCluster1.id).save()

    val app1 = makeApp(1, savedNodepool1.id)
    val savedApp1 = app1.save()
    val app2 = makeApp(2, savedNodepool1.id)
    val savedApp2 = app2.save()

    val savedCluster2 = makeKubeCluster(2).save()
    val savedNodepool2 = makeNodepool(3, savedCluster2.id).save()
    val savedNodepool3 = makeNodepool(4, savedCluster2.id).save()
    val app3 = makeApp(3, savedNodepool2.id)
    val app4 = makeApp(4, savedNodepool3.id)
    val savedApp3 = app3.save()
    val savedApp4 = app4.save()

    savedApp1 shouldEqual app1
    savedApp2 shouldEqual app2
    savedApp3 shouldEqual app3
    savedApp4 shouldEqual app4

    val appType = dbFutureValue(appQuery.getAppType(app1.appName))
    appType shouldBe Some(AppType.Galaxy)
  }

  it should "save complex app" in isolatedDbTest {
    val savedCluster1 = makeKubeCluster(1).save()
    val savedNodepool1 = makeNodepool(1, savedCluster1.id).save()

    val disk = makePersistentDisk(None).save().unsafeRunSync()(cats.effect.unsafe.IORuntime.global)
    val basicApp = makeApp(1, savedNodepool1.id)
    val complexApp = basicApp.copy(appResources =
      basicApp.appResources.copy(
        disk = Some(disk),
        services = List(makeService(1), makeService(2))
      )
    )

    val savedApp = complexApp.save()
    complexApp shouldEqual savedApp
  }

  it should "update status" in isolatedDbTest {
    val savedCluster1 = makeKubeCluster(1).save()
    val savedNodepool1 = makeNodepool(1, savedCluster1.id).save()

    val app1 = makeApp(1, savedNodepool1.id)
    val savedApp1 = app1.save()

    savedApp1.status shouldEqual app1.status
    dbFutureValue(appQuery.updateStatus(savedApp1.id, AppStatus.Running)) shouldEqual 1

    val getApp = dbFutureValue {
      KubernetesServiceDbQueries.getActiveFullAppByName(savedCluster1.cloudContext, savedApp1.appName)
    }
    getApp.get.app.status shouldEqual AppStatus.Running
  }

  it should "update dateAccessed properly" in isolatedDbTest {
    val savedCluster1 = makeKubeCluster(1).save()
    val savedNodepool1 = makeNodepool(1, savedCluster1.id).save()

    val app1 = makeApp(1, savedNodepool1.id)
    val savedApp1 = app1.save()

    val deletedApp = makeApp(1, savedNodepool1.id).copy(auditInfo = auditInfo.copy(destroyedDate = Some(Instant.now())),
                                                        status = AppStatus.Deleted
    )
    val savedDeletedApp = deletedApp.save()

    val dateAccessed = Instant.ofEpochMilli(2000)

    dbFutureValue(appQuery.updateDateAccessed(app1.appName, savedCluster1.cloudContext, dateAccessed)) shouldEqual 1

    val getApp = dbFutureValue {
      KubernetesServiceDbQueries.getFullAppById(savedCluster1.cloudContext, savedApp1.id)
    }
    getApp.get.app.auditInfo.dateAccessed shouldBe dateAccessed

    val getDeletedApp = dbFutureValue {
      KubernetesServiceDbQueries.getFullAppById(savedCluster1.cloudContext, savedDeletedApp.id)
    }
    getDeletedApp.get.app.auditInfo.dateAccessed should not be dateAccessed
  }

  it should "fail to save an app without a nodepool" in isolatedDbTest {
    val appName = AppName("test")
    // this is important because we short-circuit the saveApp function with this instead of letting the DB throw it
    val caught = the[SQLIntegrityConstraintViolationException] thrownBy {
      makeApp(1, NodepoolLeoId(1)).copy(appName = appName).save()
    }

    caught.getMessage should include("FK_APP_NODEPOOL_ID")
  }

  it should "enforce uniqueness on (name, cloudContext) for v1 apps" in isolatedDbTest {
    val savedCluster1 = makeKubeCluster(1).save()
    val savedNodepool1 = makeNodepool(1, savedCluster1.id).save()
    val savedNodepool2 = makeNodepool(2, savedCluster1.id).save()

    val appName = AppName("test")
    makeApp(1, savedNodepool1.id).copy(appName = appName, workspaceId = None).save()

    an[AppExistsException] shouldBe thrownBy {
      makeApp(2, savedNodepool2.id).copy(appName = appName, workspaceId = None).save()
    }
  }

  it should "enforce uniqueness on (name, workspace) for v2 apps" in isolatedDbTest {
    val savedCluster1 = makeKubeCluster(1).save()
    val savedNodepool1 = makeNodepool(1, savedCluster1.id).save()
    val savedNodepool2 = makeNodepool(2, savedCluster1.id).save()

    val appName = AppName("test")
    val workspaceId = WorkspaceId(UUID.randomUUID)
    makeApp(1, savedNodepool1.id).copy(appName = appName, workspaceId = Some(workspaceId)).save()

    an[AppExistsException] shouldBe thrownBy {
      makeApp(2, savedNodepool2.id).copy(appName = appName, workspaceId = Some(workspaceId)).save()
    }
  }

  it should "get all apps for a given nodepool" in isolatedDbTest {
    val savedCluster1 = makeKubeCluster(1).save()
    val savedNodepool1 = makeNodepool(1, savedCluster1.id).save()
    val savedNodepool2 = makeNodepool(2, savedCluster1.id).save()

    val samResourceId1 = AppSamResourceId("r1", None)
    val samResourceId2 = AppSamResourceId("r2", None)
    val samResourceId3 = AppSamResourceId("r3", None)
    val samResourceId4 = AppSamResourceId("r4", None)
    val app1 = makeApp(1, savedNodepool1.id).copy(status = AppStatus.Error, samResourceId = samResourceId1).save()
    val app2 = makeApp(2, savedNodepool1.id).copy(status = AppStatus.Running, samResourceId = samResourceId2).save()
    makeApp(3, savedNodepool1.id).copy(status = AppStatus.Deleted, samResourceId = samResourceId3).save()
    makeApp(4, savedNodepool2.id).copy(status = AppStatus.Running, samResourceId = samResourceId4).save()

    val res = dbFutureValue(appQuery.getNonDeletedAppsByNodepool(savedNodepool1.id))
    res should contain theSameElementsAs (List(
      GetAppsByNodepoolResult(app1.samResourceId, app1.auditInfo.creator),
      GetAppsByNodepoolResult(app2.samResourceId, app2.auditInfo.creator)
    ))
  }

  it should "get all apps ready for auto delete" in isolatedDbTest {
    val savedCluster = makeKubeCluster(1).save()
    val savedNodepool = makeNodepool(1, savedCluster.id).save()

    val samResourceId1 = AppSamResourceId("r1", None)
    val now = Instant.now
    // App1, Ready to delete:  Last accessed 5 minutes ago, auto delete threshold is 1 minute.
    val app1 = makeApp(1, savedNodepool.id)
      .copy(
        auditInfo = auditInfo.copy(dateAccessed = now.minus(5, ChronoUnit.MINUTES)),
        status = AppStatus.Running,
        autoDeleteThresholdInMinutes = 1,
        samResourceId = samResourceId1
      )
      .save()
    // App2, Not ready to delete:  Last accessed 5 minutes ago, auto delete threshold is 10 minute.
    makeApp(2, savedNodepool.id)
      .copy(auditInfo = auditInfo.copy(dateAccessed = now.minus(5, ChronoUnit.MINUTES)),
            status = AppStatus.Running,
            autoDeleteThresholdInMinutes = 10
      )
      .save()

    // App3, Not ready to delete:  Status is not deletable
    makeApp(3, savedNodepool.id)
      .copy(auditInfo = auditInfo.copy(dateAccessed = now.minus(5, ChronoUnit.MINUTES)),
            status = AppStatus.Deleting,
            autoDeleteThresholdInMinutes = 1
      )
      .save()

    val res = dbFutureValue(appQuery.getAppsReadyToAutoDelete)
    res should contain theSameElementsAs (List(
      AppToAutoDelete(app1.id,
                      app1.appName,
                      app1.status,
                      app1.samResourceId,
                      app1.auditInfo.creator,
                      app1.chart.name,
                      savedCluster.cloudContext
      )
    ))
  }

}<|MERGE_RESOLUTION|>--- conflicted
+++ resolved
@@ -7,19 +7,15 @@
 import org.broadinstitute.dsde.workbench.leonardo.SamResourceId.AppSamResourceId
 import org.broadinstitute.dsde.workbench.leonardo.{AppName, AppStatus, AppType, NodepoolLeoId}
 import org.broadinstitute.dsde.workbench.leonardo.TestUtils._
-<<<<<<< HEAD
 import org.broadinstitute.dsde.workbench.leonardo.monitor.AppToAutoDelete
 
-=======
->>>>>>> ce215893
 import scala.concurrent.ExecutionContext.Implicits.global
 import org.scalatest.flatspec.AnyFlatSpecLike
 
 import java.time.Instant
-<<<<<<< HEAD
+
 import java.time.temporal.ChronoUnit
-=======
->>>>>>> ce215893
+
 import java.util.UUID
 
 class AppComponentSpec extends AnyFlatSpecLike with TestComponent {
@@ -179,7 +175,7 @@
       .copy(
         auditInfo = auditInfo.copy(dateAccessed = now.minus(5, ChronoUnit.MINUTES)),
         status = AppStatus.Running,
-        autoDeleteThresholdInMinutes = 1,
+        autodeleteThresholdInMinutes = 1,
         samResourceId = samResourceId1
       )
       .save()
@@ -187,7 +183,7 @@
     makeApp(2, savedNodepool.id)
       .copy(auditInfo = auditInfo.copy(dateAccessed = now.minus(5, ChronoUnit.MINUTES)),
             status = AppStatus.Running,
-            autoDeleteThresholdInMinutes = 10
+            autodeleteThresholdInMinutes = 10
       )
       .save()
 
@@ -195,7 +191,7 @@
     makeApp(3, savedNodepool.id)
       .copy(auditInfo = auditInfo.copy(dateAccessed = now.minus(5, ChronoUnit.MINUTES)),
             status = AppStatus.Deleting,
-            autoDeleteThresholdInMinutes = 1
+            autodeleteThresholdInMinutes = 1
       )
       .save()
 
