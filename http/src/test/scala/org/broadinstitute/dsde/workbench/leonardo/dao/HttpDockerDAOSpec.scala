package org.broadinstitute.dsde.workbench.leonardo
package dao

import cats.effect.IO
import cats.effect.unsafe.implicits.global
import io.circe.CursorOp.DownField
import io.circe.DecodingFailure
import io.circe.parser.decode
import org.broadinstitute.dsde.workbench.leonardo.ContainerRegistry.{DockerHub, GCR, GHCR}
import org.broadinstitute.dsde.workbench.leonardo.RuntimeImageType.{Jupyter, RStudio}
import org.broadinstitute.dsde.workbench.leonardo.dao.HttpDockerDAO._
import org.broadinstitute.dsde.workbench.leonardo.model.InvalidImage
import org.http4s.blaze.client.BlazeClientBuilder
import org.http4s.client.middleware.Logger
import org.scalatest.BeforeAndAfterAll
import org.scalatest.flatspec.AnyFlatSpec
import org.scalatest.matchers.should.Matchers
import org.broadinstitute.dsde.workbench.leonardo.http.ctxConversion
import org.broadinstitute.dsde.workbench.leonardo.TestUtils.appContext

class HttpDockerDAOSpec extends AnyFlatSpec with Matchers with BeforeAndAfterAll with LeonardoTestSuite {
  val jupyterImages = List(
    // TODO this will break if AoU moves off Dockerhub and we delete these images
    // dockerhub with tag
    ContainerImage("broadinstitute/terra-jupyter-aou:1.0.17", DockerHub),
    ContainerImage("kkimler/r4.0_tca:2020_11_09", DockerHub), // added after a bug fix (see ticket IA-2439)
    // dockerhub with sha
    // TODO: shas are currently not working
//    DockerHub(
//      "broadinstitute/leonardo-notebooks@sha256:bb959cf74f31d2a10f7bb8ee0f0754138d7c90f7ed8a92c3697ac994ff8b40b7"
//    ),
    // gcr with tag
    ContainerImage("us.gcr.io/broad-dsp-gcr-public/leonardo-jupyter:dev", GCR),
    ContainerImage("us.gcr.io/broad-dsp-gcr-public/terra-jupyter-python:0.0.4", GCR),
    ContainerImage("us.gcr.io/broad-dsp-gcr-public/terra-jupyter-r:0.0.5", GCR),
    ContainerImage("us.gcr.io/broad-dsp-gcr-public/terra-jupyter-gatk:0.0.4", GCR),
    // gcr with sha
    // TODO shas are currently not working
//    GCR(
//      "us.gcr.io/broad-dsp-gcr-public/leonardo-jupyter@sha256:fa11b7c528304726985b4ad4cb4cb4d8b9a2fbf7c5547671ef495f414564727c"
//    ),
    // ghcr with tag
    // Taken from workspace https://app.terra.bio/#workspaces/uk-biobank-sek/ml4h-toolkit-for-machine-learning-on-clinical-data
    ContainerImage("ghcr.io/broadinstitute/ml4h/ml4h_terra:20210104_224422", GHCR)
  )

  val rstudioImages = List(
    // dockerhub no tag
    ContainerImage("rtitle/anvil-rstudio-base", DockerHub),
    // dockerhub with tag
    ContainerImage("rtitle/anvil-rstudio-base:0.0.1", DockerHub),
    // dockerhub with sha
    // TODO: shas are currently not working
//    DockerHub(
//      "rocker/rstudio@sha256:5aea617714eb38a97a21de652ab667c6d7bb486d7468a4ab6b4d515154fec383"
//    ),
    // gcr with tag
    ContainerImage("us.gcr.io/anvil-gcr-public/anvil-rstudio-base:0.0.1", GCR)
    // gcr with sha
    // TODO shas are currently not working
//    GCR(
//      "us.gcr.io/anvil-gcr-public/anvil-rstudio-base@sha256:98ed9ed3072ab20633f5212ddc7201c0df369db28fd669a509987e0744bcef2c"
//    )
  )

  def withDockerDAO(testCode: HttpDockerDAO[IO] => Any): Unit = {
    val dockerDAOResource = for {
      client <- BlazeClientBuilder[IO](scala.concurrent.ExecutionContext.global).resource
      clientWithLogging = Logger[IO](logHeaders = true, logBody = false)(client)
      dockerDAO = HttpDockerDAO[IO](clientWithLogging)
    } yield dockerDAO

    dockerDAOResource.use(dao => IO(testCode(dao))).unsafeRunSync()
  }

  Map(Jupyter -> jupyterImages, RStudio -> rstudioImages).foreach { case (tool, images) =>
    images.foreach { image =>
      it should s"detect tool=$tool for image $image" in withDockerDAO { dockerDAO =>
        val response = IO.realTimeInstant.flatMap(n => dockerDAO.detectTool(image, None, n)).unsafeRunSync()
        response.imageType shouldBe tool
      }
    }
  }

  it should s"detect ImageParseException" in withDockerDAO { dockerDAO =>
    val image = ContainerImage("us.gcr.io/anvil-gcr-public/anvil-rstudio-base", GCR) // non existent tag
    val res = for {
      ctx <- appContext.ask[AppContext]
      response <- dockerDAO.detectTool(image, None, ctx.now).attempt
    } yield response shouldBe Left(ImageParseException(ctx.traceId, image))
    res.unsafeRunSync()(cats.effect.unsafe.IORuntime.global)
  }

  it should s"detect invalid GCR image if image doesn't have proper environment variables set" in withDockerDAO {
    dockerDAO =>
      val image = ContainerImage("us.gcr.io/broad-dsp-gcr-public/welder-server:latest", GCR) // not a supported tool
      val res = for {
        ctx <- appContext.ask[AppContext]
        response <- dockerDAO.detectTool(image, None, ctx.now).attempt
      } yield response shouldBe Left(InvalidImage(ctx.traceId, image, None))
      res.unsafeRunSync()(cats.effect.unsafe.IORuntime.global)
  }

  it should s"detect invalid dockerhub image if image doesn't have proper environment variables set" in withDockerDAO {
    dockerDAO =>
      val image = ContainerImage("library/nginx:latest", DockerHub) // not a supported tool
      val res = for {
        ctx <- appContext.ask[AppContext]
        response <- dockerDAO.detectTool(image, None, ctx.now).attempt
      } yield response shouldBe Left(InvalidImage(ctx.traceId, image, None))
      res.unsafeRunSync()(cats.effect.unsafe.IORuntime.global)
  }

  it should "detect invalid ghcr image if image doesn't have proper environment variables set" in withDockerDAO {
    dockerDAO =>
      val image = ContainerImage("ghcr.io/github/super-linter:latest", GHCR) // not a supported tool
      val res = for {
        ctx <- appContext.ask[AppContext]
        response <- dockerDAO.detectTool(image, None, ctx.now).attempt
      } yield response.isLeft shouldBe true
      res.unsafeRunSync()(cats.effect.unsafe.IORuntime.global)
  }

  it should "correctly decode 'container_config' field from Docker API response if it exists" in {
    val jsonString =
      """
        |{
        |  "container_config": {
        |     "Env": ["key1=value1", "key2=value2"]
        |  },
        |  "config": {
        |     "Env": ["key3=value3", "key4=value4"]
        |  }
        |}
        |""".stripMargin
    val expectedResult = ContainerConfigResponse(ContainerConfig(List(Env("key1", "value1"), Env("key2", "value2"))))
    decode[ContainerConfigResponse](jsonString) shouldBe Right(expectedResult)
  }

  it should "correctly decode 'config' field from Docker API response if container_config does not exist" in {
    val jsonString =
      """
        |{
        |  "config": {
        |     "Env": ["keyX=valueX", "keyY=valueY"]
        |  }
        |}
        |""".stripMargin
    val expectedResult = ContainerConfigResponse(ContainerConfig(List(Env("keyX", "valueX"), Env("keyY", "valueY"))))
    decode[ContainerConfigResponse](jsonString) shouldBe Right(expectedResult)
  }

  it should "fail to decode Docker API response if it does not contain 'container_config' or 'config' fields" in {
    val jsonString =
      """
        |{
        |  "unexpected_field": {
        |     "Env": ["keyA=valueA", "keyB=valueB"]
        |  }
        |}
        |""".stripMargin
    val expectedResult =
      // TODO [IA-4419] once we can upgrade Circe past 14.2/0.15.0-M1, restore human-readable "missing required field" expect.
      // See https://github.com/pbyrne84/scala-circe-error-rendering/blob/035972dc9407506d1de084421531668526ddff26/src/main/scala/com/github/pbyrne84/circe/rendering/CirceErrorRendering.scala#L40

      // DecodingFailure("Missing required field", List(DownField("config")))
      DecodingFailure("Attempt to decode value on failed cursor", List(DownField("config")))
    decode[ContainerConfigResponse](jsonString).swap.toOption.get.getMessage shouldBe expectedResult.leftSideValue
      .getMessage()
  }

  it should "fail to decode Docker API response if it does not contain 'Env' field" in {
    val jsonString =
      """
        |{
        |  "container_config": {
        |     "no_Env": ["keyFoo=valueFoo", "keyBaz=valueBaz"]
        |  }
        |}
        |""".stripMargin
    val expectedResult =
      // TODO [IA-4419] once we can upgrade Circe past 14.2/0.15.0-M1, restore human-readable "missing required field" expect.
      // See https://github.com/pbyrne84/scala-circe-error-rendering/blob/035972dc9407506d1de084421531668526ddff26/src/main/scala/com/github/pbyrne84/circe/rendering/CirceErrorRendering.scala#L40

      // DecodingFailure("Missing required field", List(DownField("Env")))
<<<<<<< HEAD
      DecodingFailure("Attempt to decode value on failed cursor", List(DownField("Env")))
=======
      DecodingFailure("Attempt to decode value on failed cursor", List(DownField("Env"), DownField("container_config")))
>>>>>>> 93757f2d

    decode[ContainerConfigResponse](jsonString).swap.toOption.get.getMessage shouldBe expectedResult.leftSideValue
      .getMessage()
  }

  it should s"detect tool RStudio for image rtitle/anvil-rstudio-base:0.0.1" in withDockerDAO { dockerDAO =>
    val image = ContainerImage("rtitle/anvil-rstudio-base:0.0.1", DockerHub)
    val response = IO.realTimeInstant.flatMap(n => dockerDAO.detectTool(image, None, n)).unsafeRunSync()
    response.imageType shouldBe RStudio
  }
}<|MERGE_RESOLUTION|>--- conflicted
+++ resolved
@@ -183,11 +183,7 @@
       // See https://github.com/pbyrne84/scala-circe-error-rendering/blob/035972dc9407506d1de084421531668526ddff26/src/main/scala/com/github/pbyrne84/circe/rendering/CirceErrorRendering.scala#L40
 
       // DecodingFailure("Missing required field", List(DownField("Env")))
-<<<<<<< HEAD
-      DecodingFailure("Attempt to decode value on failed cursor", List(DownField("Env")))
-=======
       DecodingFailure("Attempt to decode value on failed cursor", List(DownField("Env"), DownField("container_config")))
->>>>>>> 93757f2d
 
     decode[ContainerConfigResponse](jsonString).swap.toOption.get.getMessage shouldBe expectedResult.leftSideValue
       .getMessage()
