--- conflicted
+++ resolved
@@ -49,11 +49,7 @@
   val ingressChart = Chart(ingressChartName, ingressChartVersion)
 
   val coaChartName = ChartName("/leonardo/cromwell-on-azure")
-<<<<<<< HEAD
-  val coaChartVersion = ChartVersion("0.2.190")
-=======
   val coaChartVersion = ChartVersion("0.2.191")
->>>>>>> 6cfb64c9
   val coaChart = Chart(coaChartName, coaChartVersion)
 
   val serviceKind = KubernetesServiceKindName("ClusterIP")
