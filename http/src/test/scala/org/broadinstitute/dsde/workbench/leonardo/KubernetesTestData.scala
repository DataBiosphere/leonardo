package org.broadinstitute.dsde.workbench.leonardo

import org.broadinstitute.dsde.workbench.azure.{AzureCloudContext, ManagedResourceGroupName, SubscriptionId, TenantId}
import org.broadinstitute.dsde.workbench.google2.GKEModels.{KubernetesClusterName, NodepoolName}
import org.broadinstitute.dsde.workbench.google2.KubernetesSerializableName.{
  NamespaceName,
  ServiceAccountName,
  ServiceName
}
import org.broadinstitute.dsde.workbench.google2.{Location, MachineTypeName, RegionName}
import org.broadinstitute.dsde.workbench.leonardo.CommonTestData._
import org.broadinstitute.dsde.workbench.leonardo.SamResourceId.AppSamResourceId
import org.broadinstitute.dsde.workbench.leonardo.dao.CustomAppService
import org.broadinstitute.dsde.workbench.model.IP
import org.broadinstitute.dsde.workbench.leonardo.http.{
  CreateAppRequest,
  GetAppResponse,
  GetAppResult,
  ListAppResponse,
  PersistentDiskRequest
}
import org.broadinstitute.dsde.workbench.model.google.GoogleProject
import org.broadinstitute.dsp.{ChartName, ChartVersion, Release}

import java.util.UUID

object KubernetesTestData {
  val kubeName0 = KubernetesClusterName("clustername00")
  val kubeName1 = KubernetesClusterName("clustername01")

  val appSamId = AppSamResourceId("067e2867-5d4a-47f3-a53c-fd711529b289", None)
  val sharedAppSamId =
    AppSamResourceId("067e2867-5d4a-47f3-a53c-fd711529b290", Some(AppAccessScope.WorkspaceShared))
  val location = Location("us-central1-a")
  val region = RegionName("us-central1")

  val loadBalancerIp = IP("0.0.0.0")
  val apiServerIp = IP("1.2.3.4")
  val namespace0 = NamespaceName("namespace00")
  val namespace1 = NamespaceName("namespace01")

  val nodepoolName0 = NodepoolName("nodepoolname00")
  val nodepoolName1 = NodepoolName("nodepoolname01")

  val autoscalingConfig = AutoscalingConfig(AutoscalingMin(1), AutoscalingMax(2))

  val galaxyApp = AppType.Galaxy

  val galaxyChartName = ChartName("/leonardo/galaxykubeman")
  val galaxyChartVersion = ChartVersion("2.5.2")
  val galaxyChart = Chart(galaxyChartName, galaxyChartVersion)

  val galaxyReleasePrefix = "gxy-release"

  val ingressChartName = ChartName("stable/nginx-ingress")
  val ingressChartVersion = ChartVersion("1.41.3")
  val ingressChart = Chart(ingressChartName, ingressChartVersion)

  val coaChartName = ChartName("/leonardo/cromwell-on-azure")
<<<<<<< HEAD
  val coaChartVersion = ChartVersion("0.2.364")
=======
  val coaChartVersion = ChartVersion("0.2.372")
>>>>>>> 3414ffa7

  val coaChart = Chart(coaChartName, coaChartVersion)

  val serviceKind = KubernetesServiceKindName("ClusterIP")

  val kubernetesRuntimeConfig = KubernetesRuntimeConfig(
    NumNodes(2),
    MachineTypeName("n1-standard-4"),
    true
  )

  val createAppRequest = CreateAppRequest(
    Some(kubernetesRuntimeConfig),
    AppType.Galaxy,
    None,
    None,
    None,
    Map.empty,
    Map.empty,
    None,
    List.empty,
    None
  )

  val customEnvironmentVariables =
    Map("WORKSPACE_NAME" -> "testWorkspace", "RELAY_HYBRID_CONNECTION_NAME" -> s"app1-${workspaceId.value}")

  val testCluster = makeKubeCluster(1)
  val testNodepool = makeNodepool(1, testCluster.id)
  val testApp = makeApp(1, testNodepool.id)

  val getAppResponse =
    GetAppResponse.fromDbResult(
      GetAppResult(
        testCluster,
        testNodepool,
        testApp
      ),
      "https://leo/proxy/"
    )

  val listAppResponse =
    ListAppResponse
      .fromCluster(testCluster.copy(nodepools = List(testNodepool.copy(apps = List(testApp)))),
                   "https://leo/proxy/",
                   List.empty
      )
      .toVector

  def cromwellAppCreateRequest(diskConfig: Option[PersistentDiskRequest],
                               customEnvVars: Map[String, String] = customEnvironmentVariables
  ) =
    CreateAppRequest(
      kubernetesRuntimeConfig = None,
      appType = AppType.Cromwell,
      None,
      None,
      diskConfig = diskConfig,
      labels = Map.empty,
      customEnvironmentVariables = customEnvVars,
      descriptorPath = None,
      extraArgs = List.empty,
      None
    )

  def makeNodepool(index: Int,
                   clusterId: KubernetesClusterLeoId,
                   prefix: String = "",
                   isDefault: Boolean = false,
                   status: NodepoolStatus = NodepoolStatus.Unspecified
  ) = {
    val name = NodepoolName(prefix + "nodepoolname" + index)
    Nodepool(
      NodepoolLeoId(-1), // will be replaced
      clusterId,
      name,
      status,
      auditInfo,
      MachineTypeName("n1-standard-4"),
      NumNodes(if (isDefault) 1 else 2),
      !isDefault,
      if (isDefault) None else Some(AutoscalingConfig(AutoscalingMin(0), AutoscalingMax(2))),
      List(),
      isDefault
    )
  }

  def makeKubeCluster(index: Int,
                      withDefaultNodepool: Boolean = true,
                      status: KubernetesClusterStatus = KubernetesClusterStatus.Unspecified
  ): KubernetesCluster = {
    val name = KubernetesClusterName("kubecluster" + index)
    val uniqueCloudContextGcp = CloudContext.Gcp(GoogleProject(project.value + index))
    KubernetesCluster(
      KubernetesClusterLeoId(-1),
      uniqueCloudContextGcp,
      name,
      location,
      region,
      status,
      ingressChart,
      auditInfo,
      None,
      List(),
      List(makeNodepool(index, KubernetesClusterLeoId(-1), "cluster", withDefaultNodepool))
    )
  }

  def makeAzureCluster(index: Int,
                       withDefaultNodepool: Boolean = true,
                       status: KubernetesClusterStatus = KubernetesClusterStatus.Unspecified
  ): KubernetesCluster = {
    val name = KubernetesClusterName("kubecluster" + index)
    val uniqueCloudContextAzure = CloudContext.Azure(
      AzureCloudContext(tenantId = TenantId("tenant-id"),
                        subscriptionId = SubscriptionId("sub-id"),
                        managedResourceGroupName = ManagedResourceGroupName("mrg-name")
      )
    )
    KubernetesCluster(
      KubernetesClusterLeoId(-1),
      uniqueCloudContextAzure,
      name,
      location,
      region,
      status,
      ingressChart,
      auditInfo,
      None,
      List(),
      List(makeNodepool(index, KubernetesClusterLeoId(-1), "cluster", withDefaultNodepool))
    )
  }

  def makeNamespace(index: Int, prefix: String = ""): Namespace = {
    val name = NamespaceName(prefix + "namespace" + index)
    Namespace(NamespaceId(-1), name)
  }

  def makeApp(index: Int,
              nodepoolId: NodepoolLeoId,
              customEnvironmentVariables: Map[String, String] = customEnvironmentVariables,
              status: AppStatus = AppStatus.Unspecified,
              appType: AppType = galaxyApp,
              workspaceId: WorkspaceId = WorkspaceId(UUID.randomUUID()),
              appAccessScope: AppAccessScope = AppAccessScope.UserPrivate,
              chart: Chart = galaxyChart,
              releasePrefix: String = galaxyReleasePrefix,
              disk: Option[PersistentDisk] = None,
              kubernetesServiceAccountName: Option[ServiceAccountName] = None
  ): App = {
    val name = AppName("app" + index)
    val namespace = makeNamespace(index, "app")
    val samId = appAccessScope match {
      case AppAccessScope.WorkspaceShared => sharedAppSamId
      case _                              => appSamId
    }
    App(
      AppId(-1),
      nodepoolId,
      appType,
      name,
      None,
      Some(workspaceId),
      status,
      chart,
      Release(releasePrefix + index),
      samId,
      serviceAccountEmail,
      auditInfo,
      Map.empty,
      AppResources(
        namespace,
        disk,
        List.empty,
        kubernetesServiceAccountName
      ),
      List.empty,
      customEnvironmentVariables,
      None,
      List.empty,
      None
    )
  }

  def makeService(index: Int): KubernetesService = {
    val name = ServiceName("service" + index)
    KubernetesService(
      ServiceId(-1),
      ServiceConfig(name, serviceKind)
    )
  }

  def makeCustomAppService(): CustomAppService =
    CustomAppService(
      ContainerImage.fromImageUrl("us.gcr.io/anvil-gcr-public/anvil-rstudio-bioconductor:0.0.10").get,
      8001,
      "/",
      List("/bin/sh", "-c"),
      List("sed -i 's/^www-address.*$//' $RSTUDIO_HOME/rserver.conf && /init"),
      "/data",
      "ReadWriteOnce",
      Map(
        "WORKSPACE_NAME" -> "my-ws",
        "WORKSPACE_NAMESPACE" -> "my-proj",
        "USER" -> "rstudio"
      )
    )
}<|MERGE_RESOLUTION|>--- conflicted
+++ resolved
@@ -57,11 +57,7 @@
   val ingressChart = Chart(ingressChartName, ingressChartVersion)
 
   val coaChartName = ChartName("/leonardo/cromwell-on-azure")
-<<<<<<< HEAD
-  val coaChartVersion = ChartVersion("0.2.364")
-=======
   val coaChartVersion = ChartVersion("0.2.372")
->>>>>>> 3414ffa7
 
   val coaChart = Chart(coaChartName, coaChartVersion)
 
