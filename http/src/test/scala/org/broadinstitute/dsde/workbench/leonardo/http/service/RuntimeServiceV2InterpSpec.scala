package org.broadinstitute.dsde.workbench.leonardo
package http
package service

import akka.http.scaladsl.model.headers.OAuth2BearerToken
import cats.effect.IO
import cats.effect.std.Queue
import com.azure.resourcemanager.compute.models.VirtualMachineSizeTypes
import org.broadinstitute.dsde.workbench.leonardo.CommonTestData._
import org.broadinstitute.dsde.workbench.leonardo.TestUtils.appContext
import org.broadinstitute.dsde.workbench.leonardo.config.Config
import org.broadinstitute.dsde.workbench.leonardo.dao.{MockWsmDAO, WorkspaceDescription, WsmDao}
import org.broadinstitute.dsde.workbench.leonardo.db._
import org.broadinstitute.dsde.workbench.leonardo.model.{
  ForbiddenError,
  ParseLabelsException,
  RuntimeAlreadyExistsException,
  RuntimeCannotBeDeletedException,
  RuntimeNotFoundException
}
import org.broadinstitute.dsde.workbench.leonardo.monitor.LeoPubsubMessage
import org.broadinstitute.dsde.workbench.leonardo.monitor.LeoPubsubMessage.{
  CreateAzureRuntimeMessage,
  DeleteAzureRuntimeMessage
}
import org.broadinstitute.dsde.workbench.leonardo.util.QueueFactory
import org.broadinstitute.dsde.workbench.model.{UserInfo, WorkbenchEmail, WorkbenchUserId}
import org.scalatest.flatspec.AnyFlatSpec

import java.util.UUID
import cats.mtl.Ask
import com.azure.core.management.Region
import org.broadinstitute.dsde.workbench.leonardo.SamResourceId.RuntimeSamResourceId
import org.http4s.headers.Authorization

import scala.concurrent.ExecutionContext.Implicits.global

class RuntimeServiceV2InterpSpec extends AnyFlatSpec with LeonardoTestSuite with TestComponent {
  val serviceConfig = RuntimeServiceConfig(
    Config.proxyConfig.proxyUrlBase,
    imageConfig,
    autoFreezeConfig,
    dataprocConfig,
    Config.gceConfig,
    azureServiceConfig
  )

  val wsmDao = new MockWsmDAO

  //used when we care about queue state
<<<<<<< HEAD
  def makeInterp(queue: Queue[IO, LeoPubsubMessage], asyncQueue: Option[Queue[IO, Task[IO]]] = None) =
    new RuntimeV2ServiceInterp[IO](serviceConfig,
                                   whitelistAuthProvider,
                                   wsmDao,
                                   mockSamDAO,
                                   asyncQueue.getOrElse(QueueFactory.asyncTaskQueue),
                                   queue
    )
=======
  def makeInterp(queue: Queue[IO, LeoPubsubMessage], wsmDao: WsmDao[IO] = wsmDao) =
    new RuntimeV2ServiceInterp[IO](serviceConfig, whitelistAuthProvider, wsmDao, mockSamDAO, queue)
>>>>>>> 02ebf83e

  val defaultAzureService =
    new RuntimeV2ServiceInterp[IO](serviceConfig,
                                   whitelistAuthProvider,
                                   new MockWsmDAO,
                                   mockSamDAO,
<<<<<<< HEAD
                                   QueueFactory.asyncTaskQueue,
                                   QueueFactory.makePublisherQueue()
    )
=======
                                   QueueFactory.makePublisherQueue())
>>>>>>> 02ebf83e

  it should "submit a create azure runtime message properly" in isolatedDbTest {
    val userInfo = UserInfo(OAuth2BearerToken(""),
                            WorkbenchUserId("userId"),
                            WorkbenchEmail("user1@example.com"),
                            0
    ) // this email is white listed
    val runtimeName = RuntimeName("clusterName1")
    val workspaceId = WorkspaceId(UUID.randomUUID())
    val relayNamespace = RelayNamespace("relay-ns")

    val publisherQueue = QueueFactory.makePublisherQueue()

    val wsmDao = new MockWsmDAO {
      override def getRelayNamespace(workspaceId: WorkspaceId, region: Region, authorization: Authorization)(
        implicit ev: Ask[IO, AppContext]
      ): IO[Option[RelayNamespace]] =
        IO.pure(Some(relayNamespace))
    }
    val azureService = makeInterp(publisherQueue, wsmDao)
    val res = for {
      _ <- publisherQueue.tryTake // just to make sure there's no messages in the queue to start with
      context <- appContext.ask[AppContext]

      jobId = WsmJobId("job1")
      r <- azureService
        .createRuntime(
          userInfo,
          runtimeName,
          workspaceId,
          defaultCreateAzureRuntimeReq
        )
        .attempt
      workspaceDesc <- wsmDao.getWorkspace(workspaceId, dummyAuth)
      cloudContext = CloudContext.Azure(workspaceDesc.get.azureContext.get)
      clusterRecOpt <- clusterQuery
        .getActiveClusterRecordByName(cloudContext, runtimeName)(scala.concurrent.ExecutionContext.global)
        .transaction
      clusterRec = clusterRecOpt.get
      clusterOpt <- clusterQuery
        .getActiveClusterByNameMinimal(cloudContext, runtimeName)(scala.concurrent.ExecutionContext.global)
        .transaction
      cluster = clusterOpt.get
      runtimeConfig <- RuntimeConfigQueries.getRuntimeConfig(cluster.runtimeConfigId).transaction
      message <- publisherQueue.take
      azureRuntimeConfig = runtimeConfig.asInstanceOf[RuntimeConfig.AzureConfig]
      fullClusterOpt <- clusterQuery.getClusterById(cluster.id).transaction

      diskOpt <- persistentDiskQuery.getById(azureRuntimeConfig.persistentDiskId).transaction
      disk = diskOpt.get
    } yield {
      r shouldBe Right(())
      cluster.cloudContext shouldBe cloudContext
      cluster.runtimeName shouldBe runtimeName
      cluster.status shouldBe RuntimeStatus.PreCreating
      clusterRec.workspaceId shouldBe Some(workspaceId)

      azureRuntimeConfig.machineType.value shouldBe VirtualMachineSizeTypes.STANDARD_A1.toString
      azureRuntimeConfig.region shouldBe azureRegion
      disk.name.value shouldBe defaultCreateAzureRuntimeReq.azureDiskConfig.name.value

      val expectedRuntimeImage = RuntimeImage(
        RuntimeImageType.Azure,
        "microsoft-dsvm, ubuntu-2004, 2004-gen2, 22.04.27",
        None,
        context.now
      )

      fullClusterOpt.map(_.runtimeImages) shouldBe Some(Set(expectedRuntimeImage))

      val expectedMessage = CreateAzureRuntimeMessage(
        cluster.id,
        workspaceId,
        relayNamespace,
        Some(context.traceId)
      )
      message shouldBe expectedMessage
    }
    res.unsafeRunSync()(cats.effect.unsafe.IORuntime.global)
  }

  it should "fail to create a runtime when caller has no permission" in isolatedDbTest {
    val userInfo = UserInfo(OAuth2BearerToken(""), WorkbenchUserId("badUser"), WorkbenchEmail("badEmail"), 0)
    val runtimeName = RuntimeName("clusterName1")
    val workspaceId = WorkspaceId(UUID.randomUUID())
    val jobUUID = WsmJobId("job")

    val thrown = the[ForbiddenError] thrownBy {
      defaultAzureService
        .createRuntime(userInfo, runtimeName, workspaceId, defaultCreateAzureRuntimeReq)
        .unsafeRunSync()(cats.effect.unsafe.IORuntime.global)
    }

    thrown shouldBe ForbiddenError(userInfo.userEmail)
  }

  it should "throw RuntimeAlreadyExistsException when creating a runtime with same name and context as an existing runtime" in isolatedDbTest {
    defaultAzureService
      .createRuntime(userInfo, name0, workspaceId, defaultCreateAzureRuntimeReq)
      .unsafeRunSync()(cats.effect.unsafe.IORuntime.global)

    val exc = defaultAzureService
      .createRuntime(userInfo, name0, workspaceId, defaultCreateAzureRuntimeReq)
      .attempt
      .unsafeRunSync()(cats.effect.unsafe.IORuntime.global)
      .swap
      .toOption
      .get
    exc shouldBe a[RuntimeAlreadyExistsException]
  }

  it should "handle error if getWorkspace from WSM fails" in isolatedDbTest {
    val userInfo = UserInfo(OAuth2BearerToken(""),
                            WorkbenchUserId("userId"),
                            WorkbenchEmail("user1@example.com"),
                            0
    ) // this email is white listed
    val runtimeName = RuntimeName("clusterName1")
    val workspaceId = WorkspaceId(UUID.randomUUID())

<<<<<<< HEAD
    val azureService = new RuntimeV2ServiceInterp[IO](
      serviceConfig,
      whitelistAuthProvider,
      new MockWsmDAO {
        override def getWorkspace(workspaceId: WorkspaceId, authorization: Authorization)(implicit
          ev: Ask[IO, AppContext]
        ): IO[Option[WorkspaceDescription]] = IO.pure(None)
      },
      mockSamDAO,
      QueueFactory.asyncTaskQueue,
      QueueFactory.makePublisherQueue()
    )
=======
    val azureService = new RuntimeV2ServiceInterp[IO](serviceConfig, whitelistAuthProvider, new MockWsmDAO {
      override def getWorkspace(workspaceId: WorkspaceId, authorization: Authorization)(
        implicit ev: Ask[IO, AppContext]
      ): IO[Option[WorkspaceDescription]] = IO.pure(None)
    }, mockSamDAO, QueueFactory.makePublisherQueue())
>>>>>>> 02ebf83e

    val exc = azureService
      .getRuntime(
        userInfo,
        runtimeName,
        workspaceId
      )
      .attempt
      .unsafeRunSync()(cats.effect.unsafe.IORuntime.global)
      .swap
      .toOption
      .get

    exc shouldBe a[WorkspaceNotFoundException]
  }

  it should "handle error if getWorkspace from WSM returns a workspace with no cloud context" in isolatedDbTest {
    val userInfo = UserInfo(OAuth2BearerToken(""),
                            WorkbenchUserId("userId"),
                            WorkbenchEmail("user1@example.com"),
                            0
    ) // this email is white listed
    val runtimeName = RuntimeName("clusterName1")
    val workspaceId = WorkspaceId(UUID.randomUUID())

<<<<<<< HEAD
    val azureService = new RuntimeV2ServiceInterp[IO](
      serviceConfig,
      whitelistAuthProvider,
      new MockWsmDAO {
        override def getWorkspace(workspaceId: WorkspaceId, authorization: Authorization)(implicit
          ev: Ask[IO, AppContext]
        ): IO[Option[WorkspaceDescription]] =
          IO.pure(Some(WorkspaceDescription(workspaceId, "workspaceName", None, None)))
      },
      mockSamDAO,
      QueueFactory.asyncTaskQueue,
      QueueFactory.makePublisherQueue()
    )
=======
    val azureService = new RuntimeV2ServiceInterp[IO](serviceConfig, whitelistAuthProvider, new MockWsmDAO {
      override def getWorkspace(workspaceId: WorkspaceId, authorization: Authorization)(
        implicit ev: Ask[IO, AppContext]
      ): IO[Option[WorkspaceDescription]] =
        IO.pure(Some(WorkspaceDescription(workspaceId, "workspaceName", None, None)))
    }, mockSamDAO, QueueFactory.makePublisherQueue())
>>>>>>> 02ebf83e

    val exc = azureService
      .getRuntime(
        userInfo,
        runtimeName,
        workspaceId
      )
      .attempt
      .unsafeRunSync()(cats.effect.unsafe.IORuntime.global)
      .swap
      .toOption
      .get

    exc shouldBe a[CloudContextNotFoundException]
  }

  it should "get a runtime" in isolatedDbTest {
    val userInfo = UserInfo(OAuth2BearerToken(""),
                            WorkbenchUserId("userId"),
                            WorkbenchEmail("user1@example.com"),
                            0
    ) // this email is white listed
    val runtimeName = RuntimeName("clusterName1")
    val workspaceId = WorkspaceId(UUID.randomUUID())

    val publisherQueue = QueueFactory.makePublisherQueue()
    val azureService = makeInterp(publisherQueue)

    val res = for {
      _ <- publisherQueue.tryTake // just to make sure there's no messages in the queue to start with

      _ <- azureService
        .createRuntime(
          userInfo,
          runtimeName,
          workspaceId,
          defaultCreateAzureRuntimeReq
        )
      azureCloudContext <- wsmDao.getWorkspace(workspaceId, dummyAuth).map(_.get.azureContext)
      clusterOpt <- clusterQuery
        .getActiveClusterByNameMinimal(CloudContext.Azure(azureCloudContext.get), runtimeName)(
          scala.concurrent.ExecutionContext.global
        )
        .transaction
      cluster = clusterOpt.get
      _ <- controlledResourceQuery.save(cluster.id, wsmResourceId, WsmResourceType.AzureVm).transaction
      getResponse <- azureService.getRuntime(userInfo, runtimeName, workspaceId)
    } yield {
      getResponse.clusterName shouldBe runtimeName
      getResponse.auditInfo.creator shouldBe userInfo.userEmail

    }

    res.unsafeRunSync()(cats.effect.unsafe.IORuntime.global)
  }

  it should "fail to get a runtime when no controlled resource is saved for runtime" in isolatedDbTest {
    val badUserInfo = UserInfo(OAuth2BearerToken(""), WorkbenchUserId("badUser"), WorkbenchEmail("badEmail"), 0)
    val userInfo = UserInfo(OAuth2BearerToken(""),
                            WorkbenchUserId("userId"),
                            WorkbenchEmail("user1@example.com"),
                            0
    ) // this email is white listed
    val runtimeName = RuntimeName("clusterName1")
    val workspaceId = WorkspaceId(UUID.randomUUID())

    val publisherQueue = QueueFactory.makePublisherQueue()
    val azureService = makeInterp(publisherQueue)

    val res = for {
      _ <- azureService
        .createRuntime(
          userInfo,
          runtimeName,
          workspaceId,
          defaultCreateAzureRuntimeReq
        )
      azureCloudContext <- wsmDao.getWorkspace(workspaceId, dummyAuth).map(_.get.azureContext)
      clusterOpt <- clusterQuery
        .getActiveClusterByNameMinimal(CloudContext.Azure(azureCloudContext.get), runtimeName)(
          scala.concurrent.ExecutionContext.global
        )
        .transaction
      cluster = clusterOpt.get
      _ <- azureService.getRuntime(badUserInfo, runtimeName, workspaceId)
    } yield ()

    the[AzureRuntimeControlledResourceNotFoundException] thrownBy {
      res.unsafeRunSync()(cats.effect.unsafe.IORuntime.global)
    }
  }

  it should "fail to get a runtime when caller has no permission" in isolatedDbTest {
    val badUserInfo = UserInfo(OAuth2BearerToken(""), WorkbenchUserId("badUser"), WorkbenchEmail("badEmail"), 0)
    val userInfo = UserInfo(OAuth2BearerToken(""),
                            WorkbenchUserId("userId"),
                            WorkbenchEmail("user1@example.com"),
                            0
    ) // this email is white listed
    val runtimeName = RuntimeName("clusterName1")
    val workspaceId = WorkspaceId(UUID.randomUUID())

    val publisherQueue = QueueFactory.makePublisherQueue()
    val azureService = makeInterp(publisherQueue)

    val res = for {
      _ <- publisherQueue.tryTake // just to make sure there's no messages in the queue to start with

      _ <- azureService
        .createRuntime(
          userInfo,
          runtimeName,
          workspaceId,
          defaultCreateAzureRuntimeReq
        )
      azureCloudContext <- wsmDao.getWorkspace(workspaceId, dummyAuth).map(_.get.azureContext)
      clusterOpt <- clusterQuery
        .getActiveClusterByNameMinimal(CloudContext.Azure(azureCloudContext.get), runtimeName)(
          scala.concurrent.ExecutionContext.global
        )
        .transaction
      cluster = clusterOpt.get
      _ <- controlledResourceQuery.save(cluster.id, wsmResourceId, WsmResourceType.AzureVm).transaction
      _ <- azureService.getRuntime(badUserInfo, runtimeName, workspaceId)
    } yield ()

    the[RuntimeNotFoundException] thrownBy {
      res.unsafeRunSync()(cats.effect.unsafe.IORuntime.global)
    }
  }

  it should "delete a runtime" in isolatedDbTest {
    val userInfo = UserInfo(OAuth2BearerToken(""),
                            WorkbenchUserId("userId"),
                            WorkbenchEmail("user1@example.com"),
                            0
    ) // this email is white listed
    val runtimeName = RuntimeName("clusterName1")
    val workspaceId = WorkspaceId(UUID.randomUUID())

    val publisherQueue = QueueFactory.makePublisherQueue()
    val azureService = makeInterp(publisherQueue)

    val res = for {
      context <- appContext.ask[AppContext]

      _ <- azureService
        .createRuntime(
          userInfo,
          runtimeName,
          workspaceId,
          defaultCreateAzureRuntimeReq
        )
      _ <- publisherQueue.tryTake //clean out create msg
      azureCloudContext <- wsmDao.getWorkspace(workspaceId, dummyAuth).map(_.get.azureContext)
      preDeleteClusterOpt <- clusterQuery
        .getActiveClusterByNameMinimal(CloudContext.Azure(azureCloudContext.get), runtimeName)(
          scala.concurrent.ExecutionContext.global
        )
        .transaction
      preDeleteCluster = preDeleteClusterOpt.get
      _ <- controlledResourceQuery.save(preDeleteCluster.id, wsmResourceId, WsmResourceType.AzureVm).transaction
      _ <- clusterQuery.updateClusterStatus(preDeleteCluster.id, RuntimeStatus.Running, context.now).transaction

      _ <- azureService.deleteRuntime(userInfo, runtimeName, workspaceId)

      message <- publisherQueue.take

      postDeleteClusterOpt <- clusterQuery
        .getClusterById(preDeleteCluster.id)
        .transaction

      runtimeConfig <- RuntimeConfigQueries.getRuntimeConfig(preDeleteCluster.runtimeConfigId).transaction
      diskOpt <- persistentDiskQuery
        .getById(runtimeConfig.asInstanceOf[RuntimeConfig.AzureConfig].persistentDiskId)
        .transaction
      disk = diskOpt.get
    } yield {
      postDeleteClusterOpt.map(_.status) shouldBe Some(RuntimeStatus.Deleting)
      disk.status shouldBe DiskStatus.Deleting

      val expectedMessage =
        DeleteAzureRuntimeMessage(preDeleteCluster.id,
                                  Some(disk.id),
                                  workspaceId,
                                  Some(wsmResourceId),
                                  Some(context.traceId)
        )
      message shouldBe expectedMessage
    }

    res.unsafeRunSync()(cats.effect.unsafe.IORuntime.global)
  }

  it should "not delete a runtime in a non-deletable status" in isolatedDbTest {
    val userInfo = UserInfo(OAuth2BearerToken(""),
                            WorkbenchUserId("userId"),
                            WorkbenchEmail("user1@example.com"),
                            0
    ) // this email is white listed
    val runtimeName = RuntimeName("clusterName1")
    val workspaceId = WorkspaceId(UUID.randomUUID())

    val publisherQueue = QueueFactory.makePublisherQueue()
    val azureService = makeInterp(publisherQueue)

    val res = for {
      _ <- azureService
        .createRuntime(
          userInfo,
          runtimeName,
          workspaceId,
          defaultCreateAzureRuntimeReq
        )
      azureCloudContext <- wsmDao.getWorkspace(workspaceId, dummyAuth).map(_.get.azureContext)
      preDeleteClusterOpt <- clusterQuery
        .getActiveClusterByNameMinimal(CloudContext.Azure(azureCloudContext.get), runtimeName)(
          scala.concurrent.ExecutionContext.global
        )
        .transaction
      preDeleteCluster = preDeleteClusterOpt.get
      _ <- controlledResourceQuery.save(preDeleteCluster.id, wsmResourceId, WsmResourceType.AzureVm).transaction
      _ <- azureService.deleteRuntime(userInfo, runtimeName, workspaceId)
    } yield ()

    the[RuntimeCannotBeDeletedException] thrownBy {
      res.unsafeRunSync()(cats.effect.unsafe.IORuntime.global)
    }
  }

  it should "fail to delete a runtime when caller has no permission" in isolatedDbTest {
    val badUserInfo = UserInfo(OAuth2BearerToken(""), WorkbenchUserId("badUser"), WorkbenchEmail("badEmail"), 0)
    val userInfo = UserInfo(OAuth2BearerToken(""),
                            WorkbenchUserId("userId"),
                            WorkbenchEmail("user1@example.com"),
                            0
    ) // this email is white listed
    val runtimeName = RuntimeName("clusterName1")
    val workspaceId = WorkspaceId(UUID.randomUUID())

    val publisherQueue = QueueFactory.makePublisherQueue()
    val azureService = makeInterp(publisherQueue)

    val res = for {
      _ <- publisherQueue.tryTake // just to make sure there's no messages in the queue to start with
      jobUUID <- IO.delay(UUID.randomUUID().toString()).map(WsmJobId)

      _ <- azureService
        .createRuntime(
          userInfo,
          runtimeName,
          workspaceId,
          defaultCreateAzureRuntimeReq
        )
      azureCloudContext <- wsmDao.getWorkspace(workspaceId, dummyAuth).map(_.get.azureContext)
      clusterOpt <- clusterQuery
        .getActiveClusterByNameMinimal(CloudContext.Azure(azureCloudContext.get), runtimeName)(
          scala.concurrent.ExecutionContext.global
        )
        .transaction
      cluster = clusterOpt.get
      now <- IO.realTimeInstant
      _ <- clusterQuery.updateClusterStatus(cluster.id, RuntimeStatus.Running, now).transaction
      _ <- controlledResourceQuery.save(cluster.id, wsmResourceId, WsmResourceType.AzureVm).transaction
      _ <- azureService.deleteRuntime(badUserInfo, runtimeName, workspaceId)
    } yield ()

    the[RuntimeNotFoundException] thrownBy {
      res.unsafeRunSync()(cats.effect.unsafe.IORuntime.global)
    }
  }

  it should "list runtimes" in isolatedDbTest {
    val userInfo = UserInfo(OAuth2BearerToken(""),
                            WorkbenchUserId("userId"),
                            WorkbenchEmail("user1@example.com"),
                            0
    ) // this email is white listed

    val res = for {
      samResource1 <- IO(RuntimeSamResourceId(UUID.randomUUID.toString))
      samResource2 <- IO(RuntimeSamResourceId(UUID.randomUUID.toString))
      _ <- IO(makeCluster(1).copy(samResource = samResource1).save())
      _ <- IO(
        makeCluster(2)
          .copy(samResource = samResource2, cloudContext = CloudContext.Azure(CommonTestData.azureCloudContext))
          .save()
      )
      listResponse <- defaultAzureService.listRuntimes(userInfo, None, None, Map.empty)
    } yield listResponse.map(_.samResource).toSet shouldBe Set(samResource1, samResource2)

    res.unsafeRunSync()(cats.effect.unsafe.IORuntime.global)
  }

  it should "list runtimes with a workspace" in isolatedDbTest {
    val userInfo = UserInfo(OAuth2BearerToken(""),
                            WorkbenchUserId("userId"),
                            WorkbenchEmail("user1@example.com"),
                            0
    ) // this email is white listed
    val workspace = Some(workspaceId)

    val res = for {
      samResource1 <- IO(RuntimeSamResourceId(UUID.randomUUID.toString))
      samResource2 <- IO(RuntimeSamResourceId(UUID.randomUUID.toString))
      _ <- IO(makeCluster(1).copy(samResource = samResource1, workspaceId = workspace).save())
      _ <- IO(makeCluster(2).copy(samResource = samResource2).save())
      listResponse <- defaultAzureService.listRuntimes(userInfo, workspace, None, Map.empty)
    } yield listResponse.map(_.samResource).toSet shouldBe Set(samResource1)

    res.unsafeRunSync()(cats.effect.unsafe.IORuntime.global)
  }

  it should "list runtimes with a workspace and cloudContext" in isolatedDbTest {
    val userInfo = UserInfo(OAuth2BearerToken(""),
                            WorkbenchUserId("userId"),
                            WorkbenchEmail("user1@example.com"),
                            0
    ) // this email is white listed
    val workspace = Some(workspaceId)

    val workspace2 = Some(WorkspaceId(UUID.randomUUID()))

    val res = for {
      samResource1 <- IO(RuntimeSamResourceId(UUID.randomUUID.toString))
      samResource2 <- IO(RuntimeSamResourceId(UUID.randomUUID.toString))
      samResource3 <- IO(RuntimeSamResourceId(UUID.randomUUID.toString))
      _ <- IO(
        makeCluster(1)
          .copy(samResource = samResource1,
                workspaceId = workspace,
                cloudContext = CloudContext.Azure(CommonTestData.azureCloudContext)
          )
          .save()
      )
      _ <- IO(
        makeCluster(2)
          .copy(samResource = samResource2,
                workspaceId = workspace2,
                cloudContext = CloudContext.Azure(CommonTestData.azureCloudContext)
          )
          .save()
      )
      _ <- IO(makeCluster(3).copy(samResource = samResource3, workspaceId = workspace2).save())
      listResponse1 <- defaultAzureService.listRuntimes(userInfo, workspace, Some(CloudProvider.Azure), Map.empty)
      listResponse2 <- defaultAzureService.listRuntimes(userInfo, workspace2, Some(CloudProvider.Azure), Map.empty)
      listResponse3 <- defaultAzureService.listRuntimes(userInfo, workspace2, Some(CloudProvider.Gcp), Map.empty)
      listResponse4 <- defaultAzureService.listRuntimes(userInfo, workspace, Some(CloudProvider.Gcp), Map.empty)
    } yield {
      listResponse1.map(_.samResource).toSet shouldBe Set(samResource1)
      listResponse2.map(_.samResource) shouldBe List(samResource2)
      listResponse3.map(_.samResource) shouldBe List(samResource3)
      listResponse4.isEmpty shouldBe true
    }

    res.unsafeRunSync()(cats.effect.unsafe.IORuntime.global)
  }

  it should "list runtimes with parameters" in isolatedDbTest {
    val userInfo = UserInfo(OAuth2BearerToken(""),
                            WorkbenchUserId("userId"),
                            WorkbenchEmail("user1@example.com"),
                            0
    ) // this email is white listed

    val res = for {
      samResource1 <- IO(RuntimeSamResourceId(UUID.randomUUID.toString))
      samResource2 <- IO(RuntimeSamResourceId(UUID.randomUUID.toString))
      runtime1 <- IO(makeCluster(1).copy(samResource = samResource1).save())
      _ <- IO(makeCluster(2).copy(samResource = samResource2).save())
      _ <- labelQuery.save(runtime1.id, LabelResourceType.Runtime, "foo", "bar").transaction
      listResponse <- defaultAzureService.listRuntimes(userInfo, None, None, Map("foo" -> "bar"))
    } yield listResponse.map(_.samResource).toSet shouldBe Set(samResource1)

    res.unsafeRunSync()(cats.effect.unsafe.IORuntime.global)
  }

  // See https://broadworkbench.atlassian.net/browse/PROD-440
  // AoU relies on the ability for project owners to list other users' runtimes.
  it should "list runtimes belonging to other users" in isolatedDbTest {
    val userInfo = UserInfo(OAuth2BearerToken(""),
                            WorkbenchUserId("userId"),
                            WorkbenchEmail("user1@example.com"),
                            0
    ) // this email is white listed

    // Make runtimes belonging to different users than the calling user
    val res = for {
      samResource1 <- IO(RuntimeSamResourceId(UUID.randomUUID.toString))
      samResource2 <- IO(RuntimeSamResourceId(UUID.randomUUID.toString))
      runtime1 = LeoLenses.runtimeToCreator.set(WorkbenchEmail("different_user1@example.com"))(
        makeCluster(1).copy(samResource = samResource1)
      )
      runtime2 = LeoLenses.runtimeToCreator.set(WorkbenchEmail("different_user2@example.com"))(
        makeCluster(2).copy(samResource = samResource2)
      )
      _ <- IO(runtime1.save())
      _ <- IO(runtime2.save())
      listResponse <- defaultAzureService.listRuntimes(userInfo, None, None, Map.empty)
    } yield
    // Since the calling user is whitelisted in the auth provider, it should return
    // the runtimes belonging to other users.
    listResponse.map(_.samResource).toSet shouldBe Set(samResource1, samResource2)

    res.unsafeRunSync()(cats.effect.unsafe.IORuntime.global)
  }

  it should "list runtimes with labels" in isolatedDbTest {
    // create a couple of clusters
    val clusterName1 = RuntimeName(s"cluster-${UUID.randomUUID.toString}")
    val wsmJobId1 = WsmJobId("job1")
    val req = defaultCreateAzureRuntimeReq.copy(
      labels = Map("bam" -> "yes", "vcf" -> "no", "foo" -> "bar")
    )
    defaultAzureService
      .createRuntime(userInfo, clusterName1, workspaceId, req)
      .unsafeRunSync()(cats.effect.unsafe.IORuntime.global)

    val setupControlledResource1 = for {
      azureCloudContext <- wsmDao.getWorkspace(workspaceId, dummyAuth).map(_.get.azureContext)
      clusterOpt <- clusterQuery
        .getActiveClusterByNameMinimal(CloudContext.Azure(azureCloudContext.get), clusterName1)(
          scala.concurrent.ExecutionContext.global
        )
        .transaction

      cluster = clusterOpt.get
      _ <- controlledResourceQuery.save(cluster.id, wsmResourceId, WsmResourceType.AzureVm).transaction
    } yield ()
    setupControlledResource1.unsafeRunSync()(cats.effect.unsafe.IORuntime.global)

    val runtime1 = defaultAzureService
      .getRuntime(userInfo, clusterName1, workspaceId)
      .unsafeRunSync()(cats.effect.unsafe.IORuntime.global)
    val listRuntimeResponse1 = ListRuntimeResponse2(
      runtime1.id,
      Some(workspaceId),
      runtime1.samResource,
      runtime1.clusterName,
      runtime1.cloudContext,
      runtime1.auditInfo,
      runtime1.runtimeConfig,
      runtime1.clusterUrl,
      runtime1.status,
      runtime1.labels,
      runtime1.patchInProgress
    )

    val clusterName2 = RuntimeName(s"cluster-${UUID.randomUUID.toString}")
    val wsmJobId2 = WsmJobId("job2")
    defaultAzureService
      .createRuntime(
        userInfo,
        clusterName2,
        workspaceId,
        req.copy(labels = Map("a" -> "b", "foo" -> "bar"),
<<<<<<< HEAD
                 azureDiskConfig = req.azureDiskConfig.copy(name = AzureDiskName("disk2"))
        ),
        wsmJobId2
=======
                 azureDiskConfig = req.azureDiskConfig.copy(name = AzureDiskName("disk2")))
>>>>>>> 02ebf83e
      )
      .unsafeRunSync()(cats.effect.unsafe.IORuntime.global)

    val setupControlledResource2 = for {
      azureCloudContext <- wsmDao.getWorkspace(workspaceId, dummyAuth).map(_.get.azureContext)
      clusterOpt <- clusterQuery
        .getActiveClusterByNameMinimal(CloudContext.Azure(azureCloudContext.get), clusterName2)(
          scala.concurrent.ExecutionContext.global
        )
        .transaction

      cluster = clusterOpt.get
      _ <- controlledResourceQuery
        .save(cluster.id, WsmControlledResourceId(UUID.randomUUID()), WsmResourceType.AzureVm)
        .transaction
    } yield ()
    setupControlledResource2.unsafeRunSync()(cats.effect.unsafe.IORuntime.global)

    val runtime2 = defaultAzureService
      .getRuntime(userInfo, clusterName2, workspaceId)
      .unsafeRunSync()(cats.effect.unsafe.IORuntime.global)
    val listRuntimeResponse2 = ListRuntimeResponse2(
      runtime2.id,
      Some(workspaceId),
      runtime2.samResource,
      runtime2.clusterName,
      runtime2.cloudContext,
      runtime2.auditInfo,
      runtime2.runtimeConfig,
      runtime2.clusterUrl,
      runtime2.status,
      runtime2.labels,
      runtime2.patchInProgress
    )

    defaultAzureService
      .listRuntimes(userInfo, None, None, Map("_labels" -> "foo=bar"))
      .unsafeRunSync()(cats.effect.unsafe.IORuntime.global)
      .toSet shouldBe Set(
      listRuntimeResponse1,
      listRuntimeResponse2
    )
    defaultAzureService
      .listRuntimes(userInfo, None, None, Map("_labels" -> "foo=bar,bam=yes"))
      .unsafeRunSync()(cats.effect.unsafe.IORuntime.global)
      .toSet shouldBe Set(
      listRuntimeResponse1
    )
    defaultAzureService
      .listRuntimes(userInfo, None, None, Map("_labels" -> "foo=bar,bam=yes,vcf=no"))
      .unsafeToFuture()(cats.effect.unsafe.IORuntime.global)
      .futureValue
      .toSet shouldBe Set(listRuntimeResponse1)
    defaultAzureService
      .listRuntimes(userInfo, None, None, Map("_labels" -> "a=b"))
      .unsafeRunSync()(cats.effect.unsafe.IORuntime.global)
      .toSet shouldBe Set(
      listRuntimeResponse2
    )
    defaultAzureService
      .listRuntimes(userInfo, None, None, Map("_labels" -> "baz=biz"))
      .unsafeRunSync()(cats.effect.unsafe.IORuntime.global)
      .toSet shouldBe Set.empty
    defaultAzureService
      .listRuntimes(userInfo, None, None, Map("_labels" -> "A=B"))
      .unsafeRunSync()(cats.effect.unsafe.IORuntime.global)
      .toSet shouldBe Set(
      listRuntimeResponse2
    ) // labels are not case sensitive because MySQL
    defaultAzureService
      .listRuntimes(userInfo, None, None, Map("_labels" -> "foo%3Dbar"))
      .attempt
      .unsafeRunSync()(cats.effect.unsafe.IORuntime.global)
      .swap
      .toOption
      .get
      .isInstanceOf[ParseLabelsException] shouldBe true
    defaultAzureService
      .listRuntimes(userInfo, None, None, Map("_labels" -> "foo=bar;bam=yes"))
      .attempt
      .unsafeRunSync()(cats.effect.unsafe.IORuntime.global)
      .swap
      .toOption
      .get
      .isInstanceOf[ParseLabelsException] shouldBe true
    defaultAzureService
      .listRuntimes(userInfo, None, None, Map("_labels" -> "foo=bar,bam"))
      .attempt
      .unsafeRunSync()(cats.effect.unsafe.IORuntime.global)
      .swap
      .toOption
      .get
      .isInstanceOf[ParseLabelsException] shouldBe true

    defaultAzureService
      .listRuntimes(userInfo, None, None, Map("_labels" -> "bogus"))
      .attempt
      .unsafeRunSync()(cats.effect.unsafe.IORuntime.global)
      .swap
      .toOption
      .get
      .isInstanceOf[ParseLabelsException] shouldBe true

    defaultAzureService
      .listRuntimes(userInfo, None, None, Map("_labels" -> "a,b"))
      .attempt
      .unsafeRunSync()(cats.effect.unsafe.IORuntime.global)
      .swap
      .toOption
      .get
      .isInstanceOf[ParseLabelsException] shouldBe true
  }

}<|MERGE_RESOLUTION|>--- conflicted
+++ resolved
@@ -48,32 +48,15 @@
   val wsmDao = new MockWsmDAO
 
   //used when we care about queue state
-<<<<<<< HEAD
-  def makeInterp(queue: Queue[IO, LeoPubsubMessage], asyncQueue: Option[Queue[IO, Task[IO]]] = None) =
-    new RuntimeV2ServiceInterp[IO](serviceConfig,
-                                   whitelistAuthProvider,
-                                   wsmDao,
-                                   mockSamDAO,
-                                   asyncQueue.getOrElse(QueueFactory.asyncTaskQueue),
-                                   queue
-    )
-=======
   def makeInterp(queue: Queue[IO, LeoPubsubMessage], wsmDao: WsmDao[IO] = wsmDao) =
     new RuntimeV2ServiceInterp[IO](serviceConfig, whitelistAuthProvider, wsmDao, mockSamDAO, queue)
->>>>>>> 02ebf83e
 
   val defaultAzureService =
     new RuntimeV2ServiceInterp[IO](serviceConfig,
                                    whitelistAuthProvider,
                                    new MockWsmDAO,
                                    mockSamDAO,
-<<<<<<< HEAD
-                                   QueueFactory.asyncTaskQueue,
-                                   QueueFactory.makePublisherQueue()
-    )
-=======
                                    QueueFactory.makePublisherQueue())
->>>>>>> 02ebf83e
 
   it should "submit a create azure runtime message properly" in isolatedDbTest {
     val userInfo = UserInfo(OAuth2BearerToken(""),
@@ -194,26 +177,11 @@
     val runtimeName = RuntimeName("clusterName1")
     val workspaceId = WorkspaceId(UUID.randomUUID())
 
-<<<<<<< HEAD
-    val azureService = new RuntimeV2ServiceInterp[IO](
-      serviceConfig,
-      whitelistAuthProvider,
-      new MockWsmDAO {
-        override def getWorkspace(workspaceId: WorkspaceId, authorization: Authorization)(implicit
-          ev: Ask[IO, AppContext]
-        ): IO[Option[WorkspaceDescription]] = IO.pure(None)
-      },
-      mockSamDAO,
-      QueueFactory.asyncTaskQueue,
-      QueueFactory.makePublisherQueue()
-    )
-=======
     val azureService = new RuntimeV2ServiceInterp[IO](serviceConfig, whitelistAuthProvider, new MockWsmDAO {
       override def getWorkspace(workspaceId: WorkspaceId, authorization: Authorization)(
         implicit ev: Ask[IO, AppContext]
       ): IO[Option[WorkspaceDescription]] = IO.pure(None)
     }, mockSamDAO, QueueFactory.makePublisherQueue())
->>>>>>> 02ebf83e
 
     val exc = azureService
       .getRuntime(
@@ -239,28 +207,12 @@
     val runtimeName = RuntimeName("clusterName1")
     val workspaceId = WorkspaceId(UUID.randomUUID())
 
-<<<<<<< HEAD
-    val azureService = new RuntimeV2ServiceInterp[IO](
-      serviceConfig,
-      whitelistAuthProvider,
-      new MockWsmDAO {
-        override def getWorkspace(workspaceId: WorkspaceId, authorization: Authorization)(implicit
-          ev: Ask[IO, AppContext]
-        ): IO[Option[WorkspaceDescription]] =
-          IO.pure(Some(WorkspaceDescription(workspaceId, "workspaceName", None, None)))
-      },
-      mockSamDAO,
-      QueueFactory.asyncTaskQueue,
-      QueueFactory.makePublisherQueue()
-    )
-=======
     val azureService = new RuntimeV2ServiceInterp[IO](serviceConfig, whitelistAuthProvider, new MockWsmDAO {
       override def getWorkspace(workspaceId: WorkspaceId, authorization: Authorization)(
         implicit ev: Ask[IO, AppContext]
       ): IO[Option[WorkspaceDescription]] =
         IO.pure(Some(WorkspaceDescription(workspaceId, "workspaceName", None, None)))
     }, mockSamDAO, QueueFactory.makePublisherQueue())
->>>>>>> 02ebf83e
 
     val exc = azureService
       .getRuntime(
@@ -717,13 +669,7 @@
         clusterName2,
         workspaceId,
         req.copy(labels = Map("a" -> "b", "foo" -> "bar"),
-<<<<<<< HEAD
-                 azureDiskConfig = req.azureDiskConfig.copy(name = AzureDiskName("disk2"))
-        ),
-        wsmJobId2
-=======
                  azureDiskConfig = req.azureDiskConfig.copy(name = AzureDiskName("disk2")))
->>>>>>> 02ebf83e
       )
       .unsafeRunSync()(cats.effect.unsafe.IORuntime.global)
 
