--- conflicted
+++ resolved
@@ -172,11 +172,7 @@
         ),
         WdsAppConfig(
           ChartName("/leonardo/wds"),
-<<<<<<< HEAD
-          ChartVersion("0.44.0"),
-=======
           ChartVersion("0.45.0"),
->>>>>>> 8ff77b46
           ReleaseNameSuffix("wds-rls"),
           NamespaceNameSuffix("wds-ns"),
           KsaName("wds-ksa"),
