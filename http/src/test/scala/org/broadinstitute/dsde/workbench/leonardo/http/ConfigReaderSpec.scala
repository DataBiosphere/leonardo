--- conflicted
+++ resolved
@@ -139,17 +139,10 @@
         ),
         WorkflowsAppConfig(
           ChartName("/leonardo/workflows-app"),
-<<<<<<< HEAD
           ChartVersion("0.26.0"),
-          ReleaseNameSuffix("workflows-app-rls"),
-          NamespaceNameSuffix("workflows-app-ns"),
-          KsaName("workflows-app-ksa"),
-=======
-          ChartVersion("0.24.0"),
           ReleaseNameSuffix("wfa-rls"),
           NamespaceNameSuffix("wfa-ns"),
           KsaName("wfa-ksa"),
->>>>>>> d61f5d66
           List(
             ServiceConfig(ServiceName("cbas"), KubernetesServiceKindName("ClusterIP")),
             ServiceConfig(ServiceName("cromwell-reader"),
