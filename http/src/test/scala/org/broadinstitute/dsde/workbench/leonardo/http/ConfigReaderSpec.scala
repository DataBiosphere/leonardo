--- conflicted
+++ resolved
@@ -73,11 +73,7 @@
                 "https://raw.githubusercontent.com/DataBiosphere/leonardo/270bd6aad916344fadc06d1a51629c432da663a8/http/src/main/resources/init-resources/azure_vm_init_script.sh"
               )
             ),
-<<<<<<< HEAD
             "terradevacrpublic.azurecr.io/terra-azure-relay-listeners:04fb3fe",
-=======
-            "terradevacrpublic.azurecr.io/terra-azure-relay-listeners:89e87c1",
->>>>>>> 7543bcce
             VMCredential(username = "username", password = "password")
           )
         ),
