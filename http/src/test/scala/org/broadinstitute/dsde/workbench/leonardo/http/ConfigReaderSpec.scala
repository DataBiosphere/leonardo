package org.broadinstitute.dsde.workbench.leonardo
package http

import org.broadinstitute.dsde.workbench.azure.{AzureAppRegistrationConfig, ClientId, ClientSecret, ManagedAppTenantId}
import org.broadinstitute.dsde.workbench.google2.KubernetesSerializableName.ServiceName
import org.broadinstitute.dsde.workbench.google2.ZoneName
import org.broadinstitute.dsde.workbench.leonardo.config._
import org.broadinstitute.dsde.workbench.leonardo.http.service.{
  AzureRuntimeDefaults,
  CustomScriptExtensionConfig,
  VMCredential
}
import org.broadinstitute.dsde.workbench.leonardo.monitor.{LeoMetricsMonitorConfig, PollMonitorConfig}
import org.broadinstitute.dsde.workbench.leonardo.util.{AzurePubsubHandlerConfig, TerraAppSetupChartConfig}
import org.broadinstitute.dsp._
import org.http4s.Uri
import org.scalatest.flatspec.AnyFlatSpec
import org.scalatest.matchers.should.Matchers

import java.net.URL
import scala.concurrent.duration._

class ConfigReaderSpec extends AnyFlatSpec with Matchers {
  it should "read config file correctly" in {
    val config = ConfigReader.appConfig
    val expectedConfig = AppConfig(
      TerraAppSetupChartConfig(ChartName("/leonardo/terra-app-setup"), ChartVersion("0.0.19")),
      PersistentDiskConfig(
        DiskSize(30),
        DiskType.Standard,
        BlockSize(4096),
        ZoneName("us-central1-a"),
        DiskSize(250),
        Vector("bogus")
      ),
      AzureConfig(
        AzurePubsubHandlerConfig(
          Uri.unsafeFromString("https://sam.test.org:443"),
          Uri.unsafeFromString("https://localhost:8000"),
          "terradevacrpublic.azurecr.io/welder-server",
          "6648f5c",
          PollMonitorConfig(1 seconds, 10, 1 seconds),
          PollMonitorConfig(1 seconds, 20, 1 seconds),
          PollMonitorConfig(1 seconds, 10, 1 seconds),
          AzureRuntimeDefaults(
            "Azure Ip",
            "ip",
            "Azure Network",
            "network",
            "subnet",
            CidrIP("192.168.0.0/16"),
            CidrIP("192.168.0.0/24"),
            "Azure Disk",
            "Azure Vm",
            AzureImage(
              "microsoft-dsvm",
              "ubuntu-2004",
              "2004-gen2",
              "23.01.06"
            ),
            CustomScriptExtensionConfig(
              "vm-custom-script-extension",
              "Microsoft.Azure.Extensions",
              "CustomScript",
              "2.1",
              true,
              List(
                "https://raw.githubusercontent.com/DataBiosphere/leonardo/270bd6aad916344fadc06d1a51629c432da663a8/http/src/main/resources/init-resources/azure_vm_init_script.sh"
              )
            ),
            "terradevacrpublic.azurecr.io/terra-azure-relay-listeners:21a30dc",
            VMCredential(username = "username", password = "password")
          )
        ),
        HttpWsmDaoConfig(Uri.unsafeFromString("https://localhost:8000")),
        AzureAppRegistrationConfig(ClientId(""), ClientSecret(""), ManagedAppTenantId("")),
        CoaAppConfig(
          ChartName("/leonardo/cromwell-on-azure"),
          ChartVersion("0.2.277"),
          ReleaseNameSuffix("coa-rls"),
          NamespaceNameSuffix("coa-ns"),
          KsaName("coa-ksa"),
          List(
            ServiceConfig(ServiceName("cbas"), KubernetesServiceKindName("ClusterIP")),
            ServiceConfig(ServiceName("cbas-ui"), KubernetesServiceKindName("ClusterIP"), Some(ServicePath("/"))),
            ServiceConfig(ServiceName("cromwell"), KubernetesServiceKindName("ClusterIP"))
          ),
          instrumentationEnabled = false,
          enabled = true,
          dockstoreBaseUrl = new URL("https://staging.dockstore.org/"),
<<<<<<< HEAD
          chartVersionsToExcludeFromUpdates = List()
=======
          databaseEnabled = false
>>>>>>> 2d8224b7
        ),
        WdsAppConfig(
          ChartName("/leonardo/wds"),
          ChartVersion("0.28.0"),
          ReleaseNameSuffix("wds-rls"),
          NamespaceNameSuffix("wds-ns"),
          KsaName("wds-ksa"),
          List(
            ServiceConfig(ServiceName("wds"), KubernetesServiceKindName("ClusterIP"), Some(ServicePath("/")))
          ),
          instrumentationEnabled = false,
          enabled = true,
          databaseEnabled = false,
          chartVersionsToExcludeFromUpdates = List()
        ),
        HailBatchAppConfig(
          ChartName("/leonardo/hail-batch-terra-azure"),
          ChartVersion("0.1.9"),
          ReleaseNameSuffix("hail-rls"),
          NamespaceNameSuffix("hail-ns"),
          KsaName("hail-ksa"),
          List(
            ServiceConfig(ServiceName("batch"), KubernetesServiceKindName("ClusterIP"))
          ),
          false,
          chartVersionsToExcludeFromUpdates = List()
        ),
        AadPodIdentityConfig(
          Namespace("aad-pod-identity"),
          Release("aad-pod-identity"),
          ChartName("aad-pod-identity/aad-pod-identity"),
          ChartVersion("4.1.14"),
          Values("operationMode=managed")
        ),
        List("WDS"),
        TdrConfig("https://jade.datarepo-dev.broadinstitute.org")
      ),
      OidcAuthConfig(
        Uri.unsafeFromString("https://fake"),
        org.broadinstitute.dsde.workbench.oauth2.ClientId("fakeClientId"),
        Some(org.broadinstitute.dsde.workbench.oauth2.ClientSecret("fakeClientSecret")),
        org.broadinstitute.dsde.workbench.oauth2.ClientId("legacyClientSecret")
      ),
      DrsConfig(
        "https://drshub.dsde-dev.broadinstitute.org/api/v4/drs/resolve"
      ),
      LeoMetricsMonitorConfig(true, 5 minutes, true)
    )

    config shouldBe expectedConfig
  }
}<|MERGE_RESOLUTION|>--- conflicted
+++ resolved
@@ -88,11 +88,8 @@
           instrumentationEnabled = false,
           enabled = true,
           dockstoreBaseUrl = new URL("https://staging.dockstore.org/"),
-<<<<<<< HEAD
+          databaseEnabled = false,
           chartVersionsToExcludeFromUpdates = List()
-=======
-          databaseEnabled = false
->>>>>>> 2d8224b7
         ),
         WdsAppConfig(
           ChartName("/leonardo/wds"),
