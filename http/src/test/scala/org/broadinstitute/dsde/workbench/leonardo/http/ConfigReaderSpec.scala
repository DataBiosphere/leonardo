package org.broadinstitute.dsde.workbench.leonardo
package http

import org.broadinstitute.dsde.workbench.azure.{AzureAppRegistrationConfig, ClientId, ClientSecret, ManagedAppTenantId}
import org.broadinstitute.dsde.workbench.google2.KubernetesSerializableName.ServiceName
import org.broadinstitute.dsde.workbench.google2.ZoneName
import org.broadinstitute.dsde.workbench.leonardo.config._
import org.broadinstitute.dsde.workbench.leonardo.http.service.{
  AzureRuntimeDefaults,
  CustomScriptExtensionConfig,
  VMCredential
}
import org.broadinstitute.dsde.workbench.leonardo.monitor.{LeoMetricsMonitorConfig, PollMonitorConfig}
import org.broadinstitute.dsde.workbench.leonardo.util.{AzurePubsubHandlerConfig, TerraAppSetupChartConfig}
import org.broadinstitute.dsp._
import org.http4s.Uri
import org.scalatest.flatspec.AnyFlatSpec
import org.scalatest.matchers.should.Matchers

import java.net.URL
import scala.concurrent.duration._

class ConfigReaderSpec extends AnyFlatSpec with Matchers {
  it should "read config file correctly" in {
    val config = ConfigReader.appConfig
    val expectedConfig = AppConfig(
      TerraAppSetupChartConfig(ChartName("/leonardo/terra-app-setup"), ChartVersion("0.1.0")),
      PersistentDiskConfig(
        DiskSize(30),
        DiskType.Standard,
        BlockSize(4096),
        ZoneName("us-central1-a"),
        DiskSize(250),
        Vector("bogus")
      ),
      AzureConfig(
        AzurePubsubHandlerConfig(
          Uri.unsafeFromString("https://sam.test.org:443"),
          Uri.unsafeFromString("https://localhost:8000"),
          "terradevacrpublic.azurecr.io/welder-server",
          "6648f5c",
          PollMonitorConfig(1 seconds, 10, 1 seconds),
          PollMonitorConfig(1 seconds, 20, 1 seconds),
          PollMonitorConfig(1 seconds, 10, 1 seconds),
          AzureRuntimeDefaults(
            "Azure Ip",
            "ip",
            "Azure Network",
            "network",
            "subnet",
            CidrIP("192.168.0.0/16"),
            CidrIP("192.168.0.0/24"),
            "Azure Disk",
            "Azure Vm",
            AzureImage(
              "microsoft-dsvm",
              "ubuntu-2004",
              "2004-gen2",
              "23.01.06"
            ),
            CustomScriptExtensionConfig(
              "vm-custom-script-extension",
              "Microsoft.Azure.Extensions",
              "CustomScript",
              "2.1",
              true,
              List(
                "https://raw.githubusercontent.com/DataBiosphere/leonardo/270bd6aad916344fadc06d1a51629c432da663a8/http/src/main/resources/init-resources/azure_vm_init_script.sh"
              )
            ),
            "terradevacrpublic.azurecr.io/terra-azure-relay-listeners:4ddf035",
            VMCredential(username = "username", password = "password")
          )
        ),
        HttpWsmDaoConfig(Uri.unsafeFromString("https://localhost:8000")),
        AzureAppRegistrationConfig(ClientId(""), ClientSecret(""), ManagedAppTenantId("")),
        CoaAppConfig(
          ChartName("/leonardo/cromwell-on-azure"),
          ChartVersion("0.2.323"),
          ReleaseNameSuffix("coa-rls"),
          NamespaceNameSuffix("coa-ns"),
          KsaName("coa-ksa"),
          List(
            ServiceConfig(ServiceName("cbas"), KubernetesServiceKindName("ClusterIP")),
            ServiceConfig(ServiceName("cbas-ui"), KubernetesServiceKindName("ClusterIP"), Some(ServicePath("/"))),
            ServiceConfig(ServiceName("cromwell"), KubernetesServiceKindName("ClusterIP"))
          ),
          instrumentationEnabled = false,
          enabled = true,
          dockstoreBaseUrl = new URL("https://staging.dockstore.org/"),
          databaseEnabled = false,
          chartVersionsToExcludeFromUpdates = List(
            ChartVersion("0.2.232"),
            ChartVersion("0.2.231"),
            ChartVersion("0.2.229"),
            ChartVersion("0.2.225"),
            ChartVersion("0.2.223"),
            ChartVersion("0.2.220"),
            ChartVersion("0.2.219"),
            ChartVersion("0.2.218"),
            ChartVersion("0.2.217"),
            ChartVersion("0.2.216"),
            ChartVersion("0.2.215"),
            ChartVersion("0.2.213"),
            ChartVersion("0.2.212"),
            ChartVersion("0.2.211"),
            ChartVersion("0.2.210"),
            ChartVersion("0.2.209"),
            ChartVersion("0.2.204"),
            ChartVersion("0.2.201"),
            ChartVersion("0.2.199"),
            ChartVersion("0.2.197"),
            ChartVersion("0.2.195"),
            ChartVersion("0.2.192"),
            ChartVersion("0.2.191"),
            ChartVersion("0.2.187"),
            ChartVersion("0.2.184"),
            ChartVersion("0.2.179"),
            ChartVersion("0.2.160"),
            ChartVersion("0.2.159"),
            ChartVersion("0.2.148"),
            ChartVersion("0.2.39")
          )
        ),
        CromwellRunnerAppConfig(
          ChartName("/leonardo/cromwell-runner-app"),
          ChartVersion("0.1.0"),
          ReleaseNameSuffix("cromwell-runner-app-rls"),
          NamespaceNameSuffix("cromwell-runner-app-ns"),
          KsaName("cromwell-runner-app-ksa"),
          List(
            ServiceConfig(ServiceName("cromwell-writer"), KubernetesServiceKindName("ClusterIP"))
          ),
          instrumentationEnabled = false,
          enabled = false,
          dockstoreBaseUrl = new URL("https://staging.dockstore.org/"),
          databaseEnabled = false,
          chartVersionsToExcludeFromUpdates = List.empty
        ),
        WorkflowsAppConfig(
          ChartName("/leonardo/workflows-app"),
          ChartVersion("0.1.0"),
          ReleaseNameSuffix("workflows-app-rls"),
          NamespaceNameSuffix("workflows-app-ns"),
          KsaName("workflows-app-ksa"),
          List(
            ServiceConfig(ServiceName("cbas"), KubernetesServiceKindName("ClusterIP")),
            ServiceConfig(ServiceName("cromwell-reader"), KubernetesServiceKindName("ClusterIP"))
          ),
          instrumentationEnabled = false,
          enabled = false,
          dockstoreBaseUrl = new URL("https://staging.dockstore.org/"),
          databaseEnabled = false,
          chartVersionsToExcludeFromUpdates = List.empty
        ),
        WdsAppConfig(
          ChartName("/leonardo/wds"),
          ChartVersion("0.38.0"),
          ReleaseNameSuffix("wds-rls"),
          NamespaceNameSuffix("wds-ns"),
          KsaName("wds-ksa"),
          List(
            ServiceConfig(ServiceName("wds"), KubernetesServiceKindName("ClusterIP"), Some(ServicePath("/")))
          ),
          instrumentationEnabled = false,
          enabled = true,
          databaseEnabled = false,
          chartVersionsToExcludeFromUpdates = List(
            ChartVersion("0.3.0"),
            ChartVersion("0.7.0"),
            ChartVersion("0.13.0"),
            ChartVersion("0.16.0"),
            ChartVersion("0.17.0"),
            ChartVersion("0.19.0"),
            ChartVersion("0.20.0"),
            ChartVersion("0.21.0"),
            ChartVersion("0.22.0"),
            ChartVersion("0.24.0"),
            ChartVersion("0.26.0"),
            ChartVersion("0.27.0")
          )
        ),
        HailBatchAppConfig(
          ChartName("/leonardo/hail-batch-terra-azure"),
          ChartVersion("0.1.9"),
          ReleaseNameSuffix("hail-rls"),
          NamespaceNameSuffix("hail-ns"),
          KsaName("hail-ksa"),
          List(
            ServiceConfig(ServiceName("batch"), KubernetesServiceKindName("ClusterIP"))
          ),
          false,
          chartVersionsToExcludeFromUpdates = List()
        ),
        AadPodIdentityConfig(
          Namespace("aad-pod-identity"),
          Release("aad-pod-identity"),
          ChartName("aad-pod-identity/aad-pod-identity"),
          ChartVersion("4.1.14"),
          Values("operationMode=managed")
        ),
<<<<<<< HEAD
        List("WDS"),
        TdrConfig("https://jade.datarepo-dev.broadinstitute.org")
=======
        List(AppType.Wds),
        TdrConfig("https://jade.datarepo-dev.broadinstitute.org"),
        ListenerChartConfig(ChartName("/leonardo/listener"), ChartVersion("0.1.0"))
>>>>>>> 75794025
      ),
      OidcAuthConfig(
        Uri.unsafeFromString("https://fake"),
        org.broadinstitute.dsde.workbench.oauth2.ClientId("fakeClientId"),
        Some(org.broadinstitute.dsde.workbench.oauth2.ClientSecret("fakeClientSecret")),
        org.broadinstitute.dsde.workbench.oauth2.ClientId("legacyClientSecret")
      ),
      DrsConfig(
        "https://drshub.dsde-dev.broadinstitute.org/api/v4/drs/resolve"
      ),
      LeoMetricsMonitorConfig(true, 5 minutes, true)
    )

    config shouldBe expectedConfig
  }
}<|MERGE_RESOLUTION|>--- conflicted
+++ resolved
@@ -199,14 +199,9 @@
           ChartVersion("4.1.14"),
           Values("operationMode=managed")
         ),
-<<<<<<< HEAD
-        List("WDS"),
-        TdrConfig("https://jade.datarepo-dev.broadinstitute.org")
-=======
         List(AppType.Wds),
         TdrConfig("https://jade.datarepo-dev.broadinstitute.org"),
         ListenerChartConfig(ChartName("/leonardo/listener"), ChartVersion("0.1.0"))
->>>>>>> 75794025
       ),
       OidcAuthConfig(
         Uri.unsafeFromString("https://fake"),
