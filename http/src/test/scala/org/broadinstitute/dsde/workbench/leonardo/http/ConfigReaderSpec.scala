package org.broadinstitute.dsde.workbench.leonardo
package http

import org.broadinstitute.dsde.workbench.azure.{AzureAppRegistrationConfig, ClientId, ClientSecret, ManagedAppTenantId}
import org.broadinstitute.dsde.workbench.google2.KubernetesSerializableName.ServiceName
import org.broadinstitute.dsde.workbench.google2.ZoneName
import org.broadinstitute.dsde.workbench.leonardo.config._
import org.broadinstitute.dsde.workbench.leonardo.http.service.{
  AzureRuntimeDefaults,
  CustomScriptExtensionConfig,
  VMCredential
}
import org.broadinstitute.dsde.workbench.leonardo.monitor.{LeoMetricsMonitorConfig, PollMonitorConfig}
import org.broadinstitute.dsde.workbench.leonardo.util.{AzurePubsubHandlerConfig, TerraAppSetupChartConfig}
import org.broadinstitute.dsp._
import org.http4s.Uri
import org.scalatest.flatspec.AnyFlatSpec
import org.scalatest.matchers.should.Matchers

import java.net.URL
import scala.concurrent.duration._

class ConfigReaderSpec extends AnyFlatSpec with Matchers {
  it should "read config file correctly" in {
    val config = ConfigReader.appConfig
    val expectedConfig = AppConfig(
      TerraAppSetupChartConfig(ChartName("/leonardo/terra-app-setup"), ChartVersion("0.0.19")),
      PersistentDiskConfig(
        DiskSize(30),
        DiskType.Standard,
        BlockSize(4096),
        ZoneName("us-central1-a"),
        DiskSize(250),
        Vector("bogus")
      ),
      AzureConfig(
        AzurePubsubHandlerConfig(
          Uri.unsafeFromString("https://sam.test.org:443"),
          Uri.unsafeFromString("https://localhost:8000"),
          "terradevacrpublic.azurecr.io/welder-server",
          "6648f5c",
          PollMonitorConfig(1 seconds, 10, 1 seconds),
          PollMonitorConfig(1 seconds, 20, 1 seconds),
          PollMonitorConfig(1 seconds, 10, 1 seconds),
          AzureRuntimeDefaults(
            "Azure Ip",
            "ip",
            "Azure Network",
            "network",
            "subnet",
            CidrIP("192.168.0.0/16"),
            CidrIP("192.168.0.0/24"),
            "Azure Disk",
            "Azure Vm",
            AzureImage(
              "microsoft-dsvm",
              "ubuntu-2004",
              "2004-gen2",
              "23.01.06"
            ),
            CustomScriptExtensionConfig(
              "vm-custom-script-extension",
              "Microsoft.Azure.Extensions",
              "CustomScript",
              "2.1",
              true,
              List(
                "https://raw.githubusercontent.com/DataBiosphere/leonardo/270bd6aad916344fadc06d1a51629c432da663a8/http/src/main/resources/init-resources/azure_vm_init_script.sh"
              )
            ),
            "terradevacrpublic.azurecr.io/terra-azure-relay-listeners:9c988ec",
            VMCredential(username = "username", password = "password")
          )
        ),
        HttpWsmDaoConfig(Uri.unsafeFromString("https://localhost:8000")),
        AzureAppRegistrationConfig(ClientId(""), ClientSecret(""), ManagedAppTenantId("")),
        CoaAppConfig(
          ChartName("/leonardo/cromwell-on-azure"),
          ChartVersion("0.2.291"),
          ReleaseNameSuffix("coa-rls"),
          NamespaceNameSuffix("coa-ns"),
          KsaName("coa-ksa"),
          List(
            ServiceConfig(ServiceName("cbas"), KubernetesServiceKindName("ClusterIP")),
            ServiceConfig(ServiceName("cbas-ui"), KubernetesServiceKindName("ClusterIP"), Some(ServicePath("/"))),
            ServiceConfig(ServiceName("cromwell"), KubernetesServiceKindName("ClusterIP"))
          ),
          instrumentationEnabled = false,
          enabled = true,
          dockstoreBaseUrl = new URL("https://staging.dockstore.org/"),
          databaseEnabled = false,
          chartVersionsToExcludeFromUpdates = List(
            ChartVersion("0.2.232"),
            ChartVersion("0.2.231"),
            ChartVersion("0.2.229"),
            ChartVersion("0.2.225"),
            ChartVersion("0.2.223"),
            ChartVersion("0.2.220"),
            ChartVersion("0.2.219"),
            ChartVersion("0.2.218"),
            ChartVersion("0.2.217"),
            ChartVersion("0.2.216"),
            ChartVersion("0.2.215"),
            ChartVersion("0.2.213"),
            ChartVersion("0.2.212"),
            ChartVersion("0.2.211"),
            ChartVersion("0.2.210"),
            ChartVersion("0.2.209"),
            ChartVersion("0.2.204"),
            ChartVersion("0.2.201"),
            ChartVersion("0.2.199"),
            ChartVersion("0.2.197"),
            ChartVersion("0.2.195"),
            ChartVersion("0.2.192"),
            ChartVersion("0.2.191"),
            ChartVersion("0.2.187"),
            ChartVersion("0.2.184"),
            ChartVersion("0.2.179"),
            ChartVersion("0.2.160"),
            ChartVersion("0.2.159"),
            ChartVersion("0.2.148"),
            ChartVersion("0.2.39")
          )
        ),
        CromwellRunnerAppConfig(
          ChartName("/leonardo/cromwell-runner-app"),
          ChartVersion("0.1.0"),
          ReleaseNameSuffix("cromwell-runner-app-rls"),
          NamespaceNameSuffix("cromwell-runner-app-ns"),
          KsaName("cromwell-runner-app-ksa"),
          List(
            ServiceConfig(ServiceName("cromwell-writer"), KubernetesServiceKindName("ClusterIP"))
          ),
          instrumentationEnabled = false,
          enabled = false,
          dockstoreBaseUrl = new URL("https://staging.dockstore.org/"),
          databaseEnabled = false,
          chartVersionsToExcludeFromUpdates = List.empty
        ),
        WorkflowsAppConfig(
          ChartName("/leonardo/workflows-app"),
          ChartVersion("0.1.0"),
          ReleaseNameSuffix("workflows-app-rls"),
          NamespaceNameSuffix("workflows-app-ns"),
          KsaName("workflows-app-ksa"),
          List(
            ServiceConfig(ServiceName("cbas"), KubernetesServiceKindName("ClusterIP")),
            ServiceConfig(ServiceName("cromwell-reader"), KubernetesServiceKindName("ClusterIP"))
          ),
          instrumentationEnabled = false,
          enabled = false,
          dockstoreBaseUrl = new URL("https://staging.dockstore.org/"),
          databaseEnabled = false,
          chartVersionsToExcludeFromUpdates = List.empty
        ),
        WdsAppConfig(
          ChartName("/leonardo/wds"),
<<<<<<< HEAD
          ChartVersion("0.34.0"),
=======
          ChartVersion("0.38.0"),
>>>>>>> 1aae3ad4
          ReleaseNameSuffix("wds-rls"),
          NamespaceNameSuffix("wds-ns"),
          KsaName("wds-ksa"),
          List(
            ServiceConfig(ServiceName("wds"), KubernetesServiceKindName("ClusterIP"), Some(ServicePath("/")))
          ),
          instrumentationEnabled = false,
          enabled = true,
          databaseEnabled = false,
          chartVersionsToExcludeFromUpdates = List(
            ChartVersion("0.3.0"),
            ChartVersion("0.7.0"),
            ChartVersion("0.13.0"),
            ChartVersion("0.16.0"),
            ChartVersion("0.17.0"),
            ChartVersion("0.19.0"),
            ChartVersion("0.20.0"),
            ChartVersion("0.21.0"),
            ChartVersion("0.22.0"),
            ChartVersion("0.24.0"),
            ChartVersion("0.26.0"),
            ChartVersion("0.27.0")
          )
        ),
        HailBatchAppConfig(
          ChartName("/leonardo/hail-batch-terra-azure"),
          ChartVersion("0.1.9"),
          ReleaseNameSuffix("hail-rls"),
          NamespaceNameSuffix("hail-ns"),
          KsaName("hail-ksa"),
          List(
            ServiceConfig(ServiceName("batch"), KubernetesServiceKindName("ClusterIP"))
          ),
          false,
          chartVersionsToExcludeFromUpdates = List()
        ),
        AadPodIdentityConfig(
          Namespace("aad-pod-identity"),
          Release("aad-pod-identity"),
          ChartName("aad-pod-identity/aad-pod-identity"),
          ChartVersion("4.1.14"),
          Values("operationMode=managed")
        ),
        List("WDS"),
        TdrConfig("https://jade.datarepo-dev.broadinstitute.org")
      ),
      OidcAuthConfig(
        Uri.unsafeFromString("https://fake"),
        org.broadinstitute.dsde.workbench.oauth2.ClientId("fakeClientId"),
        Some(org.broadinstitute.dsde.workbench.oauth2.ClientSecret("fakeClientSecret")),
        org.broadinstitute.dsde.workbench.oauth2.ClientId("legacyClientSecret")
      ),
      DrsConfig(
        "https://drshub.dsde-dev.broadinstitute.org/api/v4/drs/resolve"
      ),
      LeoMetricsMonitorConfig(true, 5 minutes, true)
    )

    config shouldBe expectedConfig
  }
}<|MERGE_RESOLUTION|>--- conflicted
+++ resolved
@@ -155,11 +155,7 @@
         ),
         WdsAppConfig(
           ChartName("/leonardo/wds"),
-<<<<<<< HEAD
-          ChartVersion("0.34.0"),
-=======
           ChartVersion("0.38.0"),
->>>>>>> 1aae3ad4
           ReleaseNameSuffix("wds-rls"),
           NamespaceNameSuffix("wds-ns"),
           KsaName("wds-ksa"),
