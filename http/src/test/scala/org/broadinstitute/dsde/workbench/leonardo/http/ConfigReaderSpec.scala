package org.broadinstitute.dsde.workbench.leonardo
package http

import org.broadinstitute.dsde.workbench.azure.{AzureAppRegistrationConfig, ClientId, ClientSecret, ManagedAppTenantId}
import org.broadinstitute.dsde.workbench.google2.KubernetesSerializableName.ServiceName
import org.broadinstitute.dsde.workbench.google2.ZoneName
import org.broadinstitute.dsde.workbench.leonardo.config.{CoaAppConfig, HttpWsmDaoConfig, PersistentDiskConfig}
import org.broadinstitute.dsde.workbench.leonardo.http.service.{
  AzureRuntimeDefaults,
  CustomScriptExtensionConfig,
  VMCredential
}
import org.broadinstitute.dsde.workbench.leonardo.monitor.PollMonitorConfig
import org.broadinstitute.dsde.workbench.leonardo.util.{AzurePubsubHandlerConfig, TerraAppSetupChartConfig}
import org.broadinstitute.dsp._
import org.http4s.Uri
import org.scalatest.flatspec.AnyFlatSpec
import org.scalatest.matchers.should.Matchers

import scala.concurrent.duration._

class ConfigReaderSpec extends AnyFlatSpec with Matchers {
  it should "read config file correctly" in {
    val config = ConfigReader.appConfig
    val expectedConfig = AppConfig(
      TerraAppSetupChartConfig(ChartName("/leonardo/terra-app-setup"), ChartVersion("0.0.6")),
      PersistentDiskConfig(
        DiskSize(30),
        DiskType.Standard,
        BlockSize(4096),
        ZoneName("us-central1-a"),
        DiskSize(250),
        Vector("bogus")
      ),
      AzureConfig(
        AzurePubsubHandlerConfig(
          Uri.unsafeFromString("https://sam.test.org:443"),
          Uri.unsafeFromString("https://localhost:8000"),
          "terradevacrpublic.azurecr.io/welder-server",
          "6648f5c",
          PollMonitorConfig(1 seconds, 10, 1 seconds),
          PollMonitorConfig(1 seconds, 20, 1 seconds),
          AzureRuntimeDefaults(
            "Azure Ip",
            "ip",
            "Azure Network",
            "network",
            "subnet",
            CidrIP("192.168.0.0/16"),
            CidrIP("192.168.0.0/24"),
            "Azure Disk",
            "Azure Vm",
            AzureImage(
              "microsoft-dsvm",
              "ubuntu-2004",
              "2004-gen2",
              "22.04.27"
            ),
            CustomScriptExtensionConfig(
              "vm-custom-script-extension",
              "Microsoft.Azure.Extensions",
              "CustomScript",
              "2.1",
              true,
              List(
                "https://raw.githubusercontent.com/DataBiosphere/leonardo/d6f5eea1a9299f8ef95cf1dc3eaf40594af26782/http/src/main/resources/init-resources/azure_vm_init_script.sh"
              )
            ),
            "terradevacrpublic.azurecr.io/terra-azure-relay-listeners:3393dcb",
            VMCredential(username = "username", password = "password")
          )
        ),
        HttpWsmDaoConfig(Uri.unsafeFromString("https://localhost:8000")),
        AzureAppRegistrationConfig(ClientId(""), ClientSecret(""), ManagedAppTenantId("")),
        CoaAppConfig(
          ChartName("/leonardo/cromwell-on-azure"),
<<<<<<< HEAD
          ChartVersion("0.2.190"),
=======
          ChartVersion("0.2.191"),
>>>>>>> 6cfb64c9
          ReleaseNameSuffix("coa-rls"),
          NamespaceNameSuffix("coa-ns"),
          KsaName("coa-ksa"),
          List(
            ServiceConfig(ServiceName("cbas"), KubernetesServiceKindName("ClusterIP")),
            ServiceConfig(ServiceName("cbas-ui"), KubernetesServiceKindName("ClusterIP"), Some(ServicePath("/"))),
            ServiceConfig(ServiceName("wds"), KubernetesServiceKindName("ClusterIP")),
            ServiceConfig(ServiceName("cromwell"), KubernetesServiceKindName("ClusterIP"))
          )
        ),
        AadPodIdentityConfig(
          Namespace("aad-pod-identity"),
          Release("aad-pod-identity"),
          ChartName("aad-pod-identity/aad-pod-identity"),
          ChartVersion("4.1.14"),
          Values("operationMode=managed")
        )
      ),
      OidcAuthConfig(
        Uri.unsafeFromString("https://fake"),
        org.broadinstitute.dsde.workbench.oauth2.ClientId("fakeClientId"),
        Some(org.broadinstitute.dsde.workbench.oauth2.ClientSecret("fakeClientSecret")),
        org.broadinstitute.dsde.workbench.oauth2.ClientId("legacyClientSecret")
      ),
      DrsConfig(
        "https://drshub.dsde-dev.broadinstitute.org/api/v4/drs/resolve"
      )
    )

    config shouldBe expectedConfig
  }
}<|MERGE_RESOLUTION|>--- conflicted
+++ resolved
@@ -74,11 +74,7 @@
         AzureAppRegistrationConfig(ClientId(""), ClientSecret(""), ManagedAppTenantId("")),
         CoaAppConfig(
           ChartName("/leonardo/cromwell-on-azure"),
-<<<<<<< HEAD
-          ChartVersion("0.2.190"),
-=======
           ChartVersion("0.2.191"),
->>>>>>> 6cfb64c9
           ReleaseNameSuffix("coa-rls"),
           NamespaceNameSuffix("coa-ns"),
           KsaName("coa-ksa"),
