package org.broadinstitute.dsde.workbench.leonardo
package http

import org.broadinstitute.dsde.workbench.azure.{AzureAppRegistrationConfig, ClientId, ClientSecret, ManagedAppTenantId}
import org.broadinstitute.dsde.workbench.google2.KubernetesSerializableName.ServiceName
import org.broadinstitute.dsde.workbench.google2.ZoneName
import org.broadinstitute.dsde.workbench.leonardo.config._
import org.broadinstitute.dsde.workbench.leonardo.http.service.{
  AzureRuntimeDefaults,
  CustomScriptExtensionConfig,
  VMCredential
}
import org.broadinstitute.dsde.workbench.leonardo.monitor.{LeoMetricsMonitorConfig, PollMonitorConfig}
import org.broadinstitute.dsde.workbench.leonardo.util.{AzurePubsubHandlerConfig, TerraAppSetupChartConfig}
import org.broadinstitute.dsp._
import org.http4s.Uri
import org.scalatest.flatspec.AnyFlatSpec
import org.scalatest.matchers.should.Matchers

import java.net.URL
import scala.concurrent.duration._

class ConfigReaderSpec extends AnyFlatSpec with Matchers {
  it should "read config file correctly" in {
    val config = ConfigReader.appConfig
    val expectedConfig = AppConfig(
      TerraAppSetupChartConfig(ChartName("/leonardo/terra-app-setup"), ChartVersion("0.1.0")),
      PersistentDiskConfig(
        DiskSize(30),
        DiskType.Standard,
        BlockSize(4096),
        ZoneName("us-central1-a"),
        DiskSize(250),
        Vector("bogus")
      ),
      AzureConfig(
        AzurePubsubHandlerConfig(
          Uri.unsafeFromString("https://sam.test.org:443"),
          Uri.unsafeFromString("https://localhost:8000"),
          "terradevacrpublic.azurecr.io/welder-server",
          "6648f5c",
          PollMonitorConfig(1 seconds, 10, 1 seconds),
          PollMonitorConfig(1 seconds, 20, 1 seconds),
          PollMonitorConfig(1 seconds, 10, 1 seconds),
          AzureRuntimeDefaults(
            "Azure Ip",
            "ip",
            "Azure Network",
            "network",
            "subnet",
            CidrIP("192.168.0.0/16"),
            CidrIP("192.168.0.0/24"),
            "Azure Disk",
            "Azure Vm",
            AzureImage(
              "microsoft-dsvm",
              "ubuntu-2004",
              "2004-gen2",
              "23.01.06"
            ),
            CustomScriptExtensionConfig(
              "vm-custom-script-extension",
              "Microsoft.Azure.Extensions",
              "CustomScript",
              "2.1",
              true,
              List(
                "https://raw.githubusercontent.com/DataBiosphere/leonardo/270bd6aad916344fadc06d1a51629c432da663a8/http/src/main/resources/init-resources/azure_vm_init_script.sh"
              )
            ),
            "terradevacrpublic.azurecr.io/terra-azure-relay-listeners:b7a3e08",
            VMCredential(username = "username", password = "password")
          )
        ),
        HttpWsmDaoConfig(Uri.unsafeFromString("https://localhost:8000")),
        AzureAppRegistrationConfig(ClientId(""), ClientSecret(""), ManagedAppTenantId("")),
        CoaAppConfig(
          ChartName("/leonardo/cromwell-on-azure"),
<<<<<<< HEAD
          ChartVersion("0.2.324"),
=======
          ChartVersion("0.2.323"),
>>>>>>> c3db3f65
          ReleaseNameSuffix("coa-rls"),
          NamespaceNameSuffix("coa-ns"),
          KsaName("coa-ksa"),
          List(
            ServiceConfig(ServiceName("cbas"), KubernetesServiceKindName("ClusterIP")),
            ServiceConfig(ServiceName("cbas-ui"), KubernetesServiceKindName("ClusterIP"), Some(ServicePath("/"))),
            ServiceConfig(ServiceName("cromwell"), KubernetesServiceKindName("ClusterIP"))
          ),
          instrumentationEnabled = false,
          enabled = true,
          dockstoreBaseUrl = new URL("https://staging.dockstore.org/"),
          databaseEnabled = false,
          chartVersionsToExcludeFromUpdates = List(
            ChartVersion("0.2.232"),
            ChartVersion("0.2.231"),
            ChartVersion("0.2.229"),
            ChartVersion("0.2.225"),
            ChartVersion("0.2.223"),
            ChartVersion("0.2.220"),
            ChartVersion("0.2.219"),
            ChartVersion("0.2.218"),
            ChartVersion("0.2.217"),
            ChartVersion("0.2.216"),
            ChartVersion("0.2.215"),
            ChartVersion("0.2.213"),
            ChartVersion("0.2.212"),
            ChartVersion("0.2.211"),
            ChartVersion("0.2.210"),
            ChartVersion("0.2.209"),
            ChartVersion("0.2.204"),
            ChartVersion("0.2.201"),
            ChartVersion("0.2.199"),
            ChartVersion("0.2.197"),
            ChartVersion("0.2.195"),
            ChartVersion("0.2.192"),
            ChartVersion("0.2.191"),
            ChartVersion("0.2.187"),
            ChartVersion("0.2.184"),
            ChartVersion("0.2.179"),
            ChartVersion("0.2.160"),
            ChartVersion("0.2.159"),
            ChartVersion("0.2.148"),
            ChartVersion("0.2.39")
          )
        ),
        CromwellRunnerAppConfig(
          ChartName("/leonardo/cromwell-runner-app"),
          ChartVersion("0.1.0"),
          ReleaseNameSuffix("cromwell-runner-app-rls"),
          NamespaceNameSuffix("cromwell-runner-app-ns"),
          KsaName("cromwell-runner-app-ksa"),
          List(
            ServiceConfig(ServiceName("cromwell-writer"), KubernetesServiceKindName("ClusterIP"))
          ),
          instrumentationEnabled = false,
          enabled = false,
          dockstoreBaseUrl = new URL("https://staging.dockstore.org/"),
          databaseEnabled = false,
          chartVersionsToExcludeFromUpdates = List.empty
        ),
        WorkflowsAppConfig(
          ChartName("/leonardo/workflows-app"),
          ChartVersion("0.1.0"),
          ReleaseNameSuffix("workflows-app-rls"),
          NamespaceNameSuffix("workflows-app-ns"),
          KsaName("workflows-app-ksa"),
          List(
            ServiceConfig(ServiceName("cbas"), KubernetesServiceKindName("ClusterIP")),
            ServiceConfig(ServiceName("cromwell-reader"), KubernetesServiceKindName("ClusterIP"))
          ),
          instrumentationEnabled = false,
          enabled = false,
          dockstoreBaseUrl = new URL("https://staging.dockstore.org/"),
          databaseEnabled = false,
          chartVersionsToExcludeFromUpdates = List.empty
        ),
        WdsAppConfig(
          ChartName("/leonardo/wds"),
          ChartVersion("0.38.0"),
          ReleaseNameSuffix("wds-rls"),
          NamespaceNameSuffix("wds-ns"),
          KsaName("wds-ksa"),
          List(
            ServiceConfig(ServiceName("wds"), KubernetesServiceKindName("ClusterIP"), Some(ServicePath("/")))
          ),
          instrumentationEnabled = false,
          enabled = true,
          databaseEnabled = false,
          chartVersionsToExcludeFromUpdates = List(
            ChartVersion("0.3.0"),
            ChartVersion("0.7.0"),
            ChartVersion("0.13.0"),
            ChartVersion("0.16.0"),
            ChartVersion("0.17.0"),
            ChartVersion("0.19.0"),
            ChartVersion("0.20.0"),
            ChartVersion("0.21.0"),
            ChartVersion("0.22.0"),
            ChartVersion("0.24.0"),
            ChartVersion("0.26.0"),
            ChartVersion("0.27.0")
          )
        ),
        HailBatchAppConfig(
          ChartName("/leonardo/hail-batch-terra-azure"),
          ChartVersion("0.1.9"),
          ReleaseNameSuffix("hail-rls"),
          NamespaceNameSuffix("hail-ns"),
          KsaName("hail-ksa"),
          List(
            ServiceConfig(ServiceName("batch"), KubernetesServiceKindName("ClusterIP"))
          ),
          false,
          chartVersionsToExcludeFromUpdates = List()
        ),
        AadPodIdentityConfig(
          Namespace("aad-pod-identity"),
          Release("aad-pod-identity"),
          ChartName("aad-pod-identity/aad-pod-identity"),
          ChartVersion("4.1.14"),
          Values("operationMode=managed")
        ),
        List(AppType.Wds),
        TdrConfig("https://jade.datarepo-dev.broadinstitute.org"),
        ListenerChartConfig(ChartName("/leonardo/listener"), ChartVersion("0.1.0"))
      ),
      OidcAuthConfig(
        Uri.unsafeFromString("https://fake"),
        org.broadinstitute.dsde.workbench.oauth2.ClientId("fakeClientId"),
        Some(org.broadinstitute.dsde.workbench.oauth2.ClientSecret("fakeClientSecret")),
        org.broadinstitute.dsde.workbench.oauth2.ClientId("legacyClientSecret")
      ),
      DrsConfig(
        "https://drshub.dsde-dev.broadinstitute.org/api/v4/drs/resolve"
      ),
      LeoMetricsMonitorConfig(true, 5 minutes, true)
    )

    config shouldBe expectedConfig
  }
}<|MERGE_RESOLUTION|>--- conflicted
+++ resolved
@@ -76,11 +76,7 @@
         AzureAppRegistrationConfig(ClientId(""), ClientSecret(""), ManagedAppTenantId("")),
         CoaAppConfig(
           ChartName("/leonardo/cromwell-on-azure"),
-<<<<<<< HEAD
           ChartVersion("0.2.324"),
-=======
-          ChartVersion("0.2.323"),
->>>>>>> c3db3f65
           ReleaseNameSuffix("coa-rls"),
           NamespaceNameSuffix("coa-ns"),
           KsaName("coa-ksa"),
