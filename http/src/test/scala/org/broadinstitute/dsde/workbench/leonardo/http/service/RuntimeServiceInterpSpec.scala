--- conflicted
+++ resolved
@@ -110,17 +110,9 @@
   it should "calculate autopause threshold properly" in {
     calculateAutopauseThreshold(None, None, autoFreezeConfig) shouldBe autoFreezeConfig.autoFreezeAfter.toMinutes.toInt
     calculateAutopauseThreshold(Some(false), None, autoFreezeConfig) shouldBe autoPauseOffValue
-<<<<<<< HEAD
-    calculateAutopauseThreshold(Some(true),
-                                None,
-                                autoFreezeConfig
-    ) shouldBe autoFreezeConfig.autoFreezeAfter.toMinutes.toInt
-    calculateAutopauseThreshold(Some(true), Some(30), autoFreezeConfig) shouldBe 30
-=======
     calculateAutopauseThreshold(Some(true), None, autoFreezeConfig) shouldBe autoFreezeConfig.autoFreezeAfter.toMinutes.toInt
     calculateAutopauseThreshold(None, Some(40), autoFreezeConfig) shouldBe 40
     calculateAutopauseThreshold(Some(true), Some(35), autoFreezeConfig) shouldBe 35
->>>>>>> 90e28f66
   }
 
   it should "throw ClusterAlreadyExistsException when creating a cluster with same name and project as an existing cluster" in isolatedDbTest {
