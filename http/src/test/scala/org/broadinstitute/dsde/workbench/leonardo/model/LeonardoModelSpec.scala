package org.broadinstitute.dsde.workbench.leonardo
package model

import java.net.{MalformedURLException, URL}
import java.time.Instant
import java.util.UUID._

import org.broadinstitute.dsde.workbench.leonardo.RoutesTestJsonSupport._
import org.broadinstitute.dsde.workbench.leonardo.db.TestComponent
import org.broadinstitute.dsde.workbench.leonardo.model.LeonardoJsonSupport._
import org.broadinstitute.dsde.workbench.model.google.{GcsBucketName, GcsObjectName, GcsPath}
import org.scalatest.concurrent.ScalaFutures
import org.scalatest.{FlatSpecLike, Matchers}
import spray.json._

class LeonardoModelSpec extends TestComponent with FlatSpecLike with Matchers with CommonTestData with ScalaFutures {

  val exampleTime = Instant.parse("2018-08-07T10:12:35Z")

  val cluster = makeCluster(1).copy(
    dataprocInfo = Some(makeDataprocInfo(1).copy(googleId = fromString("4ba97751-026a-4555-961b-89ae6ce78df4"))),
    auditInfo = auditInfo.copy(createdDate = exampleTime, dateAccessed = exampleTime),
    jupyterExtensionUri = Some(jupyterExtensionUri),
    stopAfterCreation = true,
    clusterImages = Set(jupyterImage.copy(timestamp = exampleTime), welderImage.copy(timestamp = exampleTime)),
    welderEnabled = true
  )

  "ClusterRequestFormat" should "successfully decode json" in isolatedDbTest {
    val inputJson =
      """
        |{
        |}
      """.stripMargin.parseJson

    val expectedClusterRequest = ClusterRequest(labels = Map.empty, properties = Map.empty, scopes = Set.empty)

    val decodeResult = inputJson.convertTo[ClusterRequest]
    decodeResult shouldBe (expectedClusterRequest)
  }

  it should "successfully decode cluster request with null values" in isolatedDbTest {
    val inputJson =
      """
        |{
        |  "defaultClientId": null,
        |  "jupyterDockerImage": null,
        |  "jupyterExtensionUri": null,
        |  "jupyterUserScriptUri": null,
        |  "jupyterStartUserScriptUri": null,
        |  "machineConfig": null,
        |  "rstudioDockerImage": null,
        |  "scopes": null,
        |  "stopAfterCreation": null,
        |  "userJupyterExtensionConfig": null
        |}
      """.stripMargin.parseJson

    val expectedClusterRequest = ClusterRequest(labels = Map.empty, properties = Map.empty, scopes = Set.empty)

    val decodeResult = inputJson.convertTo[ClusterRequest]
    decodeResult shouldBe (expectedClusterRequest)
  }

  it should "successfully decode cluster request with jupyterExtensionUri properly" in isolatedDbTest {
    val inputJson =
      """
        |{
        |  "jupyterExtensionUri": "gs://extension_bucket/extension_path",
        |  "jupyterUserScriptUri": "gs://userscript_bucket/userscript.sh",
        |  "jupyterStartUserScriptUri": "gs://startscript_bucket/startscript.sh",
        |  "labels": {},
        |  "properties": {},
        |  "scopes": [],
        |  "userJupyterExtensionConfig": null
        |}
      """.stripMargin.parseJson

    val expectedClusterRequest = ClusterRequest(
      labels = Map.empty,
      properties = Map.empty,
      scopes = Set.empty,
      jupyterExtensionUri = Some(GcsPath(GcsBucketName("extension_bucket"), GcsObjectName("extension_path"))),
      jupyterUserScriptUri = Some(UserScriptPath.Gcs(GcsPath(GcsBucketName("userscript_bucket"), GcsObjectName("userscript.sh")))),
      jupyterStartUserScriptUri = Some(UserScriptPath.Gcs(GcsPath(GcsBucketName("startscript_bucket"), GcsObjectName("startscript.sh"))))
    )

    val decodeResult = inputJson.convertTo[ClusterRequest]
    decodeResult shouldBe (expectedClusterRequest)
  }

  it should "serialize/deserialize to/from JSON" in isolatedDbTest {

    val expectedJson =
      """
        |{ "id": 0,
        |  "internalId": "067e2867-5d4a-47f3-a53c-fd711529b287",
        |  "clusterName": "clustername1",
        |  "googleId": "4ba97751-026a-4555-961b-89ae6ce78df4",
        |  "googleProject": "dsp-leo-test",
        |  "serviceAccountInfo": {
        |    "clusterServiceAccount": "testClusterServiceAccount@example.com",
        |    "notebookServiceAccount": "testNotebookServiceAccount@example.com"
        |    },
        |  "machineConfig": {
        |    "numberOfWorkers": 0,
        |    "masterMachineType": "",
        |    "masterDiskSize": 500
        |    },
        |  "clusterUrl": "http://leonardo/proxy/dsp-leo-test/clustername1/jupyter",
        |  "operationName": "operationName1",
        |  "status": "Unknown",
        |  "hostIp": "numbers.and.dots",
        |  "creator": "user1@example.com",
        |  "createdDate": "2018-08-07T10:12:35Z",
        |  "labels": {},
        |  "jupyterExtensionUri": "gs://extension_bucket/extension_path",
        |  "stagingBucket": "stagingbucketname1",
        |  "errors": [],
        |  "instances": [],
        |  "dateAccessed": "2018-08-07T10:12:35Z",
        |  "autopauseThreshold": 30,
        |  "defaultClientId": "defaultClientId",
        |  "stopAfterCreation": true,
        |  "clusterImages": [
        |    { "imageType": "Jupyter",
        |      "imageUrl": "jupyter/jupyter-base:latest",
        |      "timestamp": "2018-08-07T10:12:35Z"
        |      },
        |    { "imageType": "Welder",
        |      "imageUrl": "welder/welder:latest",
        |      "timestamp": "2018-08-07T10:12:35Z"
        |      }
        |    ],
        |  "scopes":["https://www.googleapis.com/auth/userinfo.email","https://www.googleapis.com/auth/userinfo.profile","https://www.googleapis.com/auth/bigquery","https://www.googleapis.com/auth/source.read_only"],
        |  "welderEnabled": true
        |}
      """.stripMargin.parseJson

    val missingJson =
      """
        |{ "id": 0,
        |  "googleId": "4ba97751-026a-4555-961b-89ae6ce78df4",
        |  "googleProject": "dsp-leo-test",
        |  "serviceAccountInfo": {
        |    "notebookServiceAccount": "pet-1234567890@test-project.iam.gserviceaccount.com"
        |    },
        |  "machineConfig": {
        |    "numberOfWorkers": 0,
        |    "masterMachineType": "",
        |    "masterDiskSize": 500
        |    },
        |  "clusterUrl": "http://leonardo/proxy/dsp-leo-test/name1/jupyter",
        |  "operationName": "op1",
        |  "status": "Unknown",
        |  "hostIp": "numbers.and.dots",
        |  "creator": "user1@example.com",
        |  "createdDate": "2018-08-07T10:12:35Z",
        |  "labels": {
        |     "bam": "yes",
        |     "vcf": "no"
        |     },
        |  "jupyterExtensionUri": "gs://extension_bucket/extension_path",
        |  "jupyterUserScriptUri": "gs://userscript_bucket/userscript.sh",
        |  "jupyterStartUserScriptUri": "gs://startscript_bucket/startscript.sh",
        |  "stagingBucket": "testStagingBucket1",
        |  "errors": [],
        |  "instances": [],
        |  "dateAccessed": "2018-08-07T10:12:35Z",
        |  "autopauseThreshold": 0,
        |  "stopAfterCreation": false,
        |  "clusterImages": []
        |}
      """.stripMargin.parseJson

    val testJson = cluster.toJson(ClusterFormat)
    testJson should equal(expectedJson)

    val returnedCluster = testJson.convertTo[Cluster]
    returnedCluster shouldBe cluster

    // optional and absent field should deserialize to None
    returnedCluster.userJupyterExtensionConfig shouldBe None

    // optional and present field should deserialize to Some(val)
    returnedCluster.jupyterExtensionUri shouldBe Some(jupyterExtensionUri)

    // required and present field should deserialize to val
    returnedCluster.clusterName shouldBe cluster.clusterName

    // required and absent field should throw a DeserializationException
    assertThrows[DeserializationException] {
      missingJson.convertTo[Cluster]
    }
  }

  it should "create a map of ClusterTemplateValues object" in isolatedDbTest {
    val clusterInit = ClusterTemplateValues(
      cluster,
      Some(initBucketPath),
      Some(stagingBucketName),
      Some(serviceAccountKey),
      dataprocConfig,
      welderConfig,
      proxyConfig,
      clusterFilesConfig,
      clusterResourcesConfig,
      Some(clusterResourceConstraints)
    )
    val clusterInitMap = clusterInit.toMap

    clusterInitMap("googleProject") shouldBe project.value
    clusterInitMap("clusterName") shouldBe name1.value
    clusterInitMap("jupyterDockerImage") shouldBe jupyterImage.imageUrl
    clusterInitMap("proxyDockerImage") shouldBe proxyConfig.jupyterProxyDockerImage
    clusterInitMap("googleClientId") shouldBe cluster.defaultClientId.getOrElse("")
    clusterInitMap("welderDockerImage") shouldBe welderImage.imageUrl
    clusterInitMap("welderEnabled") shouldBe "true"
    clusterInitMap("memLimit") shouldBe clusterResourceConstraints.memoryLimit.bytes.toString + "b"

    clusterInitMap.size shouldBe 36
  }
  import org.mockito.ArgumentMatchers.any


  it should "create UserScriptPath objects according to provided path" in isolatedDbTest {
    val gcsPath = "gs://userscript_bucket/userscript.sh"
    val httpPath = "https://userscript_path"
    val invalidPath = "invalid_userscript_path"

    UserScriptPath.stringToUserScriptPath(gcsPath) shouldBe Right(UserScriptPath.Gcs(GcsPath(GcsBucketName("userscript_bucket"), GcsObjectName("userscript.sh"))))
    UserScriptPath.stringToUserScriptPath(httpPath) shouldBe Right(UserScriptPath.Http(new URL(httpPath)))
//    assertThrows[MalformedURLException] {
//      UserScriptPath.stringToUserScriptPath(invalidPath)
//    }
//    clusterCreateExc shouldBe a[RuntimeException]

//    UserScriptPath.stringToUserScriptPath(invalidPath).leftSideValue shouldBe Left(a[MalformedURLException])
    UserScriptPath.stringToUserScriptPath(invalidPath).left.get shouldBe a[MalformedURLException]
  }

  "DockerRegistry regex" should "match expected image url format" in {
    ContainerRegistry.GCR.regex.pattern.asPredicate().test("us.gcr.io/google/ubuntu1804:latest") shouldBe (true)
    ContainerRegistry.GCR.regex.pattern.asPredicate().test("us.gcr.io/broad-dsp-gcr-public/ubuntu1804") shouldBe (true)
    ContainerRegistry.GCR.regex.pattern.asPredicate().test("us/broad-dsp-gcr-public/ubuntu1804") shouldBe (false)
    ContainerRegistry.GCR.regex.pattern.asPredicate().test("eu.gcr.io/broad-dsp-gcr-public/ubuntu1804") shouldBe (true)
    ContainerRegistry.GCR.regex.pattern
      .asPredicate()
      .test("asia.gcr.io/broad-dsp-gcr-public/ubuntu1804") shouldBe (true)
    ContainerRegistry.GCR.regex.pattern
      .asPredicate()
      .test("unknown.gcr.io/broad-dsp-gcr-public/ubuntu1804") shouldBe (false)

    ContainerRegistry.DockerHub.regex.pattern.asPredicate().test("asd/asdf") shouldBe (true)
    ContainerRegistry.DockerHub.regex.pattern.asPredicate().test("asd") shouldBe (false)
    ContainerRegistry.DockerHub.regex.pattern.asPredicate().test("asd_sd_as:asdf") shouldBe (false)
    ContainerRegistry.DockerHub.regex.pattern.asPredicate().test("asd/as:asdf") shouldBe (true)
    ContainerRegistry.DockerHub.regex.pattern
      .asPredicate()
      .test("asd_as/as:asdf ") shouldBe (false) //trailing white space
    ContainerRegistry.DockerHub.regex.pattern.asPredicate().test("asd_as/as: asdf") shouldBe (false) //white space
    ContainerRegistry.DockerHub.regex.pattern
      .asPredicate()
      .test("myrepo/mydocker; mysql -c \"DROP ALL TABLES\"; sudo rm -rf / ") shouldBe (false)
    ContainerRegistry.DockerHub.regex.pattern.asPredicate().test("a///////") shouldBe (false)
  }

  "ContainerImage.stringToJupyterDockerImage" should "match GCR first, and then dockerhub" in {
    ContainerImage.stringToJupyterDockerImage("us.gcr.io/broad-dsp-gcr-public/ubuntu1804") shouldBe (Some(
      ContainerImage.GCR("us.gcr.io/broad-dsp-gcr-public/ubuntu1804")
    ))
    ContainerImage.stringToJupyterDockerImage("asd/asdf") shouldBe (Some(ContainerImage.DockerHub("asd/asdf")))
  }

<<<<<<< HEAD
=======
  "Cluster" should "generate a correct cluster URL" in {
    val expectedBase = s"http://leonardo/proxy/$project/$name0/"

    // No images or labels -> default to Jupyter
    Cluster.getClusterUrl(project, name0, Set.empty, Map.empty).toString shouldBe expectedBase + "jupyter"

    // images only
    Cluster.getClusterUrl(project, name0, Set(jupyterImage), Map.empty).toString shouldBe expectedBase + "jupyter"
    Cluster
      .getClusterUrl(project, name0, Set(welderImage, customDataprocImage, jupyterImage), Map.empty)
      .toString shouldBe expectedBase + "jupyter"
    Cluster.getClusterUrl(project, name0, Set(rstudioImage), Map.empty).toString shouldBe expectedBase + "rstudio"
    Cluster
      .getClusterUrl(project, name0, Set(welderImage, customDataprocImage, rstudioImage), Map.empty)
      .toString shouldBe expectedBase + "rstudio"

    // labels only
    Cluster
      .getClusterUrl(project, name0, Set.empty, Map("tool" -> "Jupyter", "foo" -> "bar"))
      .toString shouldBe expectedBase + "jupyter"
    Cluster
      .getClusterUrl(project, name0, Set.empty, Map("tool" -> "RStudio", "foo" -> "bar"))
      .toString shouldBe expectedBase + "rstudio"
    Cluster.getClusterUrl(project, name0, Set.empty, Map("foo" -> "bar")).toString shouldBe expectedBase + "jupyter"

    // images and labels -> images take precedence
    Cluster
      .getClusterUrl(project,
                     name0,
                     Set(welderImage, customDataprocImage, rstudioImage),
                     Map("tool" -> "Jupyter", "foo" -> "bar"))
      .toString shouldBe expectedBase + "rstudio"
  }
>>>>>>> 8afd14ba
}<|MERGE_RESOLUTION|>--- conflicted
+++ resolved
@@ -230,12 +230,6 @@
 
     UserScriptPath.stringToUserScriptPath(gcsPath) shouldBe Right(UserScriptPath.Gcs(GcsPath(GcsBucketName("userscript_bucket"), GcsObjectName("userscript.sh"))))
     UserScriptPath.stringToUserScriptPath(httpPath) shouldBe Right(UserScriptPath.Http(new URL(httpPath)))
-//    assertThrows[MalformedURLException] {
-//      UserScriptPath.stringToUserScriptPath(invalidPath)
-//    }
-//    clusterCreateExc shouldBe a[RuntimeException]
-
-//    UserScriptPath.stringToUserScriptPath(invalidPath).leftSideValue shouldBe Left(a[MalformedURLException])
     UserScriptPath.stringToUserScriptPath(invalidPath).left.get shouldBe a[MalformedURLException]
   }
 
@@ -272,8 +266,6 @@
     ContainerImage.stringToJupyterDockerImage("asd/asdf") shouldBe (Some(ContainerImage.DockerHub("asd/asdf")))
   }
 
-<<<<<<< HEAD
-=======
   "Cluster" should "generate a correct cluster URL" in {
     val expectedBase = s"http://leonardo/proxy/$project/$name0/"
 
@@ -307,5 +299,4 @@
                      Map("tool" -> "Jupyter", "foo" -> "bar"))
       .toString shouldBe expectedBase + "rstudio"
   }
->>>>>>> 8afd14ba
 }