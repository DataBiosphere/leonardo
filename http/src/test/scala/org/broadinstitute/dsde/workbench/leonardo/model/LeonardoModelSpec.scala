package org.broadinstitute.dsde.workbench.leonardo
package model

import java.net.{MalformedURLException, URL}
import java.time.Instant
import org.broadinstitute.dsde.workbench.leonardo.CommonTestData._
import org.broadinstitute.dsde.workbench.model.IP
import org.broadinstitute.dsde.workbench.model.google.{GcsBucketName, GcsObjectName, GcsPath}
import org.scalatest.flatspec.AnyFlatSpecLike

class LeonardoModelSpec extends LeonardoTestSuite with AnyFlatSpecLike {
  val exampleTime = Instant.parse("2018-08-07T10:12:35Z")

//  it should "serialize/deserialize to/from JSON" in {
//
//    val expectedJson =
//      """
//        |{ "id": 0,
//        |  "internalId": "067e2867-5d4a-47f3-a53c-fd711529b287",
//        |  "clusterName": "clustername1",
//        |  "googleId": "4ba97751-026a-4555-961b-89ae6ce78df4",
//        |  "googleProject": "dsp-leo-test",
//        |  "serviceAccountInfo": {
//        |    "clusterServiceAccount": "testClusterServiceAccount@example.com",
//        |    "notebookServiceAccount": "testNotebookServiceAccount@example.com"
//        |    },
//        |  "machineConfig": {
//        |    "numberOfWorkers": 0,
//        |    "masterMachineType": "",
//        |    "masterDiskSize": 500
//        |    },
//        |  "clusterUrl": "http://leonardo/proxy/dsp-leo-test/clustername1/jupyter",
//        |  "operationName": "operationName1",
//        |  "status": "Unknown",
//        |  "hostIp": "numbers.and.dots",
//        |  "creator": "user1@example.com",
//        |  "createdDate": "2018-08-07T10:12:35Z",
//        |  "labels": {},
//        |  "jupyterExtensionUri": "gs://extension_bucket/extension_path",
//        |  "stagingBucket": "stagingbucketname1",
//        |  "errors": [],
//        |  "instances": [],
//        |  "dateAccessed": "2018-08-07T10:12:35Z",
//        |  "autopauseThreshold": 30,
//        |  "defaultClientId": "defaultClientId",
//        |  "stopAfterCreation": true,
//        |  "clusterImages": [
//        |    { "imageType": "Jupyter",
//        |      "imageUrl": "jupyter/jupyter-base:latest",
//        |      "timestamp": "2018-08-07T10:12:35Z"
//        |      },
//        |    { "imageType": "Welder",
//        |      "imageUrl": "welder/welder:latest",
//        |      "timestamp": "2018-08-07T10:12:35Z"
//        |      }
//        |    ],
//        |  "scopes":["https://www.googleapis.com/auth/userinfo.email","https://www.googleapis.com/auth/userinfo.profile","https://www.googleapis.com/auth/bigquery","https://www.googleapis.com/auth/source.read_only"],
//        |  "welderEnabled": true
//        |}
//      """.stripMargin.parseJson
//
//    val missingJson =
//      """
//        |{ "id": 0,
//        |  "googleId": "4ba97751-026a-4555-961b-89ae6ce78df4",
//        |  "googleProject": "dsp-leo-test",
//        |  "serviceAccountInfo": {
//        |    "notebookServiceAccount": "pet-1234567890@test-project.iam.gserviceaccount.com"
//        |    },
//        |  "machineConfig": {
//        |    "numberOfWorkers": 0,
//        |    "masterMachineType": "",
//        |    "masterDiskSize": 500
//        |    },
//        |  "clusterUrl": "http://leonardo/proxy/dsp-leo-test/name1/jupyter",
//        |  "operationName": "op1",
//        |  "status": "Unknown",
//        |  "hostIp": "numbers.and.dots",
//        |  "creator": "user1@example.com",
//        |  "createdDate": "2018-08-07T10:12:35Z",
//        |  "labels": {
//        |     "bam": "yes",
//        |     "vcf": "no"
//        |     },
//        |  "jupyterExtensionUri": "gs://extension_bucket/extension_path",
//        |  "jupyterUserScriptUri": "gs://userscript_bucket/userscript.sh",
//        |  "jupyterStartUserScriptUri": "gs://startscript_bucket/startscript.sh",
//        |  "stagingBucket": "testStagingBucket1",
//        |  "errors": [],
//        |  "instances": [],
//        |  "dateAccessed": "2018-08-07T10:12:35Z",
//        |  "autopauseThreshold": 0,
//        |  "stopAfterCreation": false,
//        |  "clusterImages": []
//        |}
//      """.stripMargin.parseJson
//
//    val testJson = cluster.toJson(ClusterFormat)
//    testJson should equal(expectedJson)
//
//    val returnedCluster = testJson.convertTo[Cluster]
//    returnedCluster shouldBe cluster
//
//    // optional and absent field should deserialize to None
//    returnedCluster.userJupyterExtensionConfig shouldBe None
//
//    // optional and present field should deserialize to Some(val)
//    returnedCluster.jupyterExtensionUri shouldBe Some(jupyterExtensionUri)
//
//    // required and present field should deserialize to val
//    returnedCluster.clusterName shouldBe cluster.clusterName
//
//    // required and absent field should throw a DeserializationException
//    assertThrows[DeserializationException] {
//      missingJson.convertTo[Cluster]
//    }
//  }

  // TODO make a RuntimeTemplateValuesSpec
//  it should "create a map of ClusterTemplateValues object" in {
//    val clusterInit = ClusterTemplateValues(
//      cluster,
//      Some(initBucketPath),
//      Some(stagingBucketName),
//      Some(serviceAccountKey),
//      dataprocConfig,
//      welderConfig,
//      proxyConfig,
//      clusterFilesConfig,
//      clusterResourcesConfig,
//      Some(clusterResourceConstraints)
//    )
//    val clusterInitMap = clusterInit.toMap
//
//    clusterInitMap("googleProject") shouldBe project.value
//    clusterInitMap("clusterName") shouldBe name1.value
//    clusterInitMap("jupyterDockerImage") shouldBe jupyterImage.imageUrl
//    clusterInitMap("proxyDockerImage") shouldBe proxyConfig.jupyterProxyDockerImage
//    clusterInitMap("googleClientId") shouldBe cluster.defaultClientId.getOrElse("")
//    clusterInitMap("welderDockerImage") shouldBe welderImage.imageUrl
//    clusterInitMap("welderEnabled") shouldBe "true"
//    clusterInitMap("memLimit") shouldBe clusterResourceConstraints.memoryLimit.bytes.toString + "b"
//
//    clusterInitMap.size shouldBe 36
//  }

  it should "create UserScriptPath objects according to provided path" in {
    val gcsPath = "gs://userscript_bucket/userscript.sh"
    val httpPath = "https://userscript_path"
    val invalidPath = "invalid_userscript_path"

    UserScriptPath.stringToUserScriptPath(gcsPath) shouldBe Right(
      UserScriptPath.Gcs(GcsPath(GcsBucketName("userscript_bucket"), GcsObjectName("userscript.sh")))
    )
    UserScriptPath.stringToUserScriptPath(httpPath) shouldBe Right(UserScriptPath.Http(new URL(httpPath)))
    UserScriptPath.stringToUserScriptPath(invalidPath).left.get shouldBe a[MalformedURLException]
  }

  "DockerRegistry regex" should "match expected image url format" in {
    ContainerRegistry.GCR.regex.pattern.asPredicate().test("us.gcr.io/google/ubuntu1804:latest") shouldBe true
    ContainerRegistry.GCR.regex.pattern.asPredicate().test("us.gcr.io/broad-dsp-gcr-public/ubuntu1804") shouldBe true
    ContainerRegistry.GCR.regex.pattern.asPredicate().test("us/broad-dsp-gcr-public/ubuntu1804") shouldBe false
    ContainerRegistry.GCR.regex.pattern.asPredicate().test("eu.gcr.io/broad-dsp-gcr-public/ubuntu1804") shouldBe true
    ContainerRegistry.GCR.regex.pattern
      .asPredicate()
      .test("asia.gcr.io/broad-dsp-gcr-public/ubuntu1804") shouldBe true
    ContainerRegistry.GCR.regex.pattern
      .asPredicate()
      .test("unknown.gcr.io/broad-dsp-gcr-public/ubuntu1804") shouldBe false

    ContainerRegistry.DockerHub.regex.pattern.asPredicate().test("asd/asdf") shouldBe true
    ContainerRegistry.DockerHub.regex.pattern.asPredicate().test("asd") shouldBe false
    ContainerRegistry.DockerHub.regex.pattern.asPredicate().test("asd_sd_as:asdf") shouldBe false
    ContainerRegistry.DockerHub.regex.pattern.asPredicate().test("asd/as:asdf") shouldBe true
    ContainerRegistry.DockerHub.regex.pattern
      .asPredicate()
      .test("asd_as/as:asdf ") shouldBe false //trailing white space
    ContainerRegistry.DockerHub.regex.pattern.asPredicate().test("asd_as/as: asdf") shouldBe false //white space
    ContainerRegistry.DockerHub.regex.pattern
      .asPredicate()
      .test("myrepo/mydocker; mysql -c \"DROP ALL TABLES\"; sudo rm -rf / ") shouldBe false
    ContainerRegistry.DockerHub.regex.pattern.asPredicate().test("a///////") shouldBe false
    ContainerRegistry.GHCR.regex.pattern.asPredicate().test("ghcr.io/github/super-linter:latest") shouldBe true
    ContainerRegistry.GHCR.regex.pattern
      .asPredicate()
      .test("ghcr.io/lucidtronix/ml4h/ml4h_terra:20201117_123026") shouldBe true
    ContainerRegistry.GHCR.regex.pattern
      .asPredicate()
      .test("ghcr.io/lucidtronix/ml4h/ml4h_terra:latest") shouldBe true
    ContainerRegistry.GHCR.regex.pattern
      .asPredicate()
      .test("us.ghcr.io/lucidtronix/ml4h/ml4h_terra:20201117_123026") shouldBe false
    ContainerRegistry.GHCR.regex.pattern
      .asPredicate()
      .test("ghcr.io/github/super-linter:latest; foo") shouldBe false
    ContainerRegistry.GHCR.regex.pattern
      .asPredicate()
      .test("ghcr.io:foo") shouldBe false
  }

  "ContainerImage.stringToJupyterDockerImage" should "match GCR first, and then dockerhub" in {
    ContainerImage.fromImageUrl("us.gcr.io/broad-dsp-gcr-public/ubuntu1804") shouldBe (Some(
      ContainerImage("us.gcr.io/broad-dsp-gcr-public/ubuntu1804", ContainerRegistry.GCR)
    ))
    ContainerImage.fromImageUrl("asd/asdf") shouldBe (Some(
      ContainerImage("asd/asdf", ContainerRegistry.DockerHub)
    ))
  }

  "Cluster" should "generate a correct cluster URL" in {
    val expectedBase = s"https://leo/proxy/${project.value}/${name0.asString}/"

    // No images or labels -> default to Jupyter
    Runtime
      .getProxyUrl(proxyUrlBase, cloudContext, name0, Set.empty, None, Map.empty)
      .toString shouldBe expectedBase + "jupyter"

    // images only
    Runtime
      .getProxyUrl(proxyUrlBase, cloudContext, name0, Set(jupyterImage), None, Map.empty)
      .toString shouldBe expectedBase + "jupyter"
    Runtime
      .getProxyUrl(proxyUrlBase,
                   cloudContext,
                   name0,
                   Set(welderImage, customDataprocImage, jupyterImage),
                   None,
                   Map.empty)
      .toString shouldBe expectedBase + "jupyter"
    Runtime
      .getProxyUrl(proxyUrlBase, cloudContext, name0, Set(rstudioImage), None, Map.empty)
      .toString shouldBe expectedBase + "rstudio"
    Runtime
      .getProxyUrl(proxyUrlBase,
                   cloudContext,
                   name0,
                   Set(welderImage, customDataprocImage, rstudioImage),
                   None,
                   Map.empty)
      .toString shouldBe expectedBase + "rstudio"

    // labels only
    Runtime
      .getProxyUrl(proxyUrlBase, cloudContext, name0, Set.empty, None, Map("tool" -> "Jupyter", "foo" -> "bar"))
      .toString shouldBe expectedBase + "jupyter"
    Runtime
      .getProxyUrl(proxyUrlBase, cloudContext, name0, Set.empty, None, Map("tool" -> "RStudio", "foo" -> "bar"))
      .toString shouldBe expectedBase + "rstudio"
    Runtime
      .getProxyUrl(proxyUrlBase, cloudContext, name0, Set.empty, None, Map("foo" -> "bar"))
      .toString shouldBe expectedBase + "jupyter"

    // images and labels -> images take precedence
    Runtime
      .getProxyUrl(proxyUrlBase,
                   cloudContext,
                   name0,
                   Set(welderImage, customDataprocImage, rstudioImage),
<<<<<<< HEAD
                   Map("tool" -> "Jupyter", "foo" -> "bar")
      )
=======
                   None,
                   Map("tool" -> "Jupyter", "foo" -> "bar"))
>>>>>>> 02ebf83e
      .toString shouldBe expectedBase + "rstudio"

    Runtime
      .getProxyUrl(
        proxyUrlBase,
        CloudContext
          .Azure(AzureCloudContext(TenantId("tenantId"), SubscriptionId("sid"), ManagedResourceGroupName("mrg"))),
        name0,
        Set(welderImage, customDataprocImage, rstudioImage),
        Some(IP("qi-relay.servicebus.windows.net")),
        Map("tool" -> "Jupyter", "foo" -> "bar")
      )
      .toString shouldBe s"https://qi-relay.servicebus.windows.net/${name0.asString}"
  }
}<|MERGE_RESOLUTION|>--- conflicted
+++ resolved
@@ -256,13 +256,8 @@
                    cloudContext,
                    name0,
                    Set(welderImage, customDataprocImage, rstudioImage),
-<<<<<<< HEAD
-                   Map("tool" -> "Jupyter", "foo" -> "bar")
-      )
-=======
                    None,
                    Map("tool" -> "Jupyter", "foo" -> "bar"))
->>>>>>> 02ebf83e
       .toString shouldBe expectedBase + "rstudio"
 
     Runtime
