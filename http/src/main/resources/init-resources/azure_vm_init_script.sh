#!/usr/bin/env bash
set -e
# Log output is saved at /var/log/azure_vm_init_script.log

# If you update this file, please update azure.custom-script-extension.file-uris in reference.conf so that Leonardo can adopt the new script

# This is to avoid the error Ref BioC
# 'debconf: unable to initialize frontend: Dialog'
export DEBIAN_FRONTEND=noninteractive

##### JUPYTER USER SETUP #####
# Create the jupyter user that corresponds to the jupyter user in the jupyter container
VM_JUP_USER=jupyter-user
VM_JUP_USER_UID=1002

sudo useradd -m -c "Jupyter User" -u $VM_JUP_USER_UID $VM_JUP_USER
sudo usermod -a -G $VM_JUP_USER,adm,dialout,cdrom,floppy,audio,dip,video,plugdev,lxd,netdev $VM_JUP_USER

<<<<<<< HEAD
##### READ SCRIPT ARGUMENT #####
# These are passed in setupCreateVmCreateMessage in the AzurePubsub Handler
=======
## Change ownership for the new user

sudo chgrp $VM_JUP_USER /anaconda/bin/*

sudo chown $VM_JUP_USER /anaconda/bin/*

sudo chgrp $VM_JUP_USER /anaconda/envs/py38_default/bin/*

sudo chown $VM_JUP_USER /anaconda/envs/py38_default/bin/*

sudo systemctl disable --now jupyterhub.service


# Formatting and mounting persistent disk
WORK_DIRECTORY="/home/$VM_JUP_USER/persistent_disk"
## Create the PD working directory
mkdir -p ${WORK_DIRECTORY}

## The PD should be the only `sd` disk that is not mounted yet
AllsdDisks=($(lsblk --nodeps --noheadings --output NAME --paths | grep -i "sd"))
FreesdDisks=()
for Disk in "${AllsdDisks[@]}"; do
    Mounts="$(lsblk -no MOUNTPOINT "${Disk}")"
    if [ -z "$Mounts" ]; then
        echo "Found our unmounted persistent disk!"
        FreesdDisks="${Disk}"
    else
        echo "Not our persistent disk!"
    fi
done
DISK_DEVICE_PATH=${FreesdDisks}

## Only format disk is it hasn't already been formatted
## It the disk has previously been in use, then it should have a partition that we can mount
EXIT_CODE=0
lsblk -no NAME --paths "${DISK_DEVICE_PATH}1" || EXIT_CODE=$?
if [ $EXIT_CODE -eq 0 ]; then
  ## From https://learn.microsoft.com/en-us/azure/virtual-machines/linux/attach-disk-portal?tabs=ubuntu
  ## Use the partprobe utility to make sure the kernel is aware of the new partition and filesystem.
  ## Failure to use partprobe can cause the blkid or lslbk commands to not return the UUID for the new filesystem immediately.
  sudo partprobe "${DISK_DEVICE_PATH}1"
  # There is a pre-existing partition that we should try to directly mount
  sudo mount -t ext4 "${DISK_DEVICE_PATH}1" ${WORK_DIRECTORY}
  echo "Existing PD successfully remounted"
else
  ## Create one partition on the PD
  (
  echo o #create a new empty DOS partition table
  echo n #add a new partition
  echo p #print the partition table
  echo
  echo
  echo
  echo w #write table to disk and exit
  ) | sudo fdisk ${DISK_DEVICE_PATH}
  echo "successful partitioning"
  ## Format the partition
  # It's likely that the persistent disk was previously mounted on another VM and wasn't properly unmounted
  # Passing -F -F to mkfs ext4 forces the tool to ignore the state of the partition.
  # Note that there should be two instances command-line switch (-F -F) to override this check
  echo y | sudo mkfs.ext4 "${DISK_DEVICE_PATH}1" -F -F
  echo "successful formatting"
  ## From https://learn.microsoft.com/en-us/azure/virtual-machines/linux/attach-disk-portal?tabs=ubuntu
  ## Use the partprobe utility to make sure the kernel is aware of the new partition and filesystem.
  ## Failure to use partprobe can cause the blkid or lslbk commands to not return the UUID for the new filesystem immediately.
  sudo partprobe "${DISK_DEVICE_PATH}1"
  ## Mount the PD partition to the working directory
  sudo mount -t ext4 "${DISK_DEVICE_PATH}1" ${WORK_DIRECTORY}
  echo "successful mount"
fi

## Add the PD UUID to fstab to ensure that the drive is remounted automatically after a reboot
OUTPUT="$(lsblk -no UUID --paths "${DISK_DEVICE_PATH}1")"
echo "UUID="$OUTPUT"    ${WORK_DIRECTORY}    ext4    defaults    0    1" | sudo tee -a /etc/fstab
echo "successful write of PD UUID to fstab"

## Change ownership of the mounted drive to the user
sudo chown -R $VM_JUP_USER:$VM_JUP_USER ${WORK_DIRECTORY}


# Read script arguments
>>>>>>> 823027a7
echo $# arguments
if [ $# -ne 13 ];
    then echo "illegal number of parameters"
fi

RELAY_NAME=$1
RELAY_CONNECTION_NAME=$2
RELAY_TARGET_HOST=$3
RELAY_CONNECTION_POLICY_KEY=$4
LISTENER_DOCKER_IMAGE=$5
SAMURL=$6
SAMRESOURCEID=$7
CONTENTSECURITYPOLICY_FILE=$8

# Envs for welder
WELDER_WSM_URL=${9:-localhost}
WORKSPACE_ID="${10:-dummy}" # Additionally used for welder
WORKSPACE_STORAGE_CONTAINER_ID="${11:-dummy}" # Additionally used for welder
WELDER_WELDER_DOCKER_IMAGE="${12:-dummy}"
WELDER_OWNER_EMAIL="${13:-dummy}"
WELDER_STAGING_BUCKET="${14:-dummy}"
WELDER_STAGING_STORAGE_CONTAINER_RESOURCE_ID="${15:-dummy}"

# Envs for Jupyter
JUPYTER_DOCKER_IMAGE="terradevacrpublic.azurecr.io/jupyter-server:test"
# NOTEBOOKS_DIR corresponds to the location INSIDE the jupyter docker container,
# and is not to be used withing the context of the DSVM itself
NOTEBOOKS_DIR="/home/$VM_JUP_USER/persistent_disk"
WORKSPACE_NAME="${16:-dummy}"
WORKSPACE_STORAGE_CONTAINER_URL="${17:-dummy}"

# Jupyter variables for listener
SERVER_APP_BASE_URL="/${RELAY_CONNECTION_NAME}/"
SERVER_APP_ALLOW_ORIGIN="*"
# We need to escape this $ character twice, once for the docker exec arg, and another time for passing it to run-jupyter.sh
HCVAR='\\\$hc'
SERVER_APP_WEBSOCKET_URL="wss://${RELAY_NAME}.servicebus.windows.net/${HCVAR}/${RELAY_CONNECTION_NAME}"
# We need to escape this $ character one extra time to pass it to the crontab for rebooting. The use of $hc in the websocket URL is
# something that we should rethink as it creates a lot of complexity downstream
REBOOT_HCVAR='\\\\\\\$hc'
REBOOT_SERVER_APP_WEBSOCKET_URL="wss://${RELAY_NAME}.servicebus.windows.net/${REBOOT_HCVAR}/${RELAY_CONNECTION_NAME}"
SERVER_APP_WEBSOCKET_HOST="${RELAY_NAME}.servicebus.windows.net"

# Relay listener configuration
RELAY_CONNECTIONSTRING="Endpoint=sb://${RELAY_NAME}.servicebus.windows.net/;SharedAccessKeyName=listener;SharedAccessKey=${RELAY_CONNECTION_POLICY_KEY};EntityPath=${RELAY_CONNECTION_NAME}"

# Relay listener configuration - setDateAccessed listener
LEONARDO_URL="${18:-dummy}"
RUNTIME_NAME="${19:-dummy}"
VALID_HOSTS="${20:-dummy}"
DATEACCESSED_SLEEP_SECONDS=60 # supercedes default defined in terra-azure-relay-listeners/service/src/main/resources/application.yml

# R version
R_VERSION="4.4.0-1.2004.0"

# Log in script output for debugging purposes.
echo "RELAY_NAME = ${RELAY_NAME}"
echo "RELAY_CONNECTION_NAME = ${RELAY_CONNECTION_NAME}"
echo "RELAY_TARGET_HOST = ${RELAY_TARGET_HOST}"
echo "RELAY_CONNECTION_POLICY_KEY = ${RELAY_CONNECTION_POLICY_KEY}"
echo "LISTENER_DOCKER_IMAGE = ${LISTENER_DOCKER_IMAGE}"
echo "SAMURL = ${SAMURL}"
echo "SAMRESOURCEID = ${SAMRESOURCEID}"
echo "CONTENTSECURITYPOLICY_FILE = ${CONTENTSECURITYPOLICY_FILE}"
echo "WELDER_WSM_URL = ${WELDER_WSM_URL}"
echo "WORKSPACE_ID = ${WORKSPACE_ID}"
echo "WORKSPACE_STORAGE_CONTAINER_ID = ${WORKSPACE_STORAGE_CONTAINER_ID}"
echo "WELDER_WELDER_DOCKER_IMAGE = ${WELDER_WELDER_DOCKER_IMAGE}"
echo "WELDER_OWNER_EMAIL = ${WELDER_OWNER_EMAIL}"
echo "WELDER_STAGING_BUCKET = ${WELDER_STAGING_BUCKET}"
echo "WELDER_STAGING_STORAGE_CONTAINER_RESOURCE_ID = ${WELDER_STAGING_STORAGE_CONTAINER_RESOURCE_ID}"
echo "WORKSPACE_NAME = ${WORKSPACE_NAME}"
echo "WORKSPACE_STORAGE_CONTAINER_URL = ${WORKSPACE_STORAGE_CONTAINER_URL}"
echo "SERVER_APP_BASE_URL = ${SERVER_APP_BASE_URL}"
echo "SERVER_APP_ALLOW_ORIGIN = ${SERVER_APP_ALLOW_ORIGIN}"
echo "SERVER_APP_WEBSOCKET_URL = ${SERVER_APP_WEBSOCKET_URL}"
echo "RELAY_CONNECTIONSTRING = ${RELAY_CONNECTIONSTRING}"
echo "LEONARDO_URL = ${LEONARDO_URL}"
echo "RUNTIME_NAME = ${RUNTIME_NAME}"
echo "VALID_HOSTS = ${VALID_HOSTS}"
echo "R-VERSION = ${R_VERSION}"

<<<<<<< HEAD
##### Persistent Disk (PD) MOUNTING #####
# Formatting and mounting persistent disk
# Note that we cannot mount in /mnt/disks/work as it is a temporary disk on the DSVM!
PD_DIRECTORY="/home/$VM_JUP_USER/persistent_disk"
## Create the working and persistent disk directories
mkdir -p ${PD_DIRECTORY}
=======
# Wait for lock to resolve before any installs, to resolve this error: https://broadworkbench.atlassian.net/browse/IA-4645

while sudo fuser /var/lib/dpkg/lock-frontend > /dev/null 2>&1
  do
    echo "Waiting to get lock /var/lib/dpkg/lock-frontend..."
    sleep 5
  done

# Install updated R version
echo "Installing R version ${R_VERSION}"
# Add the CRAN repository to the sources list
echo "deb https://cloud.r-project.org/bin/linux/ubuntu focal-cran40/" | sudo tee /etc/apt/sources.list -a
# Update package list
sudo apt-get update
# Install new R version
sudo apt-get install --no-install-recommends -y r-base=${R_VERSION}

#Update kernel list

echo "Y"| /anaconda/bin/jupyter kernelspec remove sparkkernel

echo "Y"| /anaconda/bin/jupyter kernelspec remove sparkrkernel

echo "Y"| /anaconda/bin/jupyter kernelspec remove pysparkkernel

echo "Y"| /anaconda/bin/jupyter kernelspec remove spark-3-python
>>>>>>> 823027a7

## The PD should be the only `sd` disk that is not mounted yet
AllsdDisks=($(lsblk --nodeps --noheadings --output NAME --paths | grep -i "sd"))
FreesdDisks=()
for Disk in "${AllsdDisks[@]}"; do
    Mounts="$(lsblk -no MOUNTPOINT "${Disk}")"
    if [ -z "$Mounts" ]; then
        echo "Found our unmounted persistent disk!"
        FreesdDisks="${Disk}"
    else
        echo "Not our persistent disk!"
    fi
done
DISK_DEVICE_PATH=${FreesdDisks}

## Only format disk is it hasn't already been formatted
## It the disk has previously been in use, then it should have a partition that we can mount
EXIT_CODE=0
lsblk -no NAME --paths "${DISK_DEVICE_PATH}1" || EXIT_CODE=$?
if [ $EXIT_CODE -eq 0 ]; then
  ## From https://learn.microsoft.com/en-us/azure/virtual-machines/linux/attach-disk-portal?tabs=ubuntu
  ## Use the partprobe utility to make sure the kernel is aware of the new partition and filesystem.
  ## Failure to use partprobe can cause the blkid or lslbk commands to not return the UUID for the new filesystem immediately.
  sudo partprobe "${DISK_DEVICE_PATH}1"
  # There is a pre-existing partition that we should try to directly mount
  sudo mount -t ext4 "${DISK_DEVICE_PATH}1" ${PD_DIRECTORY}
  echo "Existing PD successfully remounted"
else
  ## Create one partition on the PD
  (
  echo o #create a new empty DOS partition table
  echo n #add a new partition
  echo p #print the partition table
  echo
  echo
  echo
  echo w #write table to disk and exit
  ) | sudo fdisk ${DISK_DEVICE_PATH}
  echo "successful partitioning"
  ## Format the partition
  echo y | sudo mkfs -t ext4 "${DISK_DEVICE_PATH}1"
  echo "successful formatting"
  ## From https://learn.microsoft.com/en-us/azure/virtual-machines/linux/attach-disk-portal?tabs=ubuntu
  ## Use the partprobe utility to make sure the kernel is aware of the new partition and filesystem.
  ## Failure to use partprobe can cause the blkid or lslbk commands to not return the UUID for the new filesystem immediately.
  sudo partprobe "${DISK_DEVICE_PATH}1"
  ## Mount the PD partition to the working directory
  sudo mount -t ext4 "${DISK_DEVICE_PATH}1" ${PD_DIRECTORY}
  echo "successful mount"
fi

## Add the PD UUID to fstab to ensure that the drive is remounted automatically after a reboot
OUTPUT="$(lsblk -no UUID --paths "${DISK_DEVICE_PATH}1")"
echo "UUID="$OUTPUT"    ${PD_DIRECTORY}    ext4    defaults    0    1" | sudo tee -a /etc/fstab
echo "successful write of PD UUID to fstab"

## Make sure that both the jupyter and welder users have access to the persistent disk on the VM
## This needs to happen before we start up containers
sudo chmod a+rwx ${PD_DIRECTORY}

##### JUPYTER SERVER  #####
echo "------ Jupyter version: ${JUPYTER_DOCKER_IMAGE} ------"
echo "Starting Jupyter with command..."

echo "docker run -d --restart always --network host --name jupyter \
--entrypoint tail \
--volume ${PD_DIRECTORY}:${NOTEBOOKS_DIR} \
-e CLOUD_PROVIDER=Azure \
-e WORKSPACE_ID=$WORKSPACE_ID \
-e WORKSPACE_NAME=$WORKSPACE_NAME \
-e WORKSPACE_STORAGE_CONTAINER_URL=$WORKSPACE_STORAGE_CONTAINER_URL \
-e STORAGE_CONTAINER_RESOURCE_ID=$WORKSPACE_STORAGE_CONTAINER_ID \
$JUPYTER_DOCKER_IMAGE \
-f /dev/null"

#Run docker container with Jupyter Server
#Override entrypoint with a placeholder (tail -f /dev/null) to keep the container running indefinitely.
#The jupyter server itself will be started via docker exec after.
#Mount the persistent disk directory to the jupyter notebook home directory
docker run -d --restart always --network host --name jupyter \
--entrypoint tail \
--volume ${PD_DIRECTORY}:${NOTEBOOKS_DIR} \
--env CLOUD_PROVIDER=Azure \
--env WORKSPACE_ID=$WORKSPACE_ID \
--env WORKSPACE_NAME=$WORKSPACE_NAME \
--env WORKSPACE_STORAGE_CONTAINER_URL=$WORKSPACE_STORAGE_CONTAINER_URL \
--env STORAGE_CONTAINER_RESOURCE_ID=$WORKSPACE_STORAGE_CONTAINER_ID \
$JUPYTER_DOCKER_IMAGE \
-f /dev/null

echo 'Starting Jupyter Notebook...'
echo "docker exec -d jupyter /bin/bash -c '/usr/jupytervenv/run-jupyter.sh ${SERVER_APP_BASE_URL} ${SERVER_APP_WEBSOCKET_URL} ${NOTEBOOKS_DIR}'"
docker exec -d jupyter /bin/bash -c "/usr/jupytervenv/run-jupyter.sh ${SERVER_APP_BASE_URL} ${SERVER_APP_WEBSOCKET_URL} ${NOTEBOOKS_DIR}"

# Store Jupyter Server Docker exec command for reboot processes
# Cron does not play well with escaping backlashes so it is safer to run a script instead of the docker command directly
echo "docker exec -d jupyter /bin/bash -c '/usr/jupytervenv/run-jupyter.sh ${SERVER_APP_BASE_URL} ${REBOOT_SERVER_APP_WEBSOCKET_URL} ${NOTEBOOKS_DIR}'" | sudo tee /home/reboot_script.sh
sudo chmod +x /home/reboot_script.sh
sudo crontab -l 2>/dev/null| cat - <(echo "@reboot /home/reboot_script.sh") | crontab -

echo "------ Jupyter done ------"

##### LISTENER #####
echo "------ Listener version: ${LISTENER_DOCKER_IMAGE} ------"
echo "    Starting listener with command..."

echo "docker run -d --restart always --network host --name listener \
-e LISTENER_RELAYCONNECTIONSTRING=\"$RELAY_CONNECTIONSTRING\" \
-e LISTENER_RELAYCONNECTIONNAME=\"$RELAY_CONNECTION_NAME\" \
-e LISTENER_REQUESTINSPECTORS_0=\"samChecker\" \
-e LISTENER_REQUESTINSPECTORS_1=\"setDateAccessed\" \
-e LISTENER_SAMINSPECTORPROPERTIES_SAMRESOURCEID=\"$SAMRESOURCEID\" \
-e LISTENER_SAMINSPECTORPROPERTIES_SAMURL=\"$SAMURL\" \
-e LISTENER_SETDATEACCESSEDINSPECTORPROPERTIES_SERVICEHOST=\"$LEONARDO_URL\" \
-e LISTENER_SETDATEACCESSEDINSPECTORPROPERTIES_WORKSPACEID=\"$WORKSPACE_ID\" \
-e LISTENER_SETDATEACCESSEDINSPECTORPROPERTIES_CALLWINDOWINSECONDS=\"$DATEACCESSED_SLEEP_SECONDS\" \
-e LISTENER_SETDATEACCESSEDINSPECTORPROPERTIES_RUNTIMENAME=\"$RUNTIME_NAME\" \
-e LISTENER_CORSSUPPORTPROPERTIES_CONTENTSECURITYPOLICY=\"$(cat $CONTENTSECURITYPOLICY_FILE)\" \
-e LISTENER_CORSSUPPORTPROPERTIES_VALIDHOSTS=\"${VALID_HOSTS},${SERVER_APP_WEBSOCKET_HOST}\" \
-e LISTENER_TARGETPROPERTIES_TARGETHOST=\"http://$RELAY_TARGET_HOST:8888\" \
-e LISTENER_TARGETPROPERTIES_TARGETROUTINGRULES_0_PATHCONTAINS=welder \
-e LISTENER_TARGETPROPERTIES_TARGETROUTINGRULES_0_TARGETHOST=http://$RELAY_TARGET_HOST:8081 \
-e LISTENER_TARGETPROPERTIES_TARGETROUTINGRULES_0_REMOVEFROMPATH=\"\$hc-name/welder\" \
-e LOGGING_LEVEL_ROOT=INFO \
$LISTENER_DOCKER_IMAGE"

#Run docker container with Relay Listener
docker run -d --restart always --network host --name listener \
--env LISTENER_RELAYCONNECTIONSTRING=$RELAY_CONNECTIONSTRING \
--env LISTENER_RELAYCONNECTIONNAME=$RELAY_CONNECTION_NAME \
--env LISTENER_REQUESTINSPECTORS_0=samChecker \
--env LISTENER_REQUESTINSPECTORS_1=setDateAccessed \
--env LISTENER_SAMINSPECTORPROPERTIES_SAMRESOURCEID=$SAMRESOURCEID \
--env LISTENER_SAMINSPECTORPROPERTIES_SAMURL=$SAMURL \
--env LISTENER_SETDATEACCESSEDINSPECTORPROPERTIES_SERVICEHOST=$LEONARDO_URL \
--env LISTENER_SETDATEACCESSEDINSPECTORPROPERTIES_WORKSPACEID=$WORKSPACE_ID \
--env LISTENER_SETDATEACCESSEDINSPECTORPROPERTIES_CALLWINDOWINSECONDS=$DATEACCESSED_SLEEP_SECONDS \
--env LISTENER_SETDATEACCESSEDINSPECTORPROPERTIES_RUNTIMENAME=$RUNTIME_NAME \
--env LISTENER_CORSSUPPORTPROPERTIES_CONTENTSECURITYPOLICY="$(cat $CONTENTSECURITYPOLICY_FILE)" \
--env LISTENER_CORSSUPPORTPROPERTIES_VALIDHOSTS="${VALID_HOSTS},${SERVER_APP_WEBSOCKET_HOST}" \
--env LISTENER_TARGETPROPERTIES_TARGETHOST="http://${RELAY_TARGET_HOST}:8888" \
--env LISTENER_TARGETPROPERTIES_TARGETROUTINGRULES_0_PATHCONTAINS="welder" \
--env LISTENER_TARGETPROPERTIES_TARGETROUTINGRULES_0_TARGETHOST="http://${RELAY_TARGET_HOST}:8081" \
--env LISTENER_TARGETPROPERTIES_TARGETROUTINGRULES_0_REMOVEFROMPATH="\$hc-name/welder" \
--env LOGGING_LEVEL_ROOT=INFO \
$LISTENER_DOCKER_IMAGE

echo "------ Listener done ------"

##### WELDER #####
echo "------ Welder version: ${WELDER_WELDER_DOCKER_IMAGE} ------"
echo "    Starting Welder with command...."

echo "docker run -d --restart always --network host --name welder \
     --volume "${PD_DIRECTORY}:/work" \
     -e WSM_URL=$WELDER_WSM_URL \
     -e PORT=8081 \
     -e WORKSPACE_ID=$WORKSPACE_ID \
     -e STORAGE_CONTAINER_RESOURCE_ID=$WORKSPACE_STORAGE_CONTAINER_ID \
     -e STAGING_STORAGE_CONTAINER_RESOURCE_ID=$WELDER_STAGING_STORAGE_CONTAINER_RESOURCE_ID \
     -e OWNER_EMAIL=\"$WELDER_OWNER_EMAIL\" \
     -e CLOUD_PROVIDER=\"azure\" \
     -e LOCKING_ENABLED=false \
     -e STAGING_BUCKET=\"$WELDER_STAGING_BUCKET\" \
     -e SHOULD_BACKGROUND_SYNC=\"false\" \
     $WELDER_WELDER_DOCKER_IMAGE"

docker run -d --restart always --network host --name welder \
--volume "${PD_DIRECTORY}:/work" \
--env WSM_URL=$WELDER_WSM_URL \
--env PORT=8081 \
--env WORKSPACE_ID=$WORKSPACE_ID \
--env STORAGE_CONTAINER_RESOURCE_ID=$WORKSPACE_STORAGE_CONTAINER_ID \
--env STAGING_STORAGE_CONTAINER_RESOURCE_ID=$WELDER_STAGING_STORAGE_CONTAINER_RESOURCE_ID \
--env OWNER_EMAIL=$WELDER_OWNER_EMAIL \
--env CLOUD_PROVIDER="azure" \
--env LOCKING_ENABLED=false \
--env STAGING_BUCKET=$WELDER_STAGING_BUCKET \
--env SHOULD_BACKGROUND_SYNC="false" \
$WELDER_WELDER_DOCKER_IMAGE

echo "------ Welder done ------"<|MERGE_RESOLUTION|>--- conflicted
+++ resolved
@@ -16,92 +16,8 @@
 sudo useradd -m -c "Jupyter User" -u $VM_JUP_USER_UID $VM_JUP_USER
 sudo usermod -a -G $VM_JUP_USER,adm,dialout,cdrom,floppy,audio,dip,video,plugdev,lxd,netdev $VM_JUP_USER
 
-<<<<<<< HEAD
 ##### READ SCRIPT ARGUMENT #####
 # These are passed in setupCreateVmCreateMessage in the AzurePubsub Handler
-=======
-## Change ownership for the new user
-
-sudo chgrp $VM_JUP_USER /anaconda/bin/*
-
-sudo chown $VM_JUP_USER /anaconda/bin/*
-
-sudo chgrp $VM_JUP_USER /anaconda/envs/py38_default/bin/*
-
-sudo chown $VM_JUP_USER /anaconda/envs/py38_default/bin/*
-
-sudo systemctl disable --now jupyterhub.service
-
-
-# Formatting and mounting persistent disk
-WORK_DIRECTORY="/home/$VM_JUP_USER/persistent_disk"
-## Create the PD working directory
-mkdir -p ${WORK_DIRECTORY}
-
-## The PD should be the only `sd` disk that is not mounted yet
-AllsdDisks=($(lsblk --nodeps --noheadings --output NAME --paths | grep -i "sd"))
-FreesdDisks=()
-for Disk in "${AllsdDisks[@]}"; do
-    Mounts="$(lsblk -no MOUNTPOINT "${Disk}")"
-    if [ -z "$Mounts" ]; then
-        echo "Found our unmounted persistent disk!"
-        FreesdDisks="${Disk}"
-    else
-        echo "Not our persistent disk!"
-    fi
-done
-DISK_DEVICE_PATH=${FreesdDisks}
-
-## Only format disk is it hasn't already been formatted
-## It the disk has previously been in use, then it should have a partition that we can mount
-EXIT_CODE=0
-lsblk -no NAME --paths "${DISK_DEVICE_PATH}1" || EXIT_CODE=$?
-if [ $EXIT_CODE -eq 0 ]; then
-  ## From https://learn.microsoft.com/en-us/azure/virtual-machines/linux/attach-disk-portal?tabs=ubuntu
-  ## Use the partprobe utility to make sure the kernel is aware of the new partition and filesystem.
-  ## Failure to use partprobe can cause the blkid or lslbk commands to not return the UUID for the new filesystem immediately.
-  sudo partprobe "${DISK_DEVICE_PATH}1"
-  # There is a pre-existing partition that we should try to directly mount
-  sudo mount -t ext4 "${DISK_DEVICE_PATH}1" ${WORK_DIRECTORY}
-  echo "Existing PD successfully remounted"
-else
-  ## Create one partition on the PD
-  (
-  echo o #create a new empty DOS partition table
-  echo n #add a new partition
-  echo p #print the partition table
-  echo
-  echo
-  echo
-  echo w #write table to disk and exit
-  ) | sudo fdisk ${DISK_DEVICE_PATH}
-  echo "successful partitioning"
-  ## Format the partition
-  # It's likely that the persistent disk was previously mounted on another VM and wasn't properly unmounted
-  # Passing -F -F to mkfs ext4 forces the tool to ignore the state of the partition.
-  # Note that there should be two instances command-line switch (-F -F) to override this check
-  echo y | sudo mkfs.ext4 "${DISK_DEVICE_PATH}1" -F -F
-  echo "successful formatting"
-  ## From https://learn.microsoft.com/en-us/azure/virtual-machines/linux/attach-disk-portal?tabs=ubuntu
-  ## Use the partprobe utility to make sure the kernel is aware of the new partition and filesystem.
-  ## Failure to use partprobe can cause the blkid or lslbk commands to not return the UUID for the new filesystem immediately.
-  sudo partprobe "${DISK_DEVICE_PATH}1"
-  ## Mount the PD partition to the working directory
-  sudo mount -t ext4 "${DISK_DEVICE_PATH}1" ${WORK_DIRECTORY}
-  echo "successful mount"
-fi
-
-## Add the PD UUID to fstab to ensure that the drive is remounted automatically after a reboot
-OUTPUT="$(lsblk -no UUID --paths "${DISK_DEVICE_PATH}1")"
-echo "UUID="$OUTPUT"    ${WORK_DIRECTORY}    ext4    defaults    0    1" | sudo tee -a /etc/fstab
-echo "successful write of PD UUID to fstab"
-
-## Change ownership of the mounted drive to the user
-sudo chown -R $VM_JUP_USER:$VM_JUP_USER ${WORK_DIRECTORY}
-
-
-# Read script arguments
->>>>>>> 823027a7
 echo $# arguments
 if [ $# -ne 13 ];
     then echo "illegal number of parameters"
@@ -184,41 +100,12 @@
 echo "VALID_HOSTS = ${VALID_HOSTS}"
 echo "R-VERSION = ${R_VERSION}"
 
-<<<<<<< HEAD
 ##### Persistent Disk (PD) MOUNTING #####
 # Formatting and mounting persistent disk
 # Note that we cannot mount in /mnt/disks/work as it is a temporary disk on the DSVM!
 PD_DIRECTORY="/home/$VM_JUP_USER/persistent_disk"
 ## Create the working and persistent disk directories
 mkdir -p ${PD_DIRECTORY}
-=======
-# Wait for lock to resolve before any installs, to resolve this error: https://broadworkbench.atlassian.net/browse/IA-4645
-
-while sudo fuser /var/lib/dpkg/lock-frontend > /dev/null 2>&1
-  do
-    echo "Waiting to get lock /var/lib/dpkg/lock-frontend..."
-    sleep 5
-  done
-
-# Install updated R version
-echo "Installing R version ${R_VERSION}"
-# Add the CRAN repository to the sources list
-echo "deb https://cloud.r-project.org/bin/linux/ubuntu focal-cran40/" | sudo tee /etc/apt/sources.list -a
-# Update package list
-sudo apt-get update
-# Install new R version
-sudo apt-get install --no-install-recommends -y r-base=${R_VERSION}
-
-#Update kernel list
-
-echo "Y"| /anaconda/bin/jupyter kernelspec remove sparkkernel
-
-echo "Y"| /anaconda/bin/jupyter kernelspec remove sparkrkernel
-
-echo "Y"| /anaconda/bin/jupyter kernelspec remove pysparkkernel
-
-echo "Y"| /anaconda/bin/jupyter kernelspec remove spark-3-python
->>>>>>> 823027a7
 
 ## The PD should be the only `sd` disk that is not mounted yet
 AllsdDisks=($(lsblk --nodeps --noheadings --output NAME --paths | grep -i "sd"))
