--- conflicted
+++ resolved
@@ -167,11 +167,7 @@
 
 /anaconda/envs/py38_default/bin/pip3 install seaborn==0.13.0
 
-<<<<<<< HEAD
-# Wait for lock to resolve before apt install
-=======
 # Wait for lock to resolve before apt install, to resolve this error: https://broadworkbench.atlassian.net/browse/IA-4645
->>>>>>> 841f3c3e
 
 while sudo fuser /var/lib/dpkg/lock-frontend > /dev/null 2>&1
   do
@@ -179,10 +175,6 @@
     sleep 5
   done
 
-<<<<<<< HEAD
-=======
-
->>>>>>> 841f3c3e
 # Update rbase
 
 echo "Y"|sudo apt install --no-install-recommends r-base=4.3.1-4.2004.0
