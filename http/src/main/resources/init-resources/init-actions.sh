--- conflicted
+++ resolved
@@ -278,13 +278,9 @@
 
     # If any image is hosted in a GAR registry (detected by regex) then
     # authorize docker to interact with gcr.io.
-<<<<<<< HEAD
     # NOTE: GCR images are now hosted on GAR, but the file paths haven't changed, they automatically redirect.
-=======
-    # TODO - Also check for GAR see https://broadworkbench.atlassian.net/browse/IA-4518
->>>>>>> 10af4b4c
     if grep -qF "gcr.io" <<< "${JUPYTER_DOCKER_IMAGE}${RSTUDIO_DOCKER_IMAGE}${PROXY_DOCKER_IMAGE}${WELDER_DOCKER_IMAGE}" ; then
-      log 'Authorizing GAR...'
+      log 'Authorizing GCR/GAR...'
       gcloud auth configure-docker
     fi
 
