#!/usr/bin/env bash

# Borrowed from init-action.sh as our GCE offering came after the dataproc cluster one.
# This init script instantiates the tool (e.g. Jupyter) docker images on Google Compute Engine instances created by Leo.

set -e -x

# Set variables
# Values like $(..) are populated by Leo when a cluster is created.
# See https://github.com/DataBiosphere/leonardo/blob/e46acfcb409b11198b1f12533cefea3f6c7fdafb/http/src/main/scala/org/broadinstitute/dsde/workbench/leonardo/util/RuntimeTemplateValues.scala#L192
# Avoid exporting variables unless they are needed by external scripts or docker-compose files.
export CLOUD_SERVICE='GCE'
export CLUSTER_NAME=$(clusterName)
export RUNTIME_NAME=$(clusterName)
export GOOGLE_PROJECT=$(googleProject)
export STAGING_BUCKET=$(stagingBucketName)
export OWNER_EMAIL=$(loginHint)
export PET_SA_EMAIL=$(petSaEmail)
export JUPYTER_SERVER_NAME=$(jupyterServerName)
export JUPYTER_DOCKER_IMAGE=$(jupyterDockerImage)
export WELDER_SERVER_NAME=$(welderServerName)
export WELDER_DOCKER_IMAGE=$(welderDockerImage)
export RSTUDIO_SERVER_NAME=$(rstudioServerName)
export RSTUDIO_DOCKER_IMAGE=$(rstudioDockerImage)
export RSTUDIO_USER_HOME=/home/rstudio
export PROXY_SERVER_NAME=$(proxyServerName)
export PROXY_DOCKER_IMAGE=$(proxyDockerImage)
export CRYPTO_DETECTOR_SERVER_NAME=$(cryptoDetectorServerName)
export CRYPTO_DETECTOR_DOCKER_IMAGE=$(cryptoDetectorDockerImage)
export MEM_LIMIT=$(memLimit)
export SHM_SIZE=$(shmSize)
export WELDER_MEM_LIMIT=$(welderMemLimit)
export PROXY_SERVER_HOST_NAME=$(proxyServerHostName)
export WELDER_ENABLED=$(welderEnabled)
export NOTEBOOKS_DIR=$(notebooksDir)

START_USER_SCRIPT_URI=$(startUserScriptUri)
# Include a timestamp suffix to differentiate different startup logs across restarts.
START_USER_SCRIPT_OUTPUT_URI=$(startUserScriptOutputUri)
IS_GCE_FORMATTED=$(isGceFormatted)
# Needs to be in sync with terra-docker container
JUPYTER_HOME=/etc/jupyter
JUPYTER_SCRIPTS=$JUPYTER_HOME/scripts
JUPYTER_USER_HOME=$(jupyterHomeDirectory)
RSTUDIO_SCRIPTS=/etc/rstudio/scripts
SERVER_CRT=$(proxyServerCrt)
SERVER_KEY=$(proxyServerKey)
ROOT_CA=$(rootCaPem)
JUPYTER_DOCKER_COMPOSE_GCE=$(jupyterDockerCompose)
RSTUDIO_DOCKER_COMPOSE=$(rstudioDockerCompose)
PROXY_DOCKER_COMPOSE=$(proxyDockerCompose)
WELDER_DOCKER_COMPOSE=$(welderDockerCompose)
GPU_DOCKER_COMPOSE=$(gpuDockerCompose)
PROXY_SITE_CONF=$(proxySiteConf)
JUPYTER_SERVER_EXTENSIONS=$(jupyterServerExtensions)
JUPYTER_NB_EXTENSIONS=$(jupyterNbExtensions)
JUPYTER_COMBINED_EXTENSIONS=$(jupyterCombinedExtensions)
JUPYTER_LAB_EXTENSIONS=$(jupyterLabExtensions)
USER_SCRIPT_URI=$(userScriptUri)
USER_SCRIPT_OUTPUT_URI=$(userScriptOutputUri)
JUPYTER_NOTEBOOK_FRONTEND_CONFIG_URI=$(jupyterNotebookFrontendConfigUri)
CUSTOM_ENV_VARS_CONFIG_URI=$(customEnvVarsConfigUri)
GPU_ENABLED=$(gpuEnabled)
INIT_BUCKET_NAME=$(initBucketName)

CERT_DIRECTORY='/var/certs'
DOCKER_COMPOSE_FILES_DIRECTORY='/var/docker-compose-files'
WORK_DIRECTORY='/mnt/disks/work'
# Toolbox is specific to COS images and is needed to access functionalities like gcloud
# See https://cloud.google.com/container-optimized-os/docs/how-to/toolbox
GSUTIL_CMD='docker run --rm -v /var:/var us.gcr.io/cos-cloud/toolbox:v20230714 gsutil'
GCLOUD_CMD='docker run --rm -v /var:/var us.gcr.io/cos-cloud/toolbox:v20230714 gcloud'

# Welder configuration, Rstudio files are saved every X seconds in the background but Jupyter notebooks are not
if [ ! -z "$RSTUDIO_DOCKER_IMAGE" ] ; then
  export SHOULD_BACKGROUND_SYNC="true"
else
  export SHOULD_BACKGROUND_SYNC="false"
fi

<<<<<<< HEAD
# everything in the public broad us.gcr.io bucket has been migrated to GAR
if grep -qF "us.gcr.io" <<< "${JUPYTER_DOCKER_IMAGE}${RSTUDIO_DOCKER_IMAGE}${PROXY_DOCKER_IMAGE}${WELDER_DOCKER_IMAGE}" ; then
  log 'Authorizing GAR...'
  DOCKER_COMPOSE="docker run --rm -v /var/run/docker.sock:/var/run/docker.sock -v /var:/var docker/compose:1.29.2"
# private repo on GCR, need to use credentials supplied in cryptopants/docker-compose-gcr
elif grep -qF "gcr.io" <<< "${JUPYTER_DOCKER_IMAGE}${RSTUDIO_DOCKER_IMAGE}${PROXY_DOCKER_IMAGE}${WELDER_DOCKER_IMAGE}" ; then
  log 'Authorizing GAR...'
  DOCKER_COMPOSE="docker run --rm -v /var/run/docker.sock:/var/run/docker.sock -v /var:/var -w=/var cryptopants/docker-compose-gcr"
else
  DOCKER_COMPOSE="docker run --rm -v /var/run/docker.sock:/var/run/docker.sock -v /var:/var docker/compose:1.29.2"
fi
=======
#####################################################################################################
# Functions
#####################################################################################################

# Retry a command up to a specific number of times until it exits successfully,
# with exponential back off. For example:
#
#   $ retry 5 echo "Hello"
#     Hello
#
#   $ retry 5 false
#     Retry 1/5 exited 1, retrying in 2 seconds...
#     Retry 2/5 exited 1, retrying in 4 seconds...
#     Retry 3/5 exited 1, retrying in 8 seconds...
#     Retry 4/5 exited 1, retrying in 16 seconds...
#     Retry 5/5 exited 1, no more retries left.
function retry {
  local retries=$1
  shift

  for ((i = 1; i <= $retries; i++)); do
    # run with an 'or' so set -e doesn't abort the bash script on errors
    exit=0
    "$@" || exit=$?
    if [ $exit -eq 0 ]; then
      return 0
    fi
    wait=$((2 ** $i))
    if [ $i -eq $retries ]; then
      log "Retry $i/$retries exited $exit, no more retries left."
      break
    fi
    log "Retry $i/$retries exited $exit, retrying in $wait seconds..."
    sleep $wait
  done
  return 1
}

function log() {
  echo "[$(date +'%Y-%m-%dT%H:%M:%S%z')]: $@"
}

display_time() {
  local T=$1
  local D=$((T/60/60/24))
  local H=$((T/60/60%24))
  local M=$((T/60%60))
  local S=$((T%60))
  (( $D > 0 )) && printf '%d days ' $D
  (( $H > 0 )) && printf '%d hours ' $H
  (( $M > 0 )) && printf '%d minutes ' $M
  (( $D > 0 || $H > 0 || $M > 0 )) && printf 'and '
  printf '%d seconds\n' $S
}
>>>>>>> 10af4b4c

function apply_user_script() {
  # User script to be executed once at creation time, but will not persist when the runtime is paused / resumed
  local CONTAINER_NAME=$1
  local TARGET_DIR=$2

  log "Running user script $USER_SCRIPT_URI in $CONTAINER_NAME container..."
  USER_SCRIPT=`basename ${USER_SCRIPT_URI}`
  if [[ "$USER_SCRIPT_URI" == 'gs://'* ]]; then
    $GSUTIL_CMD cp ${USER_SCRIPT_URI} /var &> /var/user_script_copy_output.txt
  else
    curl "${USER_SCRIPT_URI}" -o /var/"${USER_SCRIPT}"
  fi
  docker cp /var/"${USER_SCRIPT}" ${CONTAINER_NAME}:${TARGET_DIR}/"${USER_SCRIPT}"
  # Note that we are running as root
  retry 3 docker exec -u root ${CONTAINER_NAME} chmod +x ${TARGET_DIR}/"${USER_SCRIPT}"

  # Execute the user script as privileged to allow for deeper customization of VM behavior, e.g. installing
  # network egress throttling. As docker is not a security layer, it is assumed that a determined attacker
  # can gain full access to the VM already, so using this flag is not a significant escalation.
  EXIT_CODE=0
  docker exec --privileged -u root -e PIP_USER=false ${CONTAINER_NAME} ${TARGET_DIR}/"${USER_SCRIPT}" &> /var/us_output.txt || EXIT_CODE=$?

  # Should dump error in staging bucket so we can display that back as part of the error message
  if [ $EXIT_CODE -ne 0 ]; then
    log "User script failed with exit code $EXIT_CODE. Output is saved to $USER_SCRIPT_OUTPUT_URI."
    retry 3 $GSUTIL_CMD -h "x-goog-meta-passed":"false" cp /var/us_output.txt ${USER_SCRIPT_OUTPUT_URI}
    exit $EXIT_CODE
  else
    retry 3 $GSUTIL_CMD -h "x-goog-meta-passed":"true" cp /var/us_output.txt ${USER_SCRIPT_OUTPUT_URI}
  fi
}

function apply_start_user_script() {
  # User script to be executed at each startup time so the changes will persist between pause/resume cycles.
  # Only used by the AOU Workbench, not Terra yet.
  # See https://broadworkbench.atlassian.net/browse/IA-5054
  local CONTAINER_NAME=$1
  local TARGET_DIR=$2

  log "Running start user script $START_USER_SCRIPT_URI in $CONTAINER_NAME container..."
  START_USER_SCRIPT=`basename ${START_USER_SCRIPT_URI}`
  if [[ "$START_USER_SCRIPT_URI" == 'gs://'* ]]; then
    $GSUTIL_CMD cp ${START_USER_SCRIPT_URI} /var
  else
    curl $START_USER_SCRIPT_URI -o /var/${START_USER_SCRIPT}
  fi
  docker cp /var/${START_USER_SCRIPT} ${CONTAINER_NAME}:${TARGET_DIR}/${START_USER_SCRIPT}
  retry 3 docker exec -u root ${CONTAINER_NAME} chmod +x ${TARGET_DIR}/${START_USER_SCRIPT}

  # Keep in sync with startup.sh
  EXIT_CODE=0
  docker exec --privileged -u root -e PIP_USER=false ${CONTAINER_NAME} ${TARGET_DIR}/${START_USER_SCRIPT} &> /var/start_output.txt || EXIT_CODE=$?
  if [ $EXIT_CODE -ne 0 ]; then
    echo "User start script failed with exit code ${EXIT_CODE}. Output is saved to ${START_USER_SCRIPT_OUTPUT_URI}"
    retry 3 $GSUTIL_CMD -h "x-goog-meta-passed":"false" cp /var/start_output.txt ${START_USER_SCRIPT_OUTPUT_URI}
    exit $EXIT_CODE
  else
    retry 3 $GSUTIL_CMD -h "x-goog-meta-passed":"true" cp /var/start_output.txt ${START_USER_SCRIPT_OUTPUT_URI}
  fi
}

#####################################################################################################
# Main starts here.
#####################################################################################################

log "Running GCE VM init script..."

# Array for instrumentation
# UPDATE THIS IF YOU ADD MORE STEPS:
# currently the steps are:
# START init,
# .. after persistent disk setup
# .. after copying files from the GCS init bucket
# .. after starting google-fluentd
# .. after docker compose
# .. after welder start
# .. after extension install
# .. after user script
# .. after start user script
# .. after start Jupyter
# END

## Used for profiling
START_TIME=$(date +%s)
STEP_TIMINGS=($(date +%s))


# Use specific docker compose command if the container is coming from GCR, see  https://hub.docker.com/r/cryptopants/docker-compose-gcr
# TODO - Also check for GAR see https://broadworkbench.atlassian.net/browse/IA-4518
if grep -qF "gcr.io" <<< "${JUPYTER_DOCKER_IMAGE}${RSTUDIO_DOCKER_IMAGE}${PROXY_DOCKER_IMAGE}${WELDER_DOCKER_IMAGE}" ; then
  log 'Authorizing GCR...'
  DOCKER_COMPOSE="docker run --rm -v /var/run/docker.sock:/var/run/docker.sock -v /var:/var -w=/var cryptopants/docker-compose-gcr"
else
  DOCKER_COMPOSE="docker run --rm -v /var/run/docker.sock:/var/run/docker.sock -v /var:/var docker/compose:1.29.2"
fi

mkdir -p ${WORK_DIRECTORY}
mkdir -p ${CERT_DIRECTORY}
mkdir -p ${DOCKER_COMPOSE_FILES_DIRECTORY}

log 'Formatting and mounting persistent disk...'

# Format and mount persistent disk
## The PD should be the only `sd` disk that is not mounted yet
AllsdDisks=($(lsblk --nodeps --noheadings --output NAME --paths | grep -i "sd"))
FreesdDisks=()
for Disk in "${AllsdDisks[@]}"; do
    Mounts="$(lsblk -no MOUNTPOINT "${Disk}")"
    if [ -z "$Mounts" ]; then
        echo "Found our unmounted persistent disk!"
        FreesdDisks="${Disk}"
    else
        echo "Not our persistent disk!"
    fi
done
DISK_DEVICE_ID=${FreesdDisks}

## Only format disk is it hasn't already been formatted
if [ "$IS_GCE_FORMATTED" == "false" ] ; then
  # It's likely that the persistent disk was previously mounted on another VM and wasn't properly unmounted
  # either because the VM was terminated or there is no unmount in the shutdown sequence and occasionally
  # fs is getting marked as not clean.
  # Passing -F -F to mkfs.ext4 should force the tool to ignore the state of the partition.
  # Note that there should be two instances command-line switch (-F -F) to override this check

  mkfs.ext4 -m 0 -E lazy_itable_init=0,lazy_journal_init=0,discard ${DISK_DEVICE_ID} -F -F
fi

mount -t ext4 -O discard,defaults ${DISK_DEVICE_ID} ${WORK_DIRECTORY}

# done persistent disk setup
STEP_TIMINGS+=($(date +%s))

# Enable GPU drivers on top of the base Google DeepLearning default image
if [ "${GPU_ENABLED}" == "true" ] ; then
  log 'Installing GPU driver...'
  version="535.154.05"
  isAvailable=$(cos-extensions list|grep $version)
  if [[ -z "$isAvailable" ]]; then
      # Install default version on the COS image
      cos-extensions install gpu
  else
      cos-extensions install gpu -- --version $version
  fi
  mount --bind /var/lib/nvidia /var/lib/nvidia
  mount -o remount,exec /var/lib/nvidia

  $GSUTIL_CMD cp ${GPU_DOCKER_COMPOSE} ${DOCKER_COMPOSE_FILES_DIRECTORY}
fi

log 'Copying secrets from GCS...'

# Add the certificates from the bucket to the VM. They are used by the docker-compose file
$GSUTIL_CMD cp ${SERVER_CRT} ${CERT_DIRECTORY}
$GSUTIL_CMD cp ${SERVER_KEY} ${CERT_DIRECTORY}
$GSUTIL_CMD cp ${ROOT_CA} ${CERT_DIRECTORY}
$GSUTIL_CMD cp gs://${INIT_BUCKET_NAME}/* ${DOCKER_COMPOSE_FILES_DIRECTORY}


# Install env var config (e.g. AOU / Terra use it to inject workspace name)
# e.g. {
       #  "WORKSPACE_NAME": "CARJune24",
       #  "WORKSPACE_NAMESPACE": "callisto-dev",
       #  "WORKSPACE_BUCKET": "gs://fc-09516ff0-136e-4874-8484-1be0afa267a6",
       #  "GOOGLE_PROJECT": "terra-dev-e67d9572",
       #  "CUSTOM_IMAGE": "false",
       #  "DRS_RESOLVER_ENDPOINT": "api/v4/drs/resolve",
       #  "TERRA_DEPLOYMENT_ENV": "dev"
       #}
if [ ! -z "$CUSTOM_ENV_VARS_CONFIG_URI" ] ; then
  log 'Copy custom env vars config...'
  $GSUTIL_CMD cp ${CUSTOM_ENV_VARS_CONFIG_URI} /var
fi

# done GCS copy
STEP_TIMINGS+=($(date +%s))

log 'Starting up the Jupyter...'

# Run docker-compose for each specified compose file.
# Note the `docker-compose pull` is retried to avoid intermittent network errors, but
# `docker-compose up` is not retried since if that fails, something is probably broken
# and wouldn't be remedied by retrying
COMPOSE_FILES=(-f ${DOCKER_COMPOSE_FILES_DIRECTORY}/`basename ${PROXY_DOCKER_COMPOSE}`)
cat ${DOCKER_COMPOSE_FILES_DIRECTORY}/`basename ${PROXY_DOCKER_COMPOSE}`
if [ ! -z "$WELDER_DOCKER_IMAGE" ] && [ "$WELDER_ENABLED" == "true" ] ; then
  COMPOSE_FILES+=(-f ${DOCKER_COMPOSE_FILES_DIRECTORY}/`basename ${WELDER_DOCKER_COMPOSE}`)
  cat ${DOCKER_COMPOSE_FILES_DIRECTORY}/`basename ${WELDER_DOCKER_COMPOSE}`
fi

if [ "${GPU_ENABLED}" == "true" ] ; then
  COMPOSE_FILES+=(-f ${DOCKER_COMPOSE_FILES_DIRECTORY}/`basename ${GPU_DOCKER_COMPOSE}`)
  if [ ! -z "$RSTUDIO_DOCKER_IMAGE" ] ; then
    # Little bit of hack to switch the jupyter paths to the rstudio ones. Should have separate docker gpu compose of rJupyter and Rstudio instead
    sed -i 's/jupyter/rstudio/g' ${DOCKER_COMPOSE_FILES_DIRECTORY}/`basename ${GPU_DOCKER_COMPOSE}`
    sed -i 's#${NOTEBOOKS_DIR}#/home/rstudio#g' ${DOCKER_COMPOSE_FILES_DIRECTORY}/`basename ${GPU_DOCKER_COMPOSE}`
  fi
  cat ${DOCKER_COMPOSE_FILES_DIRECTORY}/`basename ${GPU_DOCKER_COMPOSE}`
fi

if [ ! -z "$JUPYTER_DOCKER_IMAGE" ] ; then
  TOOL_SERVER_NAME=${JUPYTER_SERVER_NAME}
  COMPOSE_FILES+=(-f ${DOCKER_COMPOSE_FILES_DIRECTORY}/`basename ${JUPYTER_DOCKER_COMPOSE_GCE}`)
  cat ${DOCKER_COMPOSE_FILES_DIRECTORY}/`basename ${JUPYTER_DOCKER_COMPOSE_GCE}`
fi

if [ ! -z "$RSTUDIO_DOCKER_IMAGE" ] ; then
  TOOL_SERVER_NAME=${RSTUDIO_SERVER_NAME}
  COMPOSE_FILES+=(-f ${DOCKER_COMPOSE_FILES_DIRECTORY}/`basename ${RSTUDIO_DOCKER_COMPOSE}`)
  cat ${DOCKER_COMPOSE_FILES_DIRECTORY}/`basename ${RSTUDIO_DOCKER_COMPOSE}`
fi

tee /var/variables.env << END
CERT_DIRECTORY=${CERT_DIRECTORY}
WORK_DIRECTORY=${WORK_DIRECTORY}
PROXY_SERVER_NAME=${PROXY_SERVER_NAME}
PROXY_DOCKER_IMAGE=${PROXY_DOCKER_IMAGE}
GOOGLE_PROJECT=${GOOGLE_PROJECT}
RUNTIME_NAME=${RUNTIME_NAME}
PROXY_SERVER_HOST_NAME=${PROXY_SERVER_HOST_NAME}
JUPYTER_SERVER_NAME=${JUPYTER_SERVER_NAME}
JUPYTER_DOCKER_IMAGE=${JUPYTER_DOCKER_IMAGE}
NOTEBOOKS_DIR=${NOTEBOOKS_DIR}
OWNER_EMAIL=${OWNER_EMAIL}
PET_SA_EMAIL=${PET_SA_EMAIL}
WELDER_ENABLED=${WELDER_ENABLED}
MEM_LIMIT=${MEM_LIMIT}
SHM_SIZE=${SHM_SIZE}
WELDER_SERVER_NAME=${WELDER_SERVER_NAME}
WELDER_DOCKER_IMAGE=${WELDER_DOCKER_IMAGE}
STAGING_BUCKET=${STAGING_BUCKET}
WELDER_MEM_LIMIT=${WELDER_MEM_LIMIT}
JUPYTER_SCRIPTS=${JUPYTER_SCRIPTS}
HOST_PROXY_SITE_CONF_FILE_PATH=${DOCKER_COMPOSE_FILES_DIRECTORY}/`basename ${PROXY_SITE_CONF}`
DOCKER_COMPOSE_FILES_DIRECTORY=${DOCKER_COMPOSE_FILES_DIRECTORY}
RSTUDIO_SERVER_NAME=${RSTUDIO_SERVER_NAME}
RSTUDIO_DOCKER_IMAGE=${RSTUDIO_DOCKER_IMAGE}
SHOULD_BACKGROUND_SYNC=${SHOULD_BACKGROUND_SYNC}
RSTUDIO_USER_HOME=${RSTUDIO_USER_HOME}
END

# Create a network that allows containers to talk to each other via exposed ports
docker network create -d bridge app_network

# Dumps the rendered yaml to the init script log.
${DOCKER_COMPOSE} --env-file=/var/variables.env "${COMPOSE_FILES[@]}" config

# Docker Pull
retry 5 ${DOCKER_COMPOSE} --env-file=/var/variables.env "${COMPOSE_FILES[@]}" pull &> /var/docker_pull_output.txt

# This needs to happen before we start up containers because the jupyter user needs to be the owner of the PD
chmod a+rwx ${WORK_DIRECTORY}

# Docker compose up, starting all of the containers
${DOCKER_COMPOSE} --env-file=/var/variables.env "${COMPOSE_FILES[@]}" up -d

# Start up crypto detector, if enabled.
# This should be started after other containers.
# Use `docker run` instead of docker-compose so we can link it to the Jupyter/RStudio container's network.
# See https://github.com/broadinstitute/terra-cryptomining-security-alerts/tree/master/v2
if [ ! -z "$CRYPTO_DETECTOR_DOCKER_IMAGE" ] ; then
  docker run --name=${CRYPTO_DETECTOR_SERVER_NAME} --rm -d \
    --net=container:${TOOL_SERVER_NAME} ${CRYPTO_DETECTOR_DOCKER_IMAGE}
fi

# done welder start
STEP_TIMINGS+=($(date +%s))

# Jupyter-specific setup, only do if Jupyter is installed
if [ ! -z "$JUPYTER_DOCKER_IMAGE" ] ; then
  # user package installation directory
  mkdir -p ${WORK_DIRECTORY}/packages
  chmod a+rwx ${WORK_DIRECTORY}/packages

  # Install everything after having mounted the empty PD
  # This should not be needed anymore if the jupyter home is a directory of the PD mount point
  # See: https://github.com/DataBiosphere/leonardo/pull/4465/files
  if [ ! "$JUPYTER_USER_HOME" = "/home/jupyter" ] ; then
    # TODO: Remove once we stop supporting non AI notebooks based images
    log 'Installing Jupyter kernelspecs...(Remove once we stop supporting non AI notebooks based images)'
    KERNELSPEC_HOME=/usr/local/share/jupyter/kernels

    # Install kernelspecs inside the Jupyter container
    retry 3 docker exec -u root ${JUPYTER_SERVER_NAME} ${JUPYTER_SCRIPTS}/kernel/kernelspec.sh ${JUPYTER_SCRIPTS}/kernel ${KERNELSPEC_HOME}
  fi

  # Install notebook.json which is used to populate Jupyter.notebook.config in JavaScript extensions.
  # This is used in the edit-mode.js extension that Terra/AoU use.
  if [ ! -z "$JUPYTER_NOTEBOOK_FRONTEND_CONFIG_URI" ] ; then
    log 'Copy Jupyter frontend notebook config...'
    $GSUTIL_CMD cp ${JUPYTER_NOTEBOOK_FRONTEND_CONFIG_URI} /var
    JUPYTER_NOTEBOOK_FRONTEND_CONFIG=`basename ${JUPYTER_NOTEBOOK_FRONTEND_CONFIG_URI}`
    retry 3 docker exec -u root ${JUPYTER_SERVER_NAME} /bin/bash -c "mkdir -p $JUPYTER_HOME/nbconfig"
    docker cp /var/${JUPYTER_NOTEBOOK_FRONTEND_CONFIG} ${JUPYTER_SERVER_NAME}:${JUPYTER_HOME}/nbconfig/
  fi

  # Install NbExtensions. These are user-specified Jupyter extensions.
  # For instance Terra UI is passing
  #  {
  #    "nbExtensions": {
  #      "saturn-iframe-extension": "https://bvdp-saturn-dev.appspot.com/jupyter-iframe-extension.js"
  #    },
  #    "labExtensions": {},
  #    "serverExtensions": {},
  #    "combinedExtensions": {}
#  }
  if [ ! -z "$JUPYTER_NB_EXTENSIONS" ] ; then
    for ext in ${JUPYTER_NB_EXTENSIONS}
    do
      log "Installing Jupyter NB extension [$ext]..."
      if [[ $ext == 'gs://'* ]]; then
        $GSUTIL_CMD cp $ext /var
        JUPYTER_EXTENSION_ARCHIVE=`basename $ext`
        docker cp /var/${JUPYTER_EXTENSION_ARCHIVE} ${JUPYTER_SERVER_NAME}:${JUPYTER_HOME}/${JUPYTER_EXTENSION_ARCHIVE}
        retry 3 docker exec -u root -e PIP_USER=false ${JUPYTER_SERVER_NAME} ${JUPYTER_SCRIPTS}/extension/jupyter_install_notebook_extension.sh ${JUPYTER_HOME}/${JUPYTER_EXTENSION_ARCHIVE}
      elif [[ $ext == 'http://'* || $ext == 'https://'* ]]; then
        JUPYTER_EXTENSION_FILE=`basename $ext`
        curl $ext -o /var/${JUPYTER_EXTENSION_FILE}
        docker cp /var/${JUPYTER_EXTENSION_FILE} ${JUPYTER_SERVER_NAME}:${JUPYTER_HOME}/${JUPYTER_EXTENSION_FILE}
        retry 3 docker exec -u root -e PIP_USER=false ${JUPYTER_SERVER_NAME} ${JUPYTER_SCRIPTS}/extension/jupyter_install_notebook_extension.sh ${JUPYTER_HOME}/${JUPYTER_EXTENSION_FILE}
      else
        retry 3 docker exec -u root -e PIP_USER=false ${JUPYTER_SERVER_NAME} ${JUPYTER_SCRIPTS}/extension/jupyter_pip_install_notebook_extension.sh $ext
      fi
    done
  fi

  # Install serverExtensions if provided by the user
  if [ ! -z "$JUPYTER_SERVER_EXTENSIONS" ] ; then
    for ext in ${JUPYTER_SERVER_EXTENSIONS}
    do
      log "Installing Jupyter server extension [$ext]..."
      if [[ $ext == 'gs://'* ]]; then
        $GSUTIL_CMD cp $ext /var
        JUPYTER_EXTENSION_ARCHIVE=`basename $ext`
        docker cp /var/${JUPYTER_EXTENSION_ARCHIVE} ${JUPYTER_SERVER_NAME}:${JUPYTER_HOME}/${JUPYTER_EXTENSION_ARCHIVE}
        retry 3 docker exec -u root -e PIP_USER=false ${JUPYTER_SERVER_NAME} ${JUPYTER_SCRIPTS}/extension/jupyter_install_server_extension.sh ${JUPYTER_HOME}/${JUPYTER_EXTENSION_ARCHIVE}
      else
        retry 3 docker exec -u root -e PIP_USER=false ${JUPYTER_SERVER_NAME} ${JUPYTER_SCRIPTS}/extension/jupyter_pip_install_server_extension.sh $ext
      fi
    done
  fi

  # Install combined extensions if provided by the user
  if [ ! -z "$JUPYTER_COMBINED_EXTENSIONS"  ] ; then
    for ext in ${JUPYTER_COMBINED_EXTENSIONS}
    do
      log "Installing Jupyter combined extension [$ext]..."
      log $ext
      if [[ $ext == 'gs://'* ]]; then
        $GSUTIL_CMD cp $ext /var
        JUPYTER_EXTENSION_ARCHIVE=`basename $ext`
        docker cp /var/${JUPYTER_EXTENSION_ARCHIVE} ${JUPYTER_SERVER_NAME}:${JUPYTER_HOME}/${JUPYTER_EXTENSION_ARCHIVE}
        retry 3 docker exec -u root -e PIP_USER=false ${JUPYTER_SERVER_NAME} ${JUPYTER_SCRIPTS}/extension/jupyter_install_combined_extension.sh ${JUPYTER_EXTENSION_ARCHIVE}
      else
        retry 3 docker exec -u root -e PIP_USER=false ${JUPYTER_SERVER_NAME} ${JUPYTER_SCRIPTS}/extension/jupyter_pip_install_combined_extension.sh $ext
      fi
    done
  fi

  # Install lab extensions if provided by the user
  # Note: lab extensions need to installed as jupyter user, not root
  if [ ! -z "$JUPYTER_LAB_EXTENSIONS" ] ; then
    for ext in ${JUPYTER_LAB_EXTENSIONS}
    do
      log "Installing JupyterLab extension [$ext]..."
      pwd
      if [[ $ext == 'gs://'* ]]; then
        $GSUTIL_CMD cp -r $ext /var
        JUPYTER_EXTENSION_ARCHIVE=`basename $ext`
        docker cp /var/${JUPYTER_EXTENSION_ARCHIVE} ${JUPYTER_SERVER_NAME}:${JUPYTER_HOME}/${JUPYTER_EXTENSION_ARCHIVE}
        retry 3 docker exec -e PIP_USER=false ${JUPYTER_SERVER_NAME} ${JUPYTER_SCRIPTS}/extension/jupyter_install_lab_extension.sh ${JUPYTER_HOME}/${JUPYTER_EXTENSION_ARCHIVE}
      elif [[ $ext == 'http://'* || $ext == 'https://'* ]]; then
        JUPYTER_EXTENSION_FILE=`basename $ext`
        curl $ext -o /var/${JUPYTER_EXTENSION_FILE}
        docker cp /var/${JUPYTER_EXTENSION_FILE} ${JUPYTER_SERVER_NAME}:${JUPYTER_HOME}/${JUPYTER_EXTENSION_FILE}
        retry 3 docker exec -e PIP_USER=false ${JUPYTER_SERVER_NAME} ${JUPYTER_SCRIPTS}/extension/jupyter_install_lab_extension.sh ${JUPYTER_HOME}/${JUPYTER_EXTENSION_FILE}
      else
        retry 3 docker exec -e PIP_USER=false ${JUPYTER_SERVER_NAME} ${JUPYTER_SCRIPTS}/extension/jupyter_install_lab_extension.sh $ext
      fi
    done
  fi

  # done extension setup
  STEP_TIMINGS+=($(date +%s))

  # If a user script was specified, copy it into the docker container and execute it.
  if [ ! -z "$USER_SCRIPT_URI" ] ; then
    apply_user_script $JUPYTER_SERVER_NAME $JUPYTER_HOME
  fi

  # done user script
  STEP_TIMINGS+=($(date +%s))

  # If a start user script was specified, copy it into the docker container for consumption during startups.
  if [ ! -z "$START_USER_SCRIPT_URI" ] ; then
    apply_start_user_script $JUPYTER_SERVER_NAME $JUPYTER_HOME
  fi

  # done start user script
  STEP_TIMINGS+=($(date +%s))

  # See IA-1901: Jupyter UI stalls indefinitely on initial R kernel connection after cluster create/resume
  # The intent of this is to "warm up" R at VM creation time to hopefully prevent issues when the Jupyter
  # kernel tries to connect to it.
  docker exec $JUPYTER_SERVER_NAME /bin/bash -c "R -e '1+1'" || true

  # For older jupyter images, jupyter_delocalize.py is using 127.0.0.1 as welder's url, which won't work now that we're no longer using `network_mode: host` for GCE VMs
  docker exec $JUPYTER_SERVER_NAME /bin/bash -c "sed -i 's/127.0.0.1/welder/g' /etc/jupyter/custom/jupyter_delocalize.py"

  # Copy gitignore into jupyter container (ask AOU?)
  docker exec $JUPYTER_SERVER_NAME /bin/bash -c "wget -N https://raw.githubusercontent.com/DataBiosphere/terra-docker/045a139dbac19fbf2b8c4080b8bc7fff7fc8b177/terra-jupyter-aou/gitignore_global"

  # Install nbstripout and set gitignore in Git Config (ask AOU?)
  docker exec $JUPYTER_SERVER_NAME /bin/bash -c "pip install nbstripout \
        && nbstripout --install --global \
        && git config --global core.excludesfile $JUPYTER_USER_HOME/gitignore_global"

  # Starts the locking logic (used for AOU). google_sign_in.js  is likely not used anymore
  docker exec -u 0 $JUPYTER_SERVER_NAME /bin/bash -c "$JUPYTER_HOME/scripts/extension/install_jupyter_contrib_nbextensions.sh \
       && mkdir -p $JUPYTER_USER_HOME/.jupyter/custom/ \
       && cp $JUPYTER_HOME/custom/google_sign_in.js $JUPYTER_USER_HOME/.jupyter/custom/ \
       && ls -la $JUPYTER_HOME/custom/extension_entry_jupyter.js \
       && cp $JUPYTER_HOME/custom/extension_entry_jupyter.js $JUPYTER_USER_HOME/.jupyter/custom/custom.js \
       && cp $JUPYTER_HOME/custom/safe-mode.js $JUPYTER_USER_HOME/.jupyter/custom/ \
       && cp $JUPYTER_HOME/custom/edit-mode.js $JUPYTER_USER_HOME/.jupyter/custom/ \
       && mkdir -p $JUPYTER_HOME/nbconfig"

  # In new jupyter images, we should update jupyter_notebook_config.py in terra-docker.
  # This is to make it so that older images will still work after we change notebooks location to home dir
  docker exec ${JUPYTER_SERVER_NAME} sed -i '/^# to mount there as it effectively deletes existing files on the image/,+5d' ${JUPYTER_HOME}/jupyter_notebook_config.py

  log 'Starting Jupyter Notebook...'
  retry 3 docker exec -d $JUPYTER_SERVER_NAME /bin/bash -c "${JUPYTER_SCRIPTS}/run-jupyter.sh ${NOTEBOOKS_DIR}"

  # done start Jupyter
  STEP_TIMINGS+=($(date +%s))
fi

# RStudio specific setup; only do if RStudio is installed
if [ ! -z "$RSTUDIO_DOCKER_IMAGE" ] ; then
  EXIT_CODE=0
  retry 3 docker exec ${RSTUDIO_SERVER_NAME} ${RSTUDIO_SCRIPTS}/set_up_package_dir.sh || EXIT_CODE=$?
  if [ $EXIT_CODE -ne 0 ]; then
    echo "RStudio user package installation directory creation failed, creating /packages directory"
    docker exec ${RSTUDIO_SERVER_NAME} /bin/bash -c "mkdir -p ${RSTUDIO_USER_HOME}/packages && chmod a+rwx ${RSTUDIO_USER_HOME}/packages"
  fi

  # Add the EVs specified in rstudio-docker-compose.yaml to Renviron.site
  retry 3 docker exec ${RSTUDIO_SERVER_NAME} /bin/bash -c 'echo "GOOGLE_PROJECT=$GOOGLE_PROJECT
CLUSTER_NAME=$CLUSTER_NAME
RUNTIME_NAME=$RUNTIME_NAME
OWNER_EMAIL=$OWNER_EMAIL
SHOULD_BACKGROUND_SYNC=$SHOULD_BACKGROUND_SYNC
RSTUDIO_USER_HOME=$RSTUDIO_USER_HOME" >> /usr/local/lib/R/etc/Renviron.site'

  # Add custom_env_vars.env to Renviron.site
  CUSTOM_ENV_VARS_FILE=/var/custom_env_vars.env
  if [ -f "$CUSTOM_ENV_VARS_FILE" ]; then
    retry 3 docker cp /var/custom_env_vars.env ${RSTUDIO_SERVER_NAME}:/usr/local/lib/R/etc/custom_env_vars.env
    retry 3 docker exec ${RSTUDIO_SERVER_NAME} /bin/bash -c 'cat /usr/local/lib/R/etc/custom_env_vars.env >> /usr/local/lib/R/etc/Renviron.site'
  fi

  # For older rstudio images, /etc/rstudio/rserver.conf is using 127.0.0.1 as www-address, which won't work now that we're no longer using `network_mode: host` for GCE VMs
  docker exec ${RSTUDIO_SERVER_NAME} sed -i  "s/127.0.0.1/0.0.0.0/g" /etc/rstudio/rserver.conf

    # If a user script was specified, copy it into the docker container and execute it.
  if [ ! -z "$USER_SCRIPT_URI" ] ; then
    apply_user_script $RSTUDIO_SERVER_NAME $RSTUDIO_SCRIPTS
  fi

  # If a start user script was specified, copy it into the docker container for consumption during startups.
  if [ ! -z "$START_USER_SCRIPT_URI" ] ; then
    apply_start_user_script $RSTUDIO_SERVER_NAME $RSTUDIO_SCRIPTS
  fi

  # default autosave to 10 seconds
  docker exec ${RSTUDIO_SERVER_NAME} /bin/bash -c 'mkdir -p $RSTUDIO_USER_HOME/.config/rstudio \
    && echo "{
\"initial_working_directory\": \"~\",
\"auto_save_on_blur\": true,
\"auto_save_on_idle\": \"commit\",
\"posix_terminal_shell\": \"bash\",
\"auto_save_idle_ms\": 10000
}" > $RSTUDIO_USER_HOME/.config/rstudio/rstudio-prefs-temp.json \
    && mv $RSTUDIO_USER_HOME/.config/rstudio/rstudio-prefs-temp.json $RSTUDIO_USER_HOME/.config/rstudio/rstudio-prefs.json \
    && chown -R rstudio:users $RSTUDIO_USER_HOME/.config'

  # Start RStudio server
  retry 3 docker exec -d ${RSTUDIO_SERVER_NAME} /init
fi

# Resize persistent disk if needed.
echo "Resizing persistent disk attached to runtime $GOOGLE_PROJECT / $CLUSTER_NAME if disk size changed..."
resize2fs ${DISK_DEVICE_ID}


# Remove any unneeded cached images to save disk space.
# Do this asynchronously so it doesn't hold up cluster creation
log 'Pruning docker images...'
docker image prune -a -f &

log 'All done!'

ELAPSED_TIME=$(($END_TIME - $START_TIME))
log "gce-init.sh took $(display_time $ELAPSED_TIME)"
log "Step timings: ${STEP_TIMINGS[@]}"<|MERGE_RESOLUTION|>--- conflicted
+++ resolved
@@ -78,19 +78,6 @@
   export SHOULD_BACKGROUND_SYNC="false"
 fi
 
-<<<<<<< HEAD
-# everything in the public broad us.gcr.io bucket has been migrated to GAR
-if grep -qF "us.gcr.io" <<< "${JUPYTER_DOCKER_IMAGE}${RSTUDIO_DOCKER_IMAGE}${PROXY_DOCKER_IMAGE}${WELDER_DOCKER_IMAGE}" ; then
-  log 'Authorizing GAR...'
-  DOCKER_COMPOSE="docker run --rm -v /var/run/docker.sock:/var/run/docker.sock -v /var:/var docker/compose:1.29.2"
-# private repo on GCR, need to use credentials supplied in cryptopants/docker-compose-gcr
-elif grep -qF "gcr.io" <<< "${JUPYTER_DOCKER_IMAGE}${RSTUDIO_DOCKER_IMAGE}${PROXY_DOCKER_IMAGE}${WELDER_DOCKER_IMAGE}" ; then
-  log 'Authorizing GAR...'
-  DOCKER_COMPOSE="docker run --rm -v /var/run/docker.sock:/var/run/docker.sock -v /var:/var -w=/var cryptopants/docker-compose-gcr"
-else
-  DOCKER_COMPOSE="docker run --rm -v /var/run/docker.sock:/var/run/docker.sock -v /var:/var docker/compose:1.29.2"
-fi
-=======
 #####################################################################################################
 # Functions
 #####################################################################################################
@@ -145,7 +132,6 @@
   (( $D > 0 || $H > 0 || $M > 0 )) && printf 'and '
   printf '%d seconds\n' $S
 }
->>>>>>> 10af4b4c
 
 function apply_user_script() {
   # User script to be executed once at creation time, but will not persist when the runtime is paused / resumed
@@ -234,10 +220,14 @@
 STEP_TIMINGS=($(date +%s))
 
 
-# Use specific docker compose command if the container is coming from GCR, see  https://hub.docker.com/r/cryptopants/docker-compose-gcr
-# TODO - Also check for GAR see https://broadworkbench.atlassian.net/browse/IA-4518
-if grep -qF "gcr.io" <<< "${JUPYTER_DOCKER_IMAGE}${RSTUDIO_DOCKER_IMAGE}${PROXY_DOCKER_IMAGE}${WELDER_DOCKER_IMAGE}" ; then
-  log 'Authorizing GCR...'
+# everything in the public broad us.gcr.io bucket has been migrated to GAR
+if grep -qF "us.gcr.io" <<< "${JUPYTER_DOCKER_IMAGE}${RSTUDIO_DOCKER_IMAGE}${PROXY_DOCKER_IMAGE}${WELDER_DOCKER_IMAGE}" ; then
+  log 'Authorizing GAR...'
+  DOCKER_COMPOSE="docker run --rm -v /var/run/docker.sock:/var/run/docker.sock -v /var:/var docker/compose:1.29.2"
+# if coming from a private repo on GCR, need to use credentials supplied in cryptopants/docker-compose-gcr 
+# (see https://hub.docker.com/r/cryptopants/docker-compose-gcr)
+elif grep -qF "gcr.io" <<< "${JUPYTER_DOCKER_IMAGE}${RSTUDIO_DOCKER_IMAGE}${PROXY_DOCKER_IMAGE}${WELDER_DOCKER_IMAGE}" ; then
+  log 'Authorizing GAR...'
   DOCKER_COMPOSE="docker run --rm -v /var/run/docker.sock:/var/run/docker.sock -v /var:/var -w=/var cryptopants/docker-compose-gcr"
 else
   DOCKER_COMPOSE="docker run --rm -v /var/run/docker.sock:/var/run/docker.sock -v /var:/var docker/compose:1.29.2"
