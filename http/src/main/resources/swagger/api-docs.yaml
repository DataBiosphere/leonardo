--- conflicted
+++ resolved
@@ -2865,9 +2865,6 @@
         - GALAXY
         - WDS
         - HAIL_BATCH
-<<<<<<< HEAD
-        - RSTUDIO
-=======
         - ALLOWED
         - WORKFLOWS_APP
         - CROMWELL_RUNNER_APP
@@ -2875,7 +2872,6 @@
       type: string
       enum:
         - aou-rstudio-chart
->>>>>>> 1aae3ad4
     AppStatus:
       type: string
       enum:
