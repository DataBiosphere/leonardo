
# NOTE: commented fields are overridden in firecloud-develop with templated values
# Fields with "replace_me" are also expected to be overridden, but need to be in
# this file to allow referential integrity.

application {
  applicationName = "leonardo"
  #leoGoogleProject = "broad-dsde-dev"
  leoServiceAccountJsonFile = "replace_me"
  leoServiceAccountEmail = "replace_me"
  leoUrlBase = "https://replace_me"
  environment = "replace_me"
  # max concurrency for blocking calls across Leo, such as GCP, other blocking http calls, file writes, etc.
  concurrency = 255
}

# Google Cloud dataproc configuration
dataproc {
  # Add more regions as necessary.
  # This list should match the list of regions in
  # https://github.com/DataBiosphere/terra-ui/blob/dev/src/components/region-common.js
  supportedRegions = [
    "northamerica-northeast1",
    "southamerica-east1",
    "us-central1",
    "us-east1",
    "us-east4",
    "us-west1",
    "us-west2",
    "us-west3",
    "us-west4",
    "europe-central2",
    "europe-north1",
    "europe-west1",
    "europe-west2",
    "europe-west3",
    "europe-west4",
    "europe-west6",
    "asia-east1",
    "asia-east2",
    "asia-northeast1",
    "asia-northeast2",
    "asia-northeast3",
    "asia-south1",
    "asia-southeast1",
    "asia-southeast2",
    "australia-southeast1",
    "northamerica-northeast2"
  ]

  defaultScopes = [
    "https://www.googleapis.com/auth/userinfo.email",
    "https://www.googleapis.com/auth/source.read_only",
    "https://www.googleapis.com/auth/logging.write",
    "https://www.googleapis.com/auth/devstorage.full_control",
    "https://www.googleapis.com/auth/userinfo.profile",
    "https://www.googleapis.com/auth/cloud.useraccounts.readonly",
    "https://www.googleapis.com/auth/bigquery"
  ]

  runtimeDefaults {
    numberOfWorkers = 0
    masterMachineType = "n1-standard-4"
    masterDiskSize = 130
    workerMachineType = "n1-standard-4"
    workerDiskSize = 150
    numberOfWorkerLocalSSDs = 0
    numberOfPreemptibleWorkers = 0
    region = "us-central1"
  }

  # Cached dataproc image used by Terra
  customDataprocImage = "projects/broad-dsp-gcr-public/global/images/leo-dataproc-image-2-1-11-debian11-2024-05-17-20-09-21"

  # The ratio of memory allocated to spark. 0.8 = 80%.
  # Hail/Spark users generally allocate 80% of the ram to the JVM.
  sparkMemoryConfigRatio = 0.8
  # This allows at minimmum 4gb to be reserved away from Hail/Spark for Jupyter/system processes
  # Jupyter has a suggested a minimum of 1.5gb, welder has a minimum of 0.5g, and we want some space for system processes.
  # This limit is used to define the max memory available to Jupyter.
  # This limit is used to define the max memory available to Jupyter.
  minimumRuntimeMemoryInGb = 4

  monitor {
    initialDelay = 30 seconds
    # Defines polling for runtime status transitions. Used commonly for all statuses.
    # Includes user script execution, if present.
    # Does not include tool checking (see below).
    pollStatus {
      initial-delay = 2 seconds
      max-attempts = 120 # 15 seconds * 120 is 30 min
      interval = 15 seconds
    }
    # Defines a timeout per status transition. If a status is not listed there is no timeout.
    # In the case of a Starting cluster, a timeout will transition it back to Stopped. Otherwise,
    # a timeout will transition it to Error status.
    statusTimeouts {
      creating = 30 minutes
      starting = 20 minutes
      deleting = 30 minutes
    }
    # Defines polling for tool checking. This is only done for Creating and Starting status transitions.
    # Tool checking is not included in the statusTimeouts above, therefore it defines its own
    # interruptAfter.
    checkTools {
      max-attempts = 75 # 8 seconds * 75 = 10 min
      interval = 8 seconds
      interruptAfter = 10 minutes
    }
  }
}

gce {
  customGceImage = "projects/broad-dsp-gcr-public/global/images/leo-gce-image-2024-05-17-20-09-42"
  userDiskDeviceName = "user-disk"
  defaultScopes = [
    "https://www.googleapis.com/auth/userinfo.email",
    "https://www.googleapis.com/auth/userinfo.profile",
    "https://www.googleapis.com/auth/logging.write",
    "https://www.googleapis.com/auth/cloud-platform"
  ]
  runtimeDefaults {
    machineType = "n1-standard-4"
    diskSize = 30 # This is default size for just user disk
    bootDiskSize = 250
    zone = "us-central1-a"
  }
  gceReservedMemory = 1g

  setMetadataPollDelay = 1 seconds
  setMetadataPollMaxAttempts = 120

  monitor {
    initialDelay = 20 seconds
    # Defines polling for runtime status transitions. Used commonly for all statuses.
    # Includes user script execution, if present.
    # Does not include tool checking (see below).
    pollStatus {
      initial-delay = 2 seconds
      max-attempts = 120 # 15 seconds * 120 is 30 min
      interval = 15 seconds
    }
    # Defines a timeout per status transition. If a status is not listed there is no timeout.
    # In the case of a Starting cluster, a timeout will transition it back to Stopped. Otherwise,
    # a timeout will transition it to Error status.
    statusTimeouts {
      creating = 30 minutes
      starting = 20 minutes
      deleting = 30 minutes
    }
    # Defines polling for tool checking. This is only done for Creating and Starting status transitions.
    # Tool checking is not included in the statusTimeouts above, therefore it defines its own
    # interruptAfter.
    checkTools {
      max-attempts = 75 # 8 seconds * 75 = 10 min
      interval = 8 seconds
      interruptAfter = 10 minutes
    }
  }
}

azure {
    hosting-mode-config{
      # If true, it is assumed that Leo is hosted on Azure and will use Azure managed identity for authentication.
      # setting default to false so current GCP hosting is the default
      enabled = false
      azure-environment = "AZURE"
      managed-identity-auth-config {
        token-scope = ".default"
        token-acquisition-timeout = 30
      }
      publisher-config {
              topic-name = "replace_me"
              connection-string = "replace_me"
              namespace = "replace_me"
            }
      subscriber-config {
              topic-name = "replace_me"
              subscription-name = "replace_me"
              connection-string = "replace_me"
              namespace = "replace_me"
            }
  }

  wsm {
    uri = "https://localhost:8000"
  }

  tdr {
    url = "https://jade.datarepo-dev.broadinstitute.org"
  }

  pubsub-handler {
    sam-url = ${sam.server}
    wsm-url = ${azure.wsm.uri}
    welder-acr-uri = "terradevacrpublic.azurecr.io/welder-server"
    welder-image-hash = ${image.welderHash}

    // These timeouts are set to take longer than the WSM job timeout with some buffer: https://github.com/DataBiosphere/terra-workspace-manager/blob/main/service/src/main/resources/application.yml#L77
    create-vm-poll-config {
      initial-delay = 2 minutes
      max-attempts = 240 # 10 seconds * 240 is 40 min, we wait for wsm to error if at all possible (which is at 30min)
      interval = 10 seconds
    }
    delete-disk-poll-config {
      initial-delay = 1 minute
      max-attempts = 240 # 1 + 240*10 sec = 40 min
      interval = 10 seconds
    }
    delete-vm-poll-config {
      initial-delay = 30 seconds
      max-attempts = 240 # 10 seconds * 240 is 40 min
      interval = 10 seconds
    }
    start-stop-vm-poll-config {
      initial-delay = 10 seconds
      max-attempts = 30 # (10 seconds * 30 + 5) = 5:10
      interval = 10 seconds
    }
    create-disk-poll-config {
      initial-delay = 5 seconds
      max-attempts = 20 # 5 seconds * 10 + 5 is 55 sec
      interval = 5 seconds
    }
    delete-storage-container-poll-config {
      initial-delay = 5 seconds
      max-attempts = 20 # 5 seconds * 10 + 5 is 55 sec
      interval = 5 seconds
    }


    runtime-defaults {
      ip-name-prefix = "ip"
      ip-controlled-resource-desc = "Azure Ip"
      network-controlled-resource-desc = "Azure Network"
      network-name-prefix = "network"
      subnet-name-prefix = "subnet"
      address-space-cidr = "192.168.0.0/16"
      subnet-address-cidr = "192.168.0.0/24"
      disk-controlled-resource-desc = "Azure Disk"
      vm-controlled-resource-desc = "Azure Vm"
      image {
        publisher = "microsoft-dsvm"
        offer = "ubuntu-2004"
        sku = "2004-gen2"
        version = "23.04.24"
      }
      custom-script-extension {
        name = "vm-custom-script-extension",
        publisher = "Microsoft.Azure.Extensions",
        type = "CustomScript",
        version = "2.1",
        minor-version-auto-upgrade = true,
<<<<<<< HEAD
        file-uris = ["https://raw.githubusercontent.com/DataBiosphere/leonardo/0b8f8e6a6ccb3a4027619e19aee98522080a8032/http/src/main/resources/init-resources/azure_vm_init_script.sh"]
=======
        file-uris = ["https://raw.githubusercontent.com/DataBiosphere/leonardo/788e53e22dab4f0cee6e7b7cdbfd271a0b43450d/http/src/main/resources/init-resources/azure_vm_init_script.sh"]
>>>>>>> 823027a7
      }
      listener-image = "terradevacrpublic.azurecr.io/terra-azure-relay-listeners:76d982c"
    }
  }


  # We need the leo azure entity for this
  app-registration {
    client-id = ""
    client-secret = ""
    managed-app-tenant-id = ""
  }

   coa-app-config {
     instrumentation-enabled = false
     chart-name = "cromwell-helm/cromwell-on-azure"
     chart-version = "0.2.502"
     release-name-suffix = "coa-rls"
     namespace-name-suffix = "coa-ns"
     ksa-name = "coa-ksa"
     dockstore-base-url = "https://staging.dockstore.org/"
     # See https://github.com/broadinstitute/cromwhelm/blob/main/terra-batch-libchart/templates/_reverse-proxy.tpl#L81-L114
     # for list of services.
     services = [
       {
         name = "cbas"
         kind = "ClusterIP"
       },
       {
         name = "cromwell"
         kind = "ClusterIP"
       }
     ]
     enabled = true
     database-enabled = false
     # App developers - Please keep the list of non-backward compatible versions in the list below
     # All app versions excluded up until the switch to WSM-controlled KubernetesNamespace
     # https://github.com/DataBiosphere/leonardo/pull/3666
     chart-versions-to-exclude-from-updates = [
       "0.2.341",
       "0.2.338",
       "0.2.334",
       "0.2.332",
       "0.2.328",
       "0.2.291",
       "0.2.277",
       "0.2.276",
       "0.2.268",
       "0.2.265",
       "0.2.263",
       "0.2.251",
       "0.2.242",
       "0.2.239",
       "0.2.237",
       "0.2.232",
       "0.2.231",
       "0.2.229",
       "0.2.225",
       "0.2.223",
       "0.2.220",
       "0.2.219",
       "0.2.218",
       "0.2.217",
       "0.2.216",
       "0.2.215",
       "0.2.213",
       "0.2.212",
       "0.2.211",
       "0.2.210",
       "0.2.209",
       "0.2.204",
       "0.2.201",
       "0.2.199",
       "0.2.197",
       "0.2.195",
       "0.2.192",
       "0.2.191",
       "0.2.187",
       "0.2.184",
       "0.2.179",
       "0.2.160",
       "0.2.159",
       "0.2.148",
       "0.2.39"
     ]
   }

  workflows-app-config {
    instrumentation-enabled = false
    chart-name = "terra-helm/workflows-app"
    chart-version = "0.215.0"
    release-name-suffix = "wfa-rls"
    namespace-name-suffix = "wfa-ns"
    ksa-name = "wfa-ksa"
    dockstore-base-url = "https://staging.dockstore.org/"
    services = [
      {
        name = "cbas"
        kind = "ClusterIP"
      },
      {
        name = "cromwell-reader"
        kind = "ClusterIP"
        path = "/cromwell"
      }
    ]
    enabled = true
    chart-versions-to-exclude-from-updates = []
    ecm-base-uri = "https://externalcreds.dsde-dev.broadinstitute.org"
  }

  cromwell-runner-app-config {
    instrumentation-enabled = false
    chart-name = "terra-helm/cromwell-runner-app"
    chart-version = "0.145.0"
    release-name-suffix = "cra-rls"
    namespace-name-suffix = "cra-ns"
    ksa-name = "cra-ksa"
    # See https://github.com/broadinstitute/cromwhelm/blob/main/terra-batch-libchart/templates/_reverse-proxy.tpl#L81-L114
    # for list of services.
    services = [
      {
        name = "cromwell-runner"
        kind = "ClusterIP"
        path = "/cromwell"
      }
    ]
    enabled = true
    chart-versions-to-exclude-from-updates = []
    ecm-base-uri = "https://externalcreds.dsde-dev.broadinstitute.org"
  }

   wds-app-config {
     environment = "dev"
     environment-base = "live"
     instrumentation-enabled = false
     chart-name = "terra-helm/wds"
     chart-version = "0.80.0"
     release-name-suffix = "wds-rls"
     namespace-name-suffix = "wds-ns"
     ksa-name = "wds-ksa"
     services = [
       {
         name = "wds"
         kind = "ClusterIP"
         path = "/"
       }
     ]
     enabled = true
     database-enabled = false
     # App developers - Please keep the list of non-backward compatible versions in the list below
     # All app versions excluded up until the switch to WSM-controlled KubernetesNamespace
     # https://github.com/DataBiosphere/leonardo/pull/3666
     chart-versions-to-exclude-from-updates = [
       "0.3.0",
       "0.7.0",
       "0.13.0",
       "0.16.0",
       "0.17.0",
       "0.19.0",
       "0.20.0",
       "0.21.0",
       "0.22.0",
       "0.24.0",
       "0.26.0",
       "0.27.0",
       "0.28.0",
       "0.31.0",
       "0.38.0",
       "0.39.0",
       "0.41.0",
       "0.42.0",
       "0.43.0"
     ]
   }

   hail-batch-app-config {
     chart-name = "/leonardo/hail-batch-terra-azure"
     chart-version = "0.2.0"
     release-name-suffix = "hail-rls"
     namespace-name-suffix = "hail-ns"
     ksa-name = "hail-ksa"
     services = [
       {
         name = "batch"
         kind = "ClusterIP"
       }
     ]
     enabled = true
     # App developers - Please keep the list of non-backward compatible versions in the list below
     chart-versions-to-exclude-from-updates = []
   }

   # App types which are allowed to launch with WORKSPACE_SHARED access scope.
   allowed-shared-apps = [
     "WDS",
     "WORKFLOWS_APP"
   ]

  listener-chart-config {
    chart-name = "terra-helm/listener"
    chart-version = "0.3.0"
  }
}

dateAccessedUpdater {
  interval = 30 seconds
  maxUpdate = 400
  queueSize = 5000
}

vpc {
  highSecurityProjectNetworkLabel = "vpc-network-name"
  highSecurityProjectSubnetworkLabel = "vpc-subnetwork-name"
  firewallAllowHttpsLabelKey = "leonardo-allow-https-firewall-name"
  firewallAllowInternalLabelKey = "leonardo-allow-internal-firewall-name"
  networkName = "leonardo-network"
  networkTag = "leonardo"
  privateAccessNetworkTag = "leonardo-private"
  # Using manual subnet creation mode because we currently only care about 1 region (us-central1)
  # and this allows us to have more control over address space. If/when we support multiple regions
  # consider auto-mode subnet creation.
  # See: https://cloud.google.com/vpc/docs/vpc#auto-mode-considerations
  autoCreateSubnetworks = false
  # Note the below 2 fields are not used if autoCreateSubnetworks is true
  subnetworkName = "leonardo-subnetwork"
  subnetworkRegionIpRangeMap = {
    us-central1 = "10.1.0.0/20"
    northamerica-northeast1 = "10.2.0.0/20"
    southamerica-east1 = "10.3.0.0/20"
    us-east1 = "10.4.0.0/20"
    us-east4 = "10.5.0.0/20"
    us-west1 = "10.6.0.0/20"
    us-west2 = "10.7.0.0/20"
    us-west3 = "10.8.0.0/20"
    us-west4 = "10.9.0.0/20"
    europe-central2 = "10.10.0.0/20"
    europe-north1 = "10.11.0.0/20"
    europe-west1 = "10.12.0.0/20"
    europe-west2 = "10.13.0.0/20"
    europe-west3 = "10.14.0.0/20"
    europe-west4 = "10.15.0.0/20"
    europe-west6 = "10.16.0.0/20"
    asia-east1 = "10.17.0.0/20"
    asia-east2 = "10.18.0.0/20"
    asia-northeast1 = "10.19.0.0/20"
    asia-northeast2 = "10.20.0.0/20"
    asia-northeast3 = "10.21.0.0/20"
    asia-south1 = "10.22.0.0/20"
    asia-southeast1 = "10.23.0.0/20"
    asia-southeast2 = "10.24.0.0/20"
    australia-southeast1 = "10.25.0.0/20"
    northamerica-northeast2 = "10.26.0.0/20"
  }
  firewallsToAdd = [
    # Allows Leonardo proxy traffic on port 443
    {
      name-prefix = "leonardo-allow-https"
      # See https://github.com/DataBiosphere/terra-resource-buffer/blob/master/src/main/java/bio/terra/buffer/service/resource/flight/CreateFirewallRuleStep.java#L37
      rbs-name = "leonardo-ssl"
      sourceRanges = {
        us-central1 = ["0.0.0.0/0"]
        northamerica-northeast1 = ["0.0.0.0/0"]
        southamerica-east1 = ["0.0.0.0/0"]
        us-east1 = ["0.0.0.0/0"]
        us-east4 = ["0.0.0.0/0"]
        us-west1 = ["0.0.0.0/0"]
        us-west2 = ["0.0.0.0/0"]
        us-west3 = ["0.0.0.0/0"]
        us-west4 = ["0.0.0.0/0"]
        europe-central2 = ["0.0.0.0/0"]
        europe-north1 = ["0.0.0.0/0"]
        europe-west1 = ["0.0.0.0/0"]
        europe-west2 = ["0.0.0.0/0"]
        europe-west3 = ["0.0.0.0/0"]
        europe-west4 = ["0.0.0.0/0"]
        europe-west6 = ["0.0.0.0/0"]
        asia-east1 = ["0.0.0.0/0"]
        asia-east2 = ["0.0.0.0/0"]
        asia-northeast1 = ["0.0.0.0/0"]
        asia-northeast2 = ["0.0.0.0/0"]
        asia-northeast3 = ["0.0.0.0/0"]
        asia-south1 = ["0.0.0.0/0"]
        asia-southeast1 = ["0.0.0.0/0"]
        asia-southeast2 = ["0.0.0.0/0"]
        australia-southeast1 = ["0.0.0.0/0"]
        northamerica-northeast2 = ["0.0.0.0/0"]
      }
      allowed = [
        {
          protocol = "tcp"
          port = "443"
        }
      ]
    },
    # Allows traffic via internal IP
    # This is a requirement for Dataproc nodes to be able to communicate with each other within a cluster.
    # Values are copied from https://github.com/DataBiosphere/terra-resource-buffer/blob/master/src/main/java/bio/terra/buffer/service/resource/flight/CreateSubnetsStep.java#L53
    {
      name-prefix = "leonardo-allow-internal"
      # See https://github.com/DataBiosphere/terra-resource-buffer/blob/master/src/main/java/bio/terra/buffer/service/resource/flight/CreateFirewallRuleStep.java#L34
      rbs-name = "leonardo-allow-internal"
      sourceRanges = {
        asia-east1 = ["10.140.0.0/20"]
        asia-east2 = ["10.170.0.0/20"]
        asia-northeast1 = ["10.146.0.0/20"]
        asia-northeast2 = ["10.174.0.0/20"]
        asia-northeast3 = ["10.178.0.0/20"]
        asia-south1 = ["10.160.0.0/20"]
        asia-southeast1 = ["10.148.0.0/20"]
        asia-southeast2 = ["10.184.0.0/20"]
        australia-southeast1 = ["10.152.0.0/20"]
        europe-central2 = ["10.186.0.0/20"]
        europe-north1 = ["10.166.0.0/20"]
        europe-west1 = ["10.132.0.0/20"]
        europe-west2 = ["10.154.0.0/20"]
        europe-west3 = ["10.156.0.0/20"]
        europe-west4 = ["10.164.0.0/20"]
        europe-west6 = ["10.172.0.0/20"]
        northamerica-northeast1 = ["10.162.0.0/20"]
        northamerica-northeast2 = ["10.188.0.0/20"]
        southamerica-east1 = ["10.158.0.0/20"]
        us-central1 = ["10.128.0.0/20"]
        us-east1 = ["10.142.0.0/20"]
        us-east4 = ["10.150.0.0/20"]
        us-west1 = ["10.138.0.0/20"]
        us-west2 = ["10.168.0.0/20"]
        us-west3 = ["10.180.0.0/20"]
        us-west4 = ["10.182.0.0/20"]
      }
      allowed = [
        {
          protocol = "tcp"
          port = "0-65535"
        },
        {
          protocol = "udp"
          port = "0-65535"
        },
        {
          protocol = "icmp"
        }
      ]
    },
    # Allows SSH access from the Broad network or VPN
    # IP list obtained from https://docs.google.com/document/d/1adV0LC2f_GIpl3A1AeoQuNiwcP59NToIt6VYT3xRCkU/edit
    {
      name-prefix = "leonardo-allow-broad-ssh"
      sourceRanges = {
        us-central1 = ${gke.cluster.authorizedNetworks}
        northamerica-northeast1 = ${gke.cluster.authorizedNetworks}
        southamerica-east1 = ${gke.cluster.authorizedNetworks}
        us-east1 = ${gke.cluster.authorizedNetworks}
        us-east4 = ${gke.cluster.authorizedNetworks}
        us-west1 = ${gke.cluster.authorizedNetworks}
        us-west2 = ${gke.cluster.authorizedNetworks}
        us-west3 = ${gke.cluster.authorizedNetworks}
        us-west4 = ${gke.cluster.authorizedNetworks}
        europe-central2 = ${gke.cluster.authorizedNetworks}
        europe-north1 = ${gke.cluster.authorizedNetworks}
        europe-west1 = ${gke.cluster.authorizedNetworks}
        europe-west2 = ${gke.cluster.authorizedNetworks}
        europe-west3 = ${gke.cluster.authorizedNetworks}
        europe-west4 = ${gke.cluster.authorizedNetworks}
        europe-west6 = ${gke.cluster.authorizedNetworks}
        asia-east1 = ${gke.cluster.authorizedNetworks}
        asia-east2 = ${gke.cluster.authorizedNetworks}
        asia-northeast1 = ${gke.cluster.authorizedNetworks}
        asia-northeast2 = ${gke.cluster.authorizedNetworks}
        asia-northeast3 = ${gke.cluster.authorizedNetworks}
        asia-south1 = ${gke.cluster.authorizedNetworks}
        asia-southeast1 = ${gke.cluster.authorizedNetworks}
        asia-southeast2 = ${gke.cluster.authorizedNetworks}
        australia-southeast1 = ${gke.cluster.authorizedNetworks}
        northamerica-northeast2 = ${gke.cluster.authorizedNetworks}
      }
      allowed = [
        {
          protocol = "tcp"
          port = 22
        }
      ]
    }
    # Allows SSH access from google IAP proxy
    # IP list obtained from https://cloud.google.com/iap/docs/using-tcp-forwarding#create-firewall-rule
    {
      name-prefix = "leonardo-allow-iap-ssh"
      sourceRanges = {
        us-central1 = ["35.235.240.0/20"]
        northamerica-northeast1 = ["35.235.240.0/20"]
        southamerica-east1 = ["35.235.240.0/20"]
        us-east1 = ["35.235.240.0/20"]
        us-east4 = ["35.235.240.0/20"]
        us-west1 = ["35.235.240.0/20"]
        us-west2 = ["35.235.240.0/20"]
        us-west3 = ["35.235.240.0/20"]
        us-west4 = ["35.235.240.0/20"]
        europe-central2 = ["35.235.240.0/20"]
        europe-north1 = ["35.235.240.0/20"]
        europe-west1 = ["35.235.240.0/20"]
        europe-west2 = ["35.235.240.0/20"]
        europe-west3 = ["35.235.240.0/20"]
        europe-west4 = ["35.235.240.0/20"]
        europe-west6 = ["35.235.240.0/20"]
        asia-east1 = ["35.235.240.0/20"]
        asia-east2 = ["35.235.240.0/20"]
        asia-northeast1 = ["35.235.240.0/20"]
        asia-northeast2 = ["35.235.240.0/20"]
        asia-northeast3 = ["35.235.240.0/20"]
        asia-south1 = ["35.235.240.0/20"]
        asia-southeast1 = ["35.235.240.0/20"]
        asia-southeast2 = ["35.235.240.0/20"]
        australia-southeast1 = ["35.235.240.0/20"]
        northamerica-northeast2 = ["35.235.240.0/20"]
      }
      allowed = [
        {
          protocol = "tcp"
          port = 22
        }
      ]
    }
  ]
  # Remove RDP and SSH rules in the default network. Also remove legacy leonardo-notebooks-rule if it exists.
  firewallsToRemove = ["default-allow-rdp", "default-allow-icmp", "allow-icmp"]
  pollPeriod = 5 seconds
  maxAttempts = 24 # 2 minutes
}

groups {
  #subEmail = "google@{{$appsSubdomain}}"
  #dataprocImageProjectGroupName = "dataproc-image-project-group"
  #dataprocImageProjectGroupEmail = ${groups.dataprocImageProjectGroupName}"@{{$appsSubdomain}}"
  waitForMemberAddedPollConfig = {
    initial-delay = 5 seconds
    max-attempts = 120
    interval = 5 seconds
  }
}

gke {
  cluster {
    location = "us-central1-a",
    region = "us-central1",
    #taken from https://dsp-security.broadinstitute.org/cloud-security/google-cloud-platform/gke
    authorizedNetworks = ["69.173.127.0/25",
                          "69.173.124.0/23",
                          "69.173.126.0/24",
                          "69.173.127.230/31",
                          "69.173.64.0/19",
                          "69.173.127.224/30",
                          "69.173.127.192/27",
                          "69.173.120.0/22",
                          "69.173.127.228/32",
                          "69.173.127.232/29",
                          "69.173.127.128/26",
                          "69.173.96.0/20",
                          "69.173.127.240/28",
                          "69.173.112.0/21"
    ]
    # See https://cloud.google.com/kubernetes-engine/docs/release-notes
    version = "1.28"
    nodepoolLockCacheExpiryTime = 1 hour
    nodepoolLockCacheMaxSize = 200
  }
  defaultNodepool {
    machineType = "n1-standard-1"
    numNodes = 1
    autoscalingEnabled = false
    maxNodepoolsPerDefaultNode = 16
  }
  galaxyNodepool {
    machineType = "n1-highmem-8"
    numNodes = 1
    autoscalingEnabled = false
    autoscalingConfig {
       autoscalingMin = 0
       autoscalingMax = 2
    }
  }
  ingress {
    namespace = "nginx"
    release = "nginx"
    chartName = "/leonardo/ingress-nginx"
    # If you change this here, be sure to update it in the dockerfile
    chartVersion = "3.23.0"
    loadBalancerService = "nginx-ingress-nginx-controller"
    values = [
      "controller.publishService.enabled=true",
      "controller.admissionWebhooks.enabled=false"
    ]
  }
  galaxyApp {
    # See comment in KubernetesServiceInterp for more context. Theoretically release names should
    # only need to be unique within a namespace, but something in the Galaxy chart requires them
    # to be unique within a cluster.
    releaseNameSuffix = "gxy-rls"
    chartName = "/leonardo/galaxykubeman"
    # If you change this here, be sure to update it in the dockerfile
    # This is galaxykubeman, which references Galaxy
    chartVersion = "2.9.0"
    namespaceNameSuffix = "gxy-ns"
    serviceAccountName = "gxy-ksa"
    # Setting uninstallKeepHistory will cause the `helm uninstall` command to keep a record of
    # the deleted release, which can make debugging and auditing easier. It should be safe for
    # our use case because we generate unique release names anyway.
    # See https://helm.sh/docs/intro/using_helm/#helm-uninstall-uninstalling-a-release
    uninstallKeepHistory = true
    services = [
      {
        name = "galaxy"
        kind = "ClusterIP"
      }
    ]
    # Templated by firecloud-develop
    postgres.password = "replace-me"
    orchUrl = "https://firecloud-orchestration.dsde-dev.broadinstitute.org/api/"
    drsUrl = ${drs.url}
    minMemoryGb = 5
    minNumOfCpus = 3
    enabled = true
    # App developers - Please keep the list of non-backward compatible versions in the list below
    chartVersionsToExcludeFromUpdates = [
      "0.7.3",
      "0.8.0",
      "1.2.0",
      "1.2.1",
      "1.2.2",
      "1.6.0",
      "1.6.1",
      "2.1.0",
      "2.4.4",
      "2.4.6",
      "2.4.7",
      "2.4.8",
      "2.4.9",
      "2.5.0",
      "2.5.1",
      "2.5.2",
      "2.8.0",
      "2.8.1",
      "2.9.0"
    ]
  }
  galaxyDisk {
    nfsPersistenceName = "nfs-disk"
    nfsMinimumDiskSizeGB = 100
    postgresPersistenceName = "postgres-disk"
    postgresDiskNameSuffix = "gxy-postres-disk"
    postgresDiskSizeGB = 10
    postgresDiskBlockSize = 4096
  }
  cromwellApp {
    # If you update the chart name or version here, make sure to also update it in the dockerfile:
    chartName = "/leonardo/cromwell"
    chartVersion = "0.2.502"
    services = [
      {
        name = "cromwell-service"
        kind = "ClusterIP"
      }
    ]
    # These appear to be currently unused, but BW-860 should be able to make use of them.
    releaseNameSuffix = "cromwell-rls"
    namespaceNameSuffix = "cromwell-ns"
    serviceAccountName = "cromwell-ksa"
    dbPassword = "replace-me"
    enabled = true
    # App developers - Please keep the list of non-backward compatible versions in the list below
    chartVersionsToExcludeFromUpdates = []
  }
  allowedApp {
    # If you update this here, be sure to update in the dockerfile
    # This is really just a prefix of the chart name. Full chart name for AOU app will be
    # this chartName in config file appended with allowedChartName from createAppRequest
    chartName = "/leonardo/"
    rstudioChartVersion = "0.6.0"
    sasChartVersion = "0.11.0"

    services = [
          {
            name = "app"
            kind = "ClusterIP"
          },
          {
            name = "welder-service"
            kind = "ClusterIP"
          }
        ]
    releaseNameSuffix = "app-rls"
    namespaceNameSuffix = "app-ns"
    serviceAccountName = "app-ksa"
    enabled = true
    # App developers - Please keep the list of non-backward compatible versions in the list below
    chartVersionsToExcludeFromUpdates = []
    numOfReplicas = 1
  }

  customApp {
    chartName = "/leonardo/terra-app"
    # If you update this here, be sure to update in the dockerfile
    chartVersion = "0.5.0"
    releaseNameSuffix = "app-rls"
    namespaceNameSuffix = "app-ns"
    serviceAccountName = "app-ksa"
    customApplicationAllowList = {
      default: [],
      highSecurity: []
    }
    enabled = true
    # App developers - Please keep the list of non-backward compatible versions in the list below
    chartVersionsToExcludeFromUpdates = []
  }
}

image {
  welderGcrUri = "us.gcr.io/broad-dsp-gcr-public/welder-server"
  welderDockerHubUri = "broadinstitute/welder-server"
  welderHash = "6648f5c"
  jupyterImage =  "us.gcr.io/broad-dsp-gcr-public/terra-jupyter-gatk:2.3.6"
  proxyImage = "broadinstitute/openidc-proxy:2.3.1_2"
  # Note: If you update this, please also update prepare_gce_image.sh and
  # prepare-custom-leonardo-jupyter-dataproc-image.sh scripts.
  # It is not automatically updated by CI/CD.
  # Note: Since this is a GCR image crypto detection is currently disabled for AoU which requires
  # non-GCR images. To enable on AoU we would need to replicate the image in quay.io or potentially
  # ACR (Broad is deprecating use of Dockerhub).
  cryptoDetectorImage = "us.gcr.io/broad-dsp-gcr-public/cryptomining-detector:0.0.2"

  defaultJupyterUserHome = "/home/jupyter"
  jupyterContainerName = "jupyter-server"
  rstudioContainerName = "rstudio-server"
  welderContainerName = "welder-server"
  proxyContainerName = "proxy-server"
  cryptoDetectorContainerName = "cryptomining-detector"

  jupyterImageRegex = "us.gcr.io/broad-dsp-gcr-public/([a-z0-9-_]+):(.*)"
  rstudioImageRegex = "us.gcr.io/anvil-gcr-public/([a-z0-9-_]+):(.*)"
  broadDockerhubImageRegex = "broadinstitute/([a-z0-9-_]+):(.*)"
}

welder {
  # Set to deploy welder to clusters with the given label
  deployWelderLabel = "saturnVersion"

  # Set to upgrade welder on clusters with the given label
  updateWelderLabel = "saturnVersion"

  # Leo will only deploy welder to clusters created after this date.
  # Clusters created prior to this date will not have welder deployed and will have delocalization disabled.
  deployWelderCutoffDate = "2019-08-01"

  welderReservedMemory = 768m
}

# cluster scripts and config
gceClusterResources {
  initScript = "gce-init.sh"
  cloudInit = "cloud-init.yml"
  startupScript = "startup.sh"
  shutdownScript = "shutdown.sh"
  jupyterDockerCompose = "jupyter-docker-compose-gce.yaml"
  gpuDockerCompose = "gpu-docker-compose.yaml"
  rstudioDockerCompose = "rstudio-docker-compose-gce.yaml"
  proxyDockerCompose = "proxy-docker-compose-gce.yaml"
  welderDockerCompose = "welder-docker-compose-gce.yaml"
  proxySiteConf = "cluster-site-gce.conf"
  jupyterNotebookConfigUri = "jupyter_notebook_config.py"
  jupyterNotebookFrontendConfigUri = "notebook.json"
  customEnvVarsConfigUri = "custom_env_vars.env"
}

clusterResources {
  initScript = "init-actions.sh"
  startupScript = "startup.sh"
  shutdownScript = "shutdown.sh"
  jupyterDockerCompose = "jupyter-docker-compose.yaml"
  rstudioDockerCompose = "rstudio-docker-compose.yaml"
  proxyDockerCompose = "proxy-docker-compose.yaml"
  welderDockerCompose = "welder-docker-compose.yaml"
  proxySiteConf = "cluster-site.conf"
  jupyterNotebookConfigUri = "jupyter_notebook_config.py"
  jupyterNotebookFrontendConfigUri = "notebook.json"
  customEnvVarsConfigUri = "custom_env_vars.env"
}

clusterFiles {
  proxyServerCrt = "/etc/jupyter-server.crt"
  proxyServerKey = "/etc/jupyter-server.key"
  proxyRootCaPem = "/etc/rootCA.pem"
  proxyRootCaKey = "/etc/rootCA.key"
}

# The expiration is low because the IP changes when a runtime is pause/resumed,
# so we need to ensure we don't use stale cache entries.
runtimeDnsCache {
  cacheExpiryTime = 1 minute
  cacheMaxSize = 1000
}

# Kubernetes expiration can be higher because the IP is at the cluster level, which is
# consistent across app pause/resume. Clusters are garbage collected ~1 hour after app deletion.
kubernetesDnsCache {
  cacheExpiryTime = 10 minutes
  cacheMaxSize = 100
}

mysql {
  profile = "slick.jdbc.MySQLProfile$"
  batchSize = 2000
  db {
    driver = "com.mysql.cj.jdbc.Driver"
    #url = "jdbc:mysql://mysql/leonardo
    #user = "dbUser"
    #password = "pass"
    connectionTimeout = 5000
    numThreads = 200
  }
  concurrency = 120
}

# Liquibase configuration
liquibase {
  changelog = "org/broadinstitute/dsde/workbench/leonardo/liquibase/changelog.xml"
  initWithLiquibase = true
}

sam {
  server = "replace_me"
}

prometheus {
  endpointPort = 9098
}

proxy {
  # Should match the proxy wildcard cert
  #proxyDomain = ".firecloud.org"
  #proxyUrlBase = "https://leo/proxy/"
  proxyPort = 443
  dnsPollPeriod = 15 seconds
  tokenCacheExpiryTime = 60 minutes
  tokenCacheMaxSize = 5000
  internalIdCacheExpiryTime = 2 minutes
  internalIdCacheMaxSize = 500
}

# The fields here will be combined to build a Content-Security-Policy header
# in the Leo proxy response.
# See https://developer.mozilla.org/en-US/docs/Web/HTTP/Headers/Content-Security-Policy
# for description of the Content-Security-Policy model.
contentSecurityPolicy {
  # frameAncestors is overridden in firecloud-develop because it's environment-specific
  frameAncestors = [
    "'none'"
  ]
  scriptSrc = [
    "'self'",
    # Note: data: is insecure but needed to support tools like plotly and facets.
    # See discussion in https://github.com/DataBiosphere/leonardo/pull/1399
    "data:",
    # Note: 'unsafe-inline' in insecure but is needed by Jupyter UI.
    # See https://broadworkbench.atlassian.net/browse/IA-1763
    "'unsafe-inline'",
    "'unsafe-eval'",
    "blob:",
    "https://esm.sh/",
    "https://cdn.skypack.dev/",
    "https://unpkg.com/",
    "https://apis.google.com",
    "https://cdn.jsdelivr.net",
    "https://cdn.pydata.org"
  ]
  styleSrc = [
    "'self'",
    "'unsafe-inline'",
    "data:",
    "https://cdn.pydata.org"
  ]
  connectSrc = [
    "'self'",
    "blob:",
    "wss://*.broadinstitute.org:*",
    "wss://notebooks.firecloud.org:*",
    "*.googleapis.com",
    "https://*.npmjs.org",
    "https://data.broadinstitute.org",
    "https://s3.amazonaws.com/igv.broadinstitute.org/",
    "https://s3.amazonaws.com/igv.org.genomes/",
    "https://igv-genepattern-org.s3.amazonaws.com/genomes/",
    "https://hgdownload.soe.ucsc.edu/",
    "https://portals.broadinstitute.org/webservices/igv/",
    "https://igv.org/genomes/",
    "https://raw.githubusercontent.com/PAIR-code/facets/1.0.0/facets-dist/facets-jupyter.html",
    "https://cdnjs.cloudflare.com/ajax/libs/webcomponentsjs/1.3.3/webcomponents-lite.js",
    "https://*.jupyter-dev.firecloud.org",
    "https://*.jupyter-prod.firecloud.org",
    "https://igv.genepattern.org",
    "https://cdn.plot.ly",
    "https://*.tile.openstreetmap.org"
  ]
  objectSrc = [
    "'none'"
  ]
  reportUri = [
    "https://terra.report-uri.com/r/d/csp/reportOnly"
  ]
}

refererConfig {
  # list of valid hosts and enabled flag is environment specific so it's overriden in firecloud develop
  validHosts = []
  enabled = false // false for dev and QA environments, true everywhere else
  originStrict = false // true only if "*" in validHosts is to be ignored by origin validation
}

swagger {
  #googleClientId = "client_id"
  #realm = "broad-dsde-dev"
}

# akka values are not specified here because they are only picked up in the leonardo.conf

# Authorization implementation config
auth {
  providerClass = "org.broadinstitute.dsde.workbench.leonardo.auth.sam.SamAuthProvider"
  providerConfig {
    samServer = ${sam.server}
    petKeyCacheEnabled = true
    petKeyCacheExpiryTime = 24 hours
    petKeyCacheMaxSize = 10000
    notebookAuthCacheEnabled = true
    notebookAuthCacheExpiryTime = 15 minutes
    notebookAuthCacheMaxSize = 1000
    providerTimeout = 30 seconds
    customAppCreationAllowedGroup = "custom_app_users"
    sasAppCreationAllowedGroup = "sas_app_users"
  }
}

# Implement and specify a class that will provide appropriate service accounts
serviceAccounts {
  providerClass = "org.broadinstitute.dsde.workbench.leonardo.auth.sam.PetClusterServiceAccountProvider"
  providerConfig {
    leoServiceAccountJsonFile = ${application.leoServiceAccountJsonFile}
    leoServiceAccountEmail = ${application.leoServiceAccountEmail}
    samServer = ${sam.server}
    petKeyCacheExpiryTime = 24 hours
    petKeyCacheMaxSize = 10000
    providerTimeout = 30 seconds
  }
  kubeConfig {
     leoServiceAccountJsonFile = ${application.leoServiceAccountJsonFile}
     leoServiceAccountEmail = ${application.leoServiceAccountEmail}
  }
}

pubsub {
  #pubsubGoogleProject = "broad-dsde-dev"
  #topicName = "leonardo-pubsub"
  queueSize = 100
  ackDeadLine = 10 minutes // TODO change back to 5 minutes when PROD-869 is resolved

  kubernetes-monitor {
    createNodepool {
      initial-delay = 10 seconds
      max-attempts = 90 # 10 seconds * 90 is 15 min
      interval = 10 seconds
    }
    deleteNodepool {
      initial-delay = 10 seconds
      max-attempts = 90 # 10 seconds * 90 is 15 min
      interval = 10 seconds
    }
    createCluster {
      initial-delay = 30 seconds
      max-attempts = 120 # 15 seconds * 120 is 30 min
      interval = 15 seconds
    }
    deleteCluster {
      initial-delay = 30 seconds
      max-attempts = 120 # 15 seconds * 120 is 30 min
      interval = 15 seconds
    }
    createIngress {
      initial-delay = 2 seconds
      max-attempts = 100 # 3 seconds * 100 is 5 min
      interval = 3 seconds
    }
    createApp {
      interval = 15 seconds
      max-attempts = 120 # 15 seconds * 120 = 30 min
      interruptAfter = 30 minutes
    }
    deleteApp {
      initial-delay = 30 seconds
      interval = 10 seconds
      max-attempts = 120 # 10 seconds * 120 = 20 min
    }
    scalingUpNodepool {
      initial-delay = 10 seconds
      max-attempts = 90 # 10 seconds * 90 is 15 min
      interval = 10 seconds
    }
    scalingDownNodepool {
      initial-delay = 5 minutes
      max-attempts = 360 # 10 seconds * 360 is 60 min
      interval = 10 seconds
    }
    startApp {
      max-attempts = 200 # 3 seconds * 200 is 10 min
      interval = 3 seconds
      interruptAfter = 10 minutes
    }
    updateApp {
      max-attempts = 200 # 3 seconds * 200 is 10 min
      interval = 3 seconds
      interruptAfter = 10 minutes
    }
  }

  subscriber {
    concurrency = 100
    // TODO change back to 5 minutes when PROD-869 is resolved
    timeout = 595 seconds // slightly less than ackDeadline

    persistent-disk-monitor {
      create {
        checkToolsInterruptAfter = 5
        timeoutWithSourceDiskCopyInMinutes = 20
      }
      delete {
        initial-delay = 2 seconds
        max-attempts = 5
        interval = 3 seconds
      }
      update {
        initial-delay = 2 seconds
        max-attempts = 5
        interval = 3 seconds
      }
    }
  }

  non-leo-message-subscriber {
    #subscription-name = "nonLeoMessageSubscription"
    dead-letter-topic = "leoDeadLetterTopic"
    # Topic that we publish cryptomining users to.
    # Bard and Sam will subscribe to this topic and act upon it accordingly
    terra-cryptomining-topic = "terra-cryptomining"
  }
}

autoFreeze {
  enableAutoFreeze = true
  autoFreezeAfter = 30 minutes
  autoFreezeCheckScheduler = 1 minute
  maxKernelBusyLimit = 24 hours
}

autodelete {
  autodeleteCheckInterval = 2 hours
}

jupyterConfig {
  # https://*.npmjs.org and 'unsafe-eval' needed for jupyterlab
  # https://csp-evaluator.withgoogle.com/ can be used to evaluate CSP syntax
  contentSecurityPolicy = "frame-ancestors 'self' http://localhost:3000 http://localhost:4200 https://localhost:443 *.terra.bio https://bvdp-saturn-prod.appspot.com https://bvdp-saturn-staging.appspot.com https://bvdp-saturn-perf.appspot.com https://bvdp-saturn-alpha.appspot.com https://bvdp-saturn-dev.appspot.com https://all-of-us-workbench-test.appspot.com https://test.fake-research-aou.org/ https://staging.fake-research-aou.org https://stable.fake-research-aou.org https://workbench.researchallofus.org terra.biodatacatalyst.nhlbi.nih.gov *.terra.biodatacatalyst.nhlbi.nih.gov; script-src 'self' data:text/javascript 'unsafe-inline' 'unsafe-eval' https://apis.google.com; style-src 'self' 'unsafe-inline'; connect-src 'self' wss://*.broadinstitute.org:* wss://notebooks.firecloud.org:* *.googleapis.com https://*.npmjs.org https://data.broadinstitute.org https://s3.amazonaws.com/igv.broadinstitute.org/ https://s3.amazonaws.com/igv.org.genomes/ https://igv-genepattern-org.s3.amazonaws.com/genomes/ https://hgdownload.soe.ucsc.edu/ https://raw.githubusercontent.com/PAIR-code/facets/1.0.0/facets-dist/facets-jupyter.html https://cdnjs.cloudflare.com/ajax/libs/webcomponentsjs/1.3.3/webcomponents-lite.js https://*.jupyter-dev.firecloud.org ,https://*.jupyter-prod.firecloud.org; object-src 'none'"
}

zombieRuntimeMonitor {
  enableZombieRuntimeMonitor = true
  pollPeriod = 4 hours
  creationHangTolerance = 1 hour
  deletionConfirmationLabelKey = "deletionConfirmed"
  concurrency = 100
}

persistent-disk {
  default-disk-size-gb = 30
  default-disk-type = "pd-standard"
  default-block-size-bytes = 4096
  default-zone = "us-central1-a"
  default-galaxy-nfsdisk-size-gb = 250

  # This lists all google folders that represent VPC-SC perimeters. This list spans all environments. There is no downside to including folder ids
  # for all envs in each env and it reduces the risks of misconfiguration due to faulty conditionals or accidental cross env communication
  dont-clone-from-these-google-folders = [
    "737976594150", # terra_dev_aou_test
    "272722258246", # terra_dev_aou_test_2
    "796892826456", # terra_dev_baseline_test

    "791559643292", # terra_perf_aou_perf
    "851853921816", # terra_perf_aou_perf_2

    "300547813290", # terra_prod_aou_prod
    "762320479256", # terra_prod_aou_prod_2
    "96867205717",  # terra_prod_aou_stable
    "973382847971", # terra_prod_aou_stable_2
    "727685043294", # terra_prod_aou_staging
    "730698401092", # terra_prod_aou_staging_2
    "1030649683602",# terra_prod_aou_preprod
    "307813759063", # terra_prod_aou_preprod_2
    "931656019211"  # terra_prod_baseline_prod
  ]
}

clusterToolMonitor {
  pollPeriod = 2 minutes
}

leonardoExecutionMode = "combined"

clusterBucket {
  # number of days the staging bucket should continue to exist after a cluster is deleted
  stagingBucketExpiration = 10 days
}

ui {
  terraLabel = "saturnAutoCreated"
  allOfUsLabel = "all-of-us"
}

async-task-processor {
  queue-bound = 500
  max-concurrent-tasks = 200
}

terra-app-setup-chart {
  # During Leonardo deployment. Leo will `helm pull` the chart locally, and then move
  # cert files into the local chart.
  chart-name = "/leonardo/terra-app-setup"
  # If you change this here, be sure to update it in the dockerfile
  chart-version = "0.1.0"
}

app-service {
  # Defaults to true, but disabled for fiab runs
  enable-custom-app-check = true
  # Defaults to true, but for Production, we'll use Consumption model (details TBD as of 8/18/2023), which doesn't require Sam group check
  enable-sas-app = false
}

drs {
  url = "https://drshub.dsde-dev.broadinstitute.org/api/v4/drs/resolve"
}

metrics {
  enabled = true
  check-interval = 5 minutes
  # If true, will include the AzureCloudContext as a metric tag for Azure runtimes/apps.
  # Normally it's best to avoid tags for high-cardinality things (like workspaceId).
  # But MRGs are fairly low cardinality, and useful to incude for public preview launch.
  include-azure-cloud-context = true
}<|MERGE_RESOLUTION|>--- conflicted
+++ resolved
@@ -251,11 +251,7 @@
         type = "CustomScript",
         version = "2.1",
         minor-version-auto-upgrade = true,
-<<<<<<< HEAD
         file-uris = ["https://raw.githubusercontent.com/DataBiosphere/leonardo/0b8f8e6a6ccb3a4027619e19aee98522080a8032/http/src/main/resources/init-resources/azure_vm_init_script.sh"]
-=======
-        file-uris = ["https://raw.githubusercontent.com/DataBiosphere/leonardo/788e53e22dab4f0cee6e7b7cdbfd271a0b43450d/http/src/main/resources/init-resources/azure_vm_init_script.sh"]
->>>>>>> 823027a7
       }
       listener-image = "terradevacrpublic.azurecr.io/terra-azure-relay-listeners:76d982c"
     }
