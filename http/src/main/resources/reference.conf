
# NOTE: commented fields are overridden in firecloud-develop with templated values
# Fields with "replace_me" are also expected to be overridden, but need to be in
# this file to allow referential integrity.

application {
  applicationName = "leonardo"
  #leoGoogleProject = "broad-dsde-dev"
  leoServiceAccountJsonFile = "replace_me"
  leoServiceAccountEmail = "replace_me"
  leoUrlBase = "replace_me"
  # max concurrency for blocking calls across Leo, such as GCP, other blocking http calls, file writes, etc.
  concurrency = 255
}

# Google Cloud dataproc configuration
dataproc {
  # Add more regions as necessary.
  # This list should match the list of regions in
  # https://github.com/DataBiosphere/terra-ui/blob/dev/src/components/region-common.js
  supportedRegions = [
    "northamerica-northeast1",
    "southamerica-east1",
    "us-central1",
    "us-east1",
    "us-east4",
    "us-west1",
    "us-west2",
    "us-west3",
    "us-west4",
    "europe-central2",
    "europe-north1",
    "europe-west1",
    "europe-west2",
    "europe-west3",
    "europe-west4",
    "europe-west6",
    "asia-east1",
    "asia-east2",
    "asia-northeast1",
    "asia-northeast2",
    "asia-northeast3",
    "asia-south1",
    "asia-southeast1",
    "asia-southeast2",
    "australia-southeast1",
    "northamerica-northeast2"
  ]

  defaultScopes = [
    "https://www.googleapis.com/auth/userinfo.email",
    "https://www.googleapis.com/auth/source.read_only",
    "https://www.googleapis.com/auth/logging.write",
    "https://www.googleapis.com/auth/devstorage.full_control",
    "https://www.googleapis.com/auth/userinfo.profile",
    "https://www.googleapis.com/auth/cloud.useraccounts.readonly",
    "https://www.googleapis.com/auth/bigquery"
  ]

  runtimeDefaults {
    numberOfWorkers = 0
    masterMachineType = "n1-standard-4"
    masterDiskSize = 130
    workerMachineType = "n1-standard-4"
    workerDiskSize = 150
    numberOfWorkerLocalSSDs = 0
    numberOfPreemptibleWorkers = 0
    region = "us-central1"
  }


  customDataprocImage = "projects/broad-dsp-gcr-public/global/images/leo-dataproc-image-2-0-51-debian10-2023-03-01-18-47-20"

  dataprocReservedMemory = 6g

  monitor {
    initialDelay = 30 seconds
    # Defines polling for runtime status transitions. Used commonly for all statuses.
    # Includes user script execution, if present.
    # Does not include tool checking (see below).
    pollStatus {
      initial-delay = 2 seconds
      max-attempts = 120 # 15 seconds * 120 is 30 min
      interval = 15 seconds
    }
    # Defines a timeout per status transition. If a status is not listed there is no timeout.
    # In the case of a Starting cluster, a timeout will transition it back to Stopped. Otherwise,
    # a timeout will transition it to Error status.
    statusTimeouts {
      creating = 30 minutes
      starting = 20 minutes
      deleting = 30 minutes
    }
    # Defines polling for tool checking. This is only done for Creating and Starting status transitions.
    # Tool checking is not included in the statusTimeouts above, therefore it defines its own
    # interruptAfter.
    checkTools {
      max-attempts = 75 # 8 seconds * 75 = 10 min
      interval = 8 seconds
      interruptAfter = 10 minutes
    }
  }
}

gce {
  customGceImage = "projects/broad-dsp-gcr-public/global/images/leo-gce-image-2023-03-01-18-47-18"
  userDiskDeviceName = "user-disk"
  defaultScopes = [
    "https://www.googleapis.com/auth/userinfo.email",
    "https://www.googleapis.com/auth/userinfo.profile",
    "https://www.googleapis.com/auth/logging.write",
    "https://www.googleapis.com/auth/cloud-platform"
  ]
  runtimeDefaults {
    machineType = "n1-standard-4"
    diskSize = 30 # This is default size for just user disk
    bootDiskSize = 120
    zone = "us-central1-a"
  }
  gceReservedMemory = 1g

  setMetadataPollDelay = 1 seconds
  setMetadataPollMaxAttempts = 120

  monitor {
    initialDelay = 20 seconds
    # Defines polling for runtime status transitions. Used commonly for all statuses.
    # Includes user script execution, if present.
    # Does not include tool checking (see below).
    pollStatus {
      initial-delay = 2 seconds
      max-attempts = 120 # 15 seconds * 120 is 30 min
      interval = 15 seconds
    }
    # Defines a timeout per status transition. If a status is not listed there is no timeout.
    # In the case of a Starting cluster, a timeout will transition it back to Stopped. Otherwise,
    # a timeout will transition it to Error status.
    statusTimeouts {
      creating = 30 minutes
      starting = 20 minutes
      deleting = 30 minutes
    }
    # Defines polling for tool checking. This is only done for Creating and Starting status transitions.
    # Tool checking is not included in the statusTimeouts above, therefore it defines its own
    # interruptAfter.
    checkTools {
      max-attempts = 75 # 8 seconds * 75 = 10 min
      interval = 8 seconds
      interruptAfter = 10 minutes
    }
  }
}

azure {
  wsm {
    uri = "https://localhost:8000"
  }

  pubsub-handler {
    sam-url = ${sam.server}
    wsm-url = ${azure.wsm.uri}
    welder-acr-uri = "terradevacrpublic.azurecr.io/welder-server"
    welder-image-hash = ${image.welderHash}

    create-vm-poll-config {
      initial-delay = 2 minutes
      max-attempts = 120 # 15 seconds * 120 is 30 min
      interval = 10 seconds
    }
    delete-vm-poll-config {
      initial-delay = 30 seconds
      max-attempts = 120 # 15 seconds * 120 is 30 min
      interval = 10 seconds
    }

    runtime-defaults {
      ip-name-prefix = "ip"
      ip-controlled-resource-desc = "Azure Ip"
      network-controlled-resource-desc = "Azure Network"
      network-name-prefix = "network"
      subnet-name-prefix = "subnet"
      address-space-cidr = "192.168.0.0/16"
      subnet-address-cidr = "192.168.0.0/24"
      disk-controlled-resource-desc = "Azure Disk"
      vm-controlled-resource-desc = "Azure Vm"
      image {
        publisher = "microsoft-dsvm"
        offer = "ubuntu-2004"
        sku = "2004-gen2"
        version = "22.04.27"
      }
      custom-script-extension {
        name = "vm-custom-script-extension",
        publisher = "Microsoft.Azure.Extensions",
        type = "CustomScript",
        version = "2.1",
        minor-version-auto-upgrade = true,
        file-uris = ["https://raw.githubusercontent.com/DataBiosphere/leonardo/b34c5b0807d5b6ff50d9f2c25328fae53c6b4b96/http/src/main/resources/init-resources/azure_vm_init_script.sh"]
      }
      listener-image = "terradevacrpublic.azurecr.io/terra-azure-relay-listeners:8fe77a0"
    }
  }


  # We need the leo azure entity for this
  app-registration {
    client-id = ""
    client-secret = ""
    managed-app-tenant-id = ""
  }

  coa-app-config {
    instrumentation-enabled = false
    chart-name = "/leonardo/cromwell-on-azure"
    chart-version = "0.2.213"
    release-name-suffix = "coa-rls"
    namespace-name-suffix = "coa-ns"
    ksa-name = "coa-ksa"
    # See https://github.com/broadinstitute/cromwhelm/blob/main/terra-batch-libchart/templates/_reverse-proxy.tpl#L81-L114
    # for list of services.
    services = [
      {
        name = "cbas"
        kind = "ClusterIP"
      },
      {
        name = "cbas-ui"
        kind = "ClusterIP"
        path = "/"
      },
      {
        name = "wds"
        kind = "ClusterIP"
      },
      {
        name = "cromwell"
        kind = "ClusterIP"
      }
    ]
  }

<<<<<<< HEAD
  # Note: see https://broadworkbench.atlassian.net/browse/IA-3804 for tracking migration to AKS Workload Identity.
  aad-pod-identity-config {
    namespace = "aad-pod-identity"
    release = "aad-pod-identity"
    chart-name = "aad-pod-identity/aad-pod-identity"
    chart-version = "4.1.14"
    values = "operationMode=managed"
  }

  # App types which are allowed to launch with WORKSPACE_SHARED access scope.
  # TODO: add the WDS-only chart here in the future.
  allowed-shared-apps = [
  ]
=======
   coa-app-config {
     instrumentation-enabled = false
     chart-name = "/leonardo/cromwell-on-azure"
     chart-version = "0.2.213"
     release-name-suffix = "coa-rls"
     namespace-name-suffix = "coa-ns"
     ksa-name = "coa-ksa"
     # See https://github.com/broadinstitute/cromwhelm/blob/main/terra-batch-libchart/templates/_reverse-proxy.tpl#L81-L114
     # for list of services.
     services = [
       {
         name = "cbas"
         kind = "ClusterIP"
       },
       {
         name = "cbas-ui"
         kind = "ClusterIP"
         path = "/"
       },
       {
         name = "wds"
         kind = "ClusterIP"
       },
       {
         name = "cromwell"
         kind = "ClusterIP"
       }
     ]
   }

   wds-app-config {
     instrumentation-enabled = false
     chart-name = "/leonardo/wds"
     chart-version = "0.3.0"
     release-name-suffix = "wds-rls"
     namespace-name-suffix = "wds-ns"
     ksa-name = "wds-ksa"
     services = [
       {
         name = "wds"
         kind = "ClusterIP"
       }
     ]
   }

   # Note: see https://broadworkbench.atlassian.net/browse/IA-3804 for tracking migration to AKS Workload Identity.
   aad-pod-identity-config {
     namespace = "aad-pod-identity"
     release = "aad-pod-identity"
     chart-name = "aad-pod-identity/aad-pod-identity"
     chart-version = "4.1.14"
     values = "operationMode=managed"
   }

   # App types which are allowed to launch with WORKSPACE_SHARED access scope.
   allowed-shared-apps = [
     "WDS"
   ]
>>>>>>> e874f81e
}

dateAccessedUpdater {
  interval = 30 seconds
  maxUpdate = 400
  queueSize = 5000
}

vpc {
  highSecurityProjectNetworkLabel = "vpc-network-name"
  highSecurityProjectSubnetworkLabel = "vpc-subnetwork-name"
  firewallAllowHttpsLabelKey = "leonardo-allow-https-firewall-name"
  firewallAllowInternalLabelKey = "leonardo-allow-internal-firewall-name"
  networkName = "leonardo-network"
  networkTag = "leonardo"
  privateAccessNetworkTag = "leonardo-private"
  # Using manual subnet creation mode because we currently only care about 1 region (us-central1)
  # and this allows us to have more control over address space. If/when we support multiple regions
  # consider auto-mode subnet creation.
  # See: https://cloud.google.com/vpc/docs/vpc#auto-mode-considerations
  autoCreateSubnetworks = false
  # Note the below 2 fields are not used if autoCreateSubnetworks is true
  subnetworkName = "leonardo-subnetwork"
  subnetworkRegionIpRangeMap = {
    us-central1 = "10.1.0.0/20"
    northamerica-northeast1 = "10.2.0.0/20"
    southamerica-east1 = "10.3.0.0/20"
    us-east1 = "10.4.0.0/20"
    us-east4 = "10.5.0.0/20"
    us-west1 = "10.6.0.0/20"
    us-west2 = "10.7.0.0/20"
    us-west3 = "10.8.0.0/20"
    us-west4 = "10.9.0.0/20"
    europe-central2 = "10.10.0.0/20"
    europe-north1 = "10.11.0.0/20"
    europe-west1 = "10.12.0.0/20"
    europe-west2 = "10.13.0.0/20"
    europe-west3 = "10.14.0.0/20"
    europe-west4 = "10.15.0.0/20"
    europe-west6 = "10.16.0.0/20"
    asia-east1 = "10.17.0.0/20"
    asia-east2 = "10.18.0.0/20"
    asia-northeast1 = "10.19.0.0/20"
    asia-northeast2 = "10.20.0.0/20"
    asia-northeast3 = "10.21.0.0/20"
    asia-south1 = "10.22.0.0/20"
    asia-southeast1 = "10.23.0.0/20"
    asia-southeast2 = "10.24.0.0/20"
    australia-southeast1 = "10.25.0.0/20"
    northamerica-northeast2 = "10.26.0.0/20"
  }
  firewallsToAdd = [
    # Allows Leonardo proxy traffic on port 443
    {
      name-prefix = "leonardo-allow-https"
      # See https://github.com/DataBiosphere/terra-resource-buffer/blob/master/src/main/java/bio/terra/buffer/service/resource/flight/CreateFirewallRuleStep.java#L37
      rbs-name = "leonardo-ssl"
      sourceRanges = {
        us-central1 = ["0.0.0.0/0"]
        northamerica-northeast1 = ["0.0.0.0/0"]
        southamerica-east1 = ["0.0.0.0/0"]
        us-east1 = ["0.0.0.0/0"]
        us-east4 = ["0.0.0.0/0"]
        us-west1 = ["0.0.0.0/0"]
        us-west2 = ["0.0.0.0/0"]
        us-west3 = ["0.0.0.0/0"]
        us-west4 = ["0.0.0.0/0"]
        europe-central2 = ["0.0.0.0/0"]
        europe-north1 = ["0.0.0.0/0"]
        europe-west1 = ["0.0.0.0/0"]
        europe-west2 = ["0.0.0.0/0"]
        europe-west3 = ["0.0.0.0/0"]
        europe-west4 = ["0.0.0.0/0"]
        europe-west6 = ["0.0.0.0/0"]
        asia-east1 = ["0.0.0.0/0"]
        asia-east2 = ["0.0.0.0/0"]
        asia-northeast1 = ["0.0.0.0/0"]
        asia-northeast2 = ["0.0.0.0/0"]
        asia-northeast3 = ["0.0.0.0/0"]
        asia-south1 = ["0.0.0.0/0"]
        asia-southeast1 = ["0.0.0.0/0"]
        asia-southeast2 = ["0.0.0.0/0"]
        australia-southeast1 = ["0.0.0.0/0"]
        northamerica-northeast2 = ["0.0.0.0/0"]
      }
      allowed = [
        {
          protocol = "tcp"
          port = "443"
        }
      ]
    },
    # Allows traffic via internal IP
    # This is a requirement for Dataproc nodes to be able to communicate with each other within a cluster.
    # Values are copied from https://github.com/DataBiosphere/terra-resource-buffer/blob/master/src/main/java/bio/terra/buffer/service/resource/flight/CreateSubnetsStep.java#L53
    {
      name-prefix = "leonardo-allow-internal"
      # See https://github.com/DataBiosphere/terra-resource-buffer/blob/master/src/main/java/bio/terra/buffer/service/resource/flight/CreateFirewallRuleStep.java#L34
      rbs-name = "leonardo-allow-internal"
      sourceRanges = {
        asia-east1 = ["10.140.0.0/20"]
        asia-east2 = ["10.170.0.0/20"]
        asia-northeast1 = ["10.146.0.0/20"]
        asia-northeast2 = ["10.174.0.0/20"]
        asia-northeast3 = ["10.178.0.0/20"]
        asia-south1 = ["10.160.0.0/20"]
        asia-southeast1 = ["10.148.0.0/20"]
        asia-southeast2 = ["10.184.0.0/20"]
        australia-southeast1 = ["10.152.0.0/20"]
        europe-central2 = ["10.186.0.0/20"]
        europe-north1 = ["10.166.0.0/20"]
        europe-west1 = ["10.132.0.0/20"]
        europe-west2 = ["10.154.0.0/20"]
        europe-west3 = ["10.156.0.0/20"]
        europe-west4 = ["10.164.0.0/20"]
        europe-west6 = ["10.172.0.0/20"]
        northamerica-northeast1 = ["10.162.0.0/20"]
        northamerica-northeast2 = ["10.188.0.0/20"]
        southamerica-east1 = ["10.158.0.0/20"]
        us-central1 = ["10.128.0.0/20"]
        us-east1 = ["10.142.0.0/20"]
        us-east4 = ["10.150.0.0/20"]
        us-west1 = ["10.138.0.0/20"]
        us-west2 = ["10.168.0.0/20"]
        us-west3 = ["10.180.0.0/20"]
        us-west4 = ["10.182.0.0/20"]
      }
      allowed = [
        {
          protocol = "tcp"
          port = "0-65535"
        },
        {
          protocol = "udp"
          port = "0-65535"
        },
        {
          protocol = "icmp"
        }
      ]
    },
    # Allows SSH access from the Broad network or VPN
    # IP list obtained from https://docs.google.com/document/d/1adV0LC2f_GIpl3A1AeoQuNiwcP59NToIt6VYT3xRCkU/edit
    {
      name-prefix = "leonardo-allow-broad-ssh"
      sourceRanges = {
        us-central1 = ${gke.cluster.authorizedNetworks}
        northamerica-northeast1 = ${gke.cluster.authorizedNetworks}
        southamerica-east1 = ${gke.cluster.authorizedNetworks}
        us-east1 = ${gke.cluster.authorizedNetworks}
        us-east4 = ${gke.cluster.authorizedNetworks}
        us-west1 = ${gke.cluster.authorizedNetworks}
        us-west2 = ${gke.cluster.authorizedNetworks}
        us-west3 = ${gke.cluster.authorizedNetworks}
        us-west4 = ${gke.cluster.authorizedNetworks}
        europe-central2 = ${gke.cluster.authorizedNetworks}
        europe-north1 = ${gke.cluster.authorizedNetworks}
        europe-west1 = ${gke.cluster.authorizedNetworks}
        europe-west2 = ${gke.cluster.authorizedNetworks}
        europe-west3 = ${gke.cluster.authorizedNetworks}
        europe-west4 = ${gke.cluster.authorizedNetworks}
        europe-west6 = ${gke.cluster.authorizedNetworks}
        asia-east1 = ${gke.cluster.authorizedNetworks}
        asia-east2 = ${gke.cluster.authorizedNetworks}
        asia-northeast1 = ${gke.cluster.authorizedNetworks}
        asia-northeast2 = ${gke.cluster.authorizedNetworks}
        asia-northeast3 = ${gke.cluster.authorizedNetworks}
        asia-south1 = ${gke.cluster.authorizedNetworks}
        asia-southeast1 = ${gke.cluster.authorizedNetworks}
        asia-southeast2 = ${gke.cluster.authorizedNetworks}
        australia-southeast1 = ${gke.cluster.authorizedNetworks}
        northamerica-northeast2 = ${gke.cluster.authorizedNetworks}
      }
      allowed = [
        {
          protocol = "tcp"
          port = 22
        }
      ]
    }
  ]
  # Remove RDP and SSH rules in the default network. Also remove legacy leonardo-notebooks-rule if it exists.
  firewallsToRemove = ["default-allow-rdp", "default-allow-icmp", "allow-icmp"]
  pollPeriod = 5 seconds
  maxAttempts = 24 # 2 minutes
}

groups {
  #subEmail = "google@{{$appsSubdomain}}"
  #dataprocImageProjectGroupName = "dataproc-image-project-group"
  #dataprocImageProjectGroupEmail = ${groups.dataprocImageProjectGroupName}"@{{$appsSubdomain}}"
  waitForMemberAddedPollConfig = {
    initial-delay = 5 seconds
    max-attempts = 120
    interval = 5 seconds
  }
}

gke {
  cluster {
    location = "us-central1-a",
    region = "us-central1",
    #taken from https://dsp-security.broadinstitute.org/cloud-security/google-cloud-platform/gke
    authorizedNetworks = ["69.173.127.0/25",
                          "69.173.124.0/23",
                          "69.173.126.0/24",
                          "69.173.127.230/31",
                          "69.173.64.0/19",
                          "69.173.127.224/30",
                          "69.173.127.192/27",
                          "69.173.120.0/22",
                          "69.173.127.228/32",
                          "69.173.127.232/29",
                          "69.173.127.128/26",
                          "69.173.96.0/20",
                          "69.173.127.240/28",
                          "69.173.112.0/21"
    ]
    # See https://cloud.google.com/kubernetes-engine/docs/release-notes
    version = "1.24"
    nodepoolLockCacheExpiryTime = 1 hour
    nodepoolLockCacheMaxSize = 200
  }
  defaultNodepool {
    machineType = "n1-standard-1"
    numNodes = 1
    autoscalingEnabled = false
    maxNodepoolsPerDefaultNode = 16
  }
  galaxyNodepool {
    machineType = "n1-highmem-8"
    numNodes = 1
    autoscalingEnabled = false
    autoscalingConfig {
       autoscalingMin = 0
       autoscalingMax = 2
    }
  }
  ingress {
    namespace = "nginx"
    release = "nginx"
    chartName = "/leonardo/ingress-nginx"
    # If you change this here, be sure to update it in the dockerfile
    chartVersion = "3.23.0"
    loadBalancerService = "nginx-ingress-nginx-controller"
    values = [
      "controller.publishService.enabled=true",
      "controller.admissionWebhooks.enabled=false"
    ]
  }
  galaxyApp {
    # See comment in KubernetesServiceInterp for more context. Theoretically release names should
    # only need to be unique within a namespace, but something in the Galaxy chart requires them
    # to be unique within a cluster.
    releaseNameSuffix = "gxy-rls"
    chartName = "/leonardo/galaxykubeman"
    # If you change this here, be sure to update it in the dockerfile
    # This is galaxykubeman, which references Galaxy
    chartVersion = "2.5.1"
    namespaceNameSuffix = "gxy-ns"
    serviceAccountName = "gxy-ksa"
    # Setting uninstallKeepHistory will cause the `helm uninstall` command to keep a record of
    # the deleted release, which can make debugging and auditing easier. It should be safe for
    # our use case because we generate unique release names anyway.
    # See https://helm.sh/docs/intro/using_helm/#helm-uninstall-uninstalling-a-release
    uninstallKeepHistory = true
    services = [
      {
        name = "galaxy"
        kind = "ClusterIP"
      }
    ]
    # Templated by firecloud-develop
    postgres.password = "replace-me"
    orchUrl = "https://firecloud-orchestration.dsde-dev.broadinstitute.org/api/"
    drsUrl = ${drs.url}
    minMemoryGb = 5
    minNumOfCpus = 3
  }
  galaxyDisk {
    nfsPersistenceName = "nfs-disk"
    nfsMinimumDiskSizeGB = 100
    postgresPersistenceName = "postgres-disk"
    postgresDiskNameSuffix = "gxy-postres-disk"
    postgresDiskSizeGB = 10
    postgresDiskBlockSize = 4096
  }
  cromwellApp {
    # If you update the chart name or version here, make sure to also update it in the dockerfile:
    chartName = "/leonardo/cromwell"
    chartVersion = "0.2.213"
    services = [
      {
        name = "cromwell-service"
        kind = "ClusterIP"
      }
    ]
    # These appear to be currently unused, but BW-860 should be able to make use of them.
    releaseNameSuffix = "cromwell-rls"
    namespaceNameSuffix = "cromwell-ns"
    serviceAccountName = "cromwell-ksa"
    dbPassword = "replace-me"
  }
  customApp {
    chartName = "/leonardo/terra-app"
    # If you update this here, be sure to update in the dockerfile
    chartVersion = "0.5.0"
    releaseNameSuffix = "app-rls"
    namespaceNameSuffix = "app-ns"
    serviceAccountName = "app-ksa"
    customApplicationAllowList = {
      default: [],
      highSecurity: []
    }
  }
}

image {
  welderGcrUri = "us.gcr.io/broad-dsp-gcr-public/welder-server"
  welderDockerHubUri = "broadinstitute/welder-server"
  welderHash = "6648f5c"
  jupyterImage =  "us.gcr.io/broad-dsp-gcr-public/terra-jupyter-gatk:2.2.8"
  proxyImage = "broadinstitute/openidc-proxy:2.3.1_2"
  # Note: If you update this, please also update prepare_gce_image.sh and
  # prepare-custom-leonardo-jupyter-dataproc-image.sh scripts.
  # It is not automatically updated by CI/CD.
  # Note: Since this is a GCR image crypto detection is currently disabled for AoU which requires
  # non-GCR images. To enable on AoU we would need to replicate the image in quay.io or potentially
  # ACR (Broad is deprecating use of Dockerhub).
  cryptoDetectorImage = "us.gcr.io/broad-dsp-gcr-public/cryptomining-detector:0.0.2"

  defaultJupyterUserHome = "/home/jupyter"
  jupyterContainerName = "jupyter-server"
  rstudioContainerName = "rstudio-server"
  welderContainerName = "welder-server"
  proxyContainerName = "proxy-server"
  cryptoDetectorContainerName = "cryptomining-detector"

  jupyterImageRegex = "us.gcr.io/broad-dsp-gcr-public/([a-z0-9-_]+):(.*)"
  rstudioImageRegex = "us.gcr.io/anvil-gcr-public/([a-z0-9-_]+):(.*)"
  broadDockerhubImageRegex = "broadinstitute/([a-z0-9-_]+):(.*)"
}

welder {
  # Set to deploy welder to clusters with the given label
  deployWelderLabel = "saturnVersion"

  # Set to upgrade welder on clusters with the given label
  updateWelderLabel = "saturnVersion"

  # Leo will only deploy welder to clusters created after this date.
  # Clusters created prior to this date will not have welder deployed and will have delocalization disabled.
  deployWelderCutoffDate = "2019-08-01"

  welderReservedMemory = 768m
}

# cluster scripts and config
gceClusterResources {
  initScript = "gce-init.sh"
  cloudInit = "cloud-init.yml"
  startupScript = "startup.sh"
  shutdownScript = "shutdown.sh"
  jupyterDockerCompose = "jupyter-docker-compose-gce.yaml"
  gpuDockerCompose = "gpu-docker-compose.yaml"
  rstudioDockerCompose = "rstudio-docker-compose-gce.yaml"
  proxyDockerCompose = "proxy-docker-compose-gce.yaml"
  welderDockerCompose = "welder-docker-compose-gce.yaml"
  proxySiteConf = "cluster-site-gce.conf"
  jupyterNotebookConfigUri = "jupyter_notebook_config.py"
  jupyterNotebookFrontendConfigUri = "notebook.json"
  customEnvVarsConfigUri = "custom_env_vars.env"
}

clusterResources {
  initScript = "init-actions.sh"
  startupScript = "startup.sh"
  shutdownScript = "shutdown.sh"
  jupyterDockerCompose = "jupyter-docker-compose.yaml"
  rstudioDockerCompose = "rstudio-docker-compose.yaml"
  proxyDockerCompose = "proxy-docker-compose.yaml"
  welderDockerCompose = "welder-docker-compose.yaml"
  proxySiteConf = "cluster-site.conf"
  jupyterNotebookConfigUri = "jupyter_notebook_config.py"
  jupyterNotebookFrontendConfigUri = "notebook.json"
  customEnvVarsConfigUri = "custom_env_vars.env"
}

clusterFiles {
  proxyServerCrt = "/etc/jupyter-server.crt"
  proxyServerKey = "/etc/jupyter-server.key"
  proxyRootCaPem = "/etc/rootCA.pem"
  proxyRootCaKey = "/etc/rootCA.key"
}

# The expiration is low because the IP changes when a runtime is pause/resumed,
# so we need to ensure we don't use stale cache entries.
runtimeDnsCache {
  cacheExpiryTime = 5 seconds
  cacheMaxSize = 100
}

# Kubernetes expiration can be higher because the IP is at the cluster level, which is
# consistent across app pause/resume. Clusters are garbage collected ~1 hour after app deletion.
kubernetesDnsCache {
  cacheExpiryTime = 10 minutes
  cacheMaxSize = 100
}

mysql {
  profile = "slick.jdbc.MySQLProfile$"
  batchSize = 2000
  db {
    driver = "com.mysql.cj.jdbc.Driver"
    #url = "jdbc:mysql://mysql/leonardo
    #user = "dbUser"
    #password = "pass"
    connectionTimeout = 5000
    numThreads = 200
  }
  concurrency = 120
}

# Liquibase configuration
liquibase {
  changelog = "org/broadinstitute/dsde/workbench/leonardo/liquibase/changelog.xml"
  initWithLiquibase = true
}

sam {
  server = "replace_me"
}

prometheus {
  endpointPort = 9098
}

proxy {
  # Should match the proxy wildcard cert
  #proxyDomain = ".firecloud.org"
  #proxyUrlBase = "https://leo/proxy/"
  proxyPort = 443
  dnsPollPeriod = 15 seconds
  tokenCacheExpiryTime = 60 minutes
  tokenCacheMaxSize = 5000
  internalIdCacheExpiryTime = 2 minutes
  internalIdCacheMaxSize = 500
}

# The fields here will be combined to build a Content-Security-Policy header
# in the Leo proxy response.
# See https://developer.mozilla.org/en-US/docs/Web/HTTP/Headers/Content-Security-Policy
# for description of the Content-Security-Policy model.
contentSecurityPolicy {
  # frameAncestors is overridden in firecloud-develop because it's environment-specific
  frameAncestors = [
    "'none'"
  ]
  scriptSrc = [
    "'self'",
    # Note: data: is insecure but needed to support tools like plotly and facets.
    # See discussion in https://github.com/DataBiosphere/leonardo/pull/1399
    "data:",
    # Note: 'unsafe-inline' in insecure but is needed by Jupyter UI.
    # See https://broadworkbench.atlassian.net/browse/IA-1763
    "'unsafe-inline'",
    "'unsafe-eval'",
    "blob:",
    "https://apis.google.com",
    "https://cdn.jsdelivr.net",
    "https://cdn.pydata.org"
  ]
  styleSrc = [
    "'self'",
    "'unsafe-inline'",
    "data:",
    "https://cdn.pydata.org"
  ]
  connectSrc = [
    "'self'",
    "blob:",
    "wss://*.broadinstitute.org:*",
    "wss://notebooks.firecloud.org:*",
    "*.googleapis.com",
    "https://*.npmjs.org",
    "https://data.broadinstitute.org",
    "https://s3.amazonaws.com/igv.broadinstitute.org/",
    "https://s3.amazonaws.com/igv.org.genomes/",
    "https://portals.broadinstitute.org/webservices/igv/",
    "https://igv.org/genomes/",
    "https://raw.githubusercontent.com/PAIR-code/facets/1.0.0/facets-dist/facets-jupyter.html",
    "https://cdnjs.cloudflare.com/ajax/libs/webcomponentsjs/1.3.3/webcomponents-lite.js",
    "https://*.jupyter-dev.firecloud.org",
    "https://*.jupyter-prod.firecloud.org",
    "https://igv.genepattern.org",
    "https://cdn.plot.ly",
    "https://*.tile.openstreetmap.org"
  ]
  objectSrc = [
    "'none'"
  ]
  reportUri = [
    "https://terra.report-uri.com/r/d/csp/reportOnly"
  ]
}

refererConfig {
  # list of valid hosts and enabled flag is environment specific so it's overriden in firecloud develop
  validHosts = []
  enabled = false // false for dev and QA environments, true everywhere else
}

swagger {
  #googleClientId = "client_id"
  #realm = "broad-dsde-dev"
}

# akka values are not specified here because they are only picked up in the leonardo.conf

# Authorization implementation config
auth {
  providerClass = "org.broadinstitute.dsde.workbench.leonardo.auth.sam.SamAuthProvider"
  providerConfig {
    samServer = ${sam.server}
    petKeyCacheEnabled = true
    petKeyCacheExpiryTime = 24 hours
    petKeyCacheMaxSize = 10000
    notebookAuthCacheEnabled = true
    notebookAuthCacheExpiryTime = 15 minutes
    notebookAuthCacheMaxSize = 1000
    providerTimeout = 30 seconds
    customAppCreationAllowedGroup = "custom_app_users"
  }
}

# Implement and specify a class that will provide appropriate service accounts
serviceAccounts {
  providerClass = "org.broadinstitute.dsde.workbench.leonardo.auth.sam.PetClusterServiceAccountProvider"
  providerConfig {
    leoServiceAccountJsonFile = ${application.leoServiceAccountJsonFile}
    leoServiceAccountEmail = ${application.leoServiceAccountEmail}
    samServer = ${sam.server}
    petKeyCacheExpiryTime = 24 hours
    petKeyCacheMaxSize = 10000
    providerTimeout = 30 seconds
  }
  kubeConfig {
     leoServiceAccountJsonFile = ${application.leoServiceAccountJsonFile}
     leoServiceAccountEmail = ${application.leoServiceAccountEmail}
  }
}

pubsub {
  #pubsubGoogleProject = "broad-dsde-dev"
  #topicName = "leonardo-pubsub"
  queueSize = 100
  ackDeadLine = 5 minutes

  kubernetes-monitor {
    createNodepool {
      initial-delay = 10 seconds
      max-attempts = 90 # 10 seconds * 90 is 15 min
      interval = 10 seconds
    }
    deleteNodepool {
      initial-delay = 10 seconds
      max-attempts = 90 # 10 seconds * 90 is 15 min
      interval = 10 seconds
    }
    createCluster {
      initial-delay = 30 seconds
      max-attempts = 120 # 15 seconds * 120 is 30 min
      interval = 15 seconds
    }
    deleteCluster {
      initial-delay = 30 seconds
      max-attempts = 120 # 15 seconds * 120 is 30 min
      interval = 15 seconds
    }
    createIngress {
      initial-delay = 2 seconds
      max-attempts = 100 # 3 seconds * 100 is 5 min
      interval = 3 seconds
    }
    createApp {
      interval = 15 seconds
      max-attempts = 120 # 15 seconds * 120 = 30 min
      interruptAfter = 30 minutes
    }
    deleteApp {
      initial-delay = 30 seconds
      interval = 10 seconds
      max-attempts = 120 # 10 seconds * 120 = 20 min
    }
    scalingUpNodepool {
      initial-delay = 10 seconds
      max-attempts = 90 # 10 seconds * 90 is 15 min
      interval = 10 seconds
    }
    scalingDownNodepool {
      initial-delay = 5 minutes
      max-attempts = 360 # 10 seconds * 360 is 60 min
      interval = 10 seconds
    }
    startApp {
      max-attempts = 200 # 3 seconds * 200 is 10 min
      interval = 3 seconds
      interruptAfter = 10 minutes
    }
  }

  subscriber {
    concurrency = 100
    timeout = 295 seconds // slightly less than ackDeadline

    persistent-disk-monitor {
      create {
        checkToolsInterruptAfter = 5
        timeoutWithSourceDiskCopyInMinutes = 20
      }
      delete {
        initial-delay = 2 seconds
        max-attempts = 5
        interval = 3 seconds
      }
      update {
        initial-delay = 2 seconds
        max-attempts = 5
        interval = 3 seconds
      }
    }
  }

  non-leo-message-subscriber {
    # subscription-name = "nonLeoMessageSubscription"
    dead-letter-topic = "leoDeadLetterTopic"
    # Topic that we publish cryptomining users to.
    # Bard and Sam will subscribe to this topic and act upon it accordingly
    terra-cryptomining-topic = "terra-cryptomining"
  }
}

autoFreeze {
  enableAutoFreeze = true
  autoFreezeAfter = 30 minutes
  autoFreezeCheckScheduler = 1 minute
  maxKernelBusyLimit = 24 hours
}

jupyterConfig {
  # https://*.npmjs.org and 'unsafe-eval' needed for jupyterlab
  # https://csp-evaluator.withgoogle.com/ can be used to evaluate CSP syntax
  contentSecurityPolicy = "frame-ancestors 'self' http://localhost:3000 http://localhost:4200 https://localhost:443 *.terra.bio https://bvdp-saturn-prod.appspot.com https://bvdp-saturn-staging.appspot.com https://bvdp-saturn-perf.appspot.com https://bvdp-saturn-alpha.appspot.com https://bvdp-saturn-dev.appspot.com https://all-of-us-workbench-test.appspot.com https://staging.fake-research-aou.org https://stable.fake-research-aou.org https://workbench.researchallofus.org terra.biodatacatalyst.nhlbi.nih.gov *.terra.biodatacatalyst.nhlbi.nih.gov; script-src 'self' data:text/javascript 'unsafe-inline' 'unsafe-eval' https://apis.google.com; style-src 'self' 'unsafe-inline'; connect-src 'self' wss://*.broadinstitute.org:* wss://notebooks.firecloud.org:* *.googleapis.com https://*.npmjs.org https://data.broadinstitute.org https://s3.amazonaws.com/igv.broadinstitute.org/ https://s3.amazonaws.com/igv.org.genomes/ https://raw.githubusercontent.com/PAIR-code/facets/1.0.0/facets-dist/facets-jupyter.html https://cdnjs.cloudflare.com/ajax/libs/webcomponentsjs/1.3.3/webcomponents-lite.js https://*.jupyter-dev.firecloud.org ,https://*.jupyter-prod.firecloud.org; object-src 'none'"
}

zombieRuntimeMonitor {
  enableZombieRuntimeMonitor = true
  pollPeriod = 4 hours
  creationHangTolerance = 1 hour
  deletionConfirmationLabelKey = "deletionConfirmed"
  concurrency = 100
}

persistent-disk {
  default-disk-size-gb = 30
  default-disk-type = "pd-standard"
  default-block-size-bytes = 4096
  default-zone = "us-central1-a"
  default-galaxy-nfsdisk-size-gb = 250

  # This lists all google folders that represent VPC-SC perimeters. This list spans all environments. There is no downside to including folder ids
  # for all envs in each env and it reduces the risks of misconfiguration due to faulty conditionals or accidental cross env communication
  dont-clone-from-these-google-folders = [
    "737976594150", # terra_dev_aou_test
    "272722258246", # terra_dev_aou_test_2
    "796892826456", # terra_dev_baseline_test

    "791559643292", # terra_perf_aou_perf
    "851853921816", # terra_perf_aou_perf_2

    "300547813290", # terra_prod_aou_prod
    "762320479256", # terra_prod_aou_prod_2
    "96867205717",  # terra_prod_aou_stable
    "973382847971", # terra_prod_aou_stable_2
    "727685043294", # terra_prod_aou_staging
    "730698401092", # terra_prod_aou_staging_2
    "1030649683602",# terra_prod_aou_preprod
    "307813759063", # terra_prod_aou_preprod_2
    "931656019211"  # terra_prod_baseline_prod
  ]
}

clusterToolMonitor {
  pollPeriod = 2 minutes
}

leonardoExecutionMode = "combined"

clusterBucket {
  # number of days the staging bucket should continue to exist after a cluster is deleted
  stagingBucketExpiration = 10 days
}

ui {
  terraLabel = "saturnAutoCreated"
  allOfUsLabel = "all-of-us"
}

async-task-processor {
  queue-bound = 500
  max-concurrent-tasks = 200
}

terra-app-setup-chart {
  # During Leonardo deployment. Leo will `helm pull` the chart locally, and then move
  # cert files into the local chart.
  chart-name = "/leonardo/terra-app-setup"
  # If you change this here, be sure to update it in the dockerfile
  chart-version = "0.0.8"
}

app-service {
  # Defaults to true, but disabled for fiab runs
  enable-custom-app-check = true
}

drs {
  url = "https://drshub.dsde-dev.broadinstitute.org/api/v4/drs/resolve"
}

metrics {
  enabled = true
  check-interval = 5 minutes
  # If true, will include the AzureCloudContext as a metric tag for Azure runtimes/apps.
  # Normally it's best to avoid tags for high-cardinality things (like workspaceId).
  # But MRGs are fairly low cardinality, and useful to incude for public preview launch.
  include-azure-cloud-context = true
}<|MERGE_RESOLUTION|>--- conflicted
+++ resolved
@@ -209,51 +209,6 @@
     managed-app-tenant-id = ""
   }
 
-  coa-app-config {
-    instrumentation-enabled = false
-    chart-name = "/leonardo/cromwell-on-azure"
-    chart-version = "0.2.213"
-    release-name-suffix = "coa-rls"
-    namespace-name-suffix = "coa-ns"
-    ksa-name = "coa-ksa"
-    # See https://github.com/broadinstitute/cromwhelm/blob/main/terra-batch-libchart/templates/_reverse-proxy.tpl#L81-L114
-    # for list of services.
-    services = [
-      {
-        name = "cbas"
-        kind = "ClusterIP"
-      },
-      {
-        name = "cbas-ui"
-        kind = "ClusterIP"
-        path = "/"
-      },
-      {
-        name = "wds"
-        kind = "ClusterIP"
-      },
-      {
-        name = "cromwell"
-        kind = "ClusterIP"
-      }
-    ]
-  }
-
-<<<<<<< HEAD
-  # Note: see https://broadworkbench.atlassian.net/browse/IA-3804 for tracking migration to AKS Workload Identity.
-  aad-pod-identity-config {
-    namespace = "aad-pod-identity"
-    release = "aad-pod-identity"
-    chart-name = "aad-pod-identity/aad-pod-identity"
-    chart-version = "4.1.14"
-    values = "operationMode=managed"
-  }
-
-  # App types which are allowed to launch with WORKSPACE_SHARED access scope.
-  # TODO: add the WDS-only chart here in the future.
-  allowed-shared-apps = [
-  ]
-=======
    coa-app-config {
      instrumentation-enabled = false
      chart-name = "/leonardo/cromwell-on-azure"
@@ -312,7 +267,6 @@
    allowed-shared-apps = [
      "WDS"
    ]
->>>>>>> e874f81e
 }
 
 dateAccessedUpdater {
