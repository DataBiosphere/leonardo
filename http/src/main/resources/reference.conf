--- conflicted
+++ resolved
@@ -348,11 +348,7 @@
    wds-app-config {
      instrumentation-enabled = false
      chart-name = "/leonardo/wds"
-<<<<<<< HEAD
      chart-version = "0.46.1"
-=======
-     chart-version = "0.46.0"
->>>>>>> 88c9217d
      release-name-suffix = "wds-rls"
      namespace-name-suffix = "wds-ns"
      ksa-name = "wds-ksa"
