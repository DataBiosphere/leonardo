
# NOTE: commented fields are overridden in firecloud-develop with templated values
# Fields with "replace_me" are also expected to be overridden, but need to be in
# this file to allow referential integrity.

application {
  applicationName = "leonardo"
  #leoGoogleProject = "broad-dsde-dev"
  leoServiceAccountJsonFile = "replace_me"
  leoServiceAccountEmail = "replace_me"
  leoUrlBase = "https://replace_me"
  # max concurrency for blocking calls across Leo, such as GCP, other blocking http calls, file writes, etc.
  concurrency = 255
}

# Google Cloud dataproc configuration
dataproc {
  # Add more regions as necessary.
  # This list should match the list of regions in
  # https://github.com/DataBiosphere/terra-ui/blob/dev/src/components/region-common.js
  supportedRegions = [
    "northamerica-northeast1",
    "southamerica-east1",
    "us-central1",
    "us-east1",
    "us-east4",
    "us-west1",
    "us-west2",
    "us-west3",
    "us-west4",
    "europe-central2",
    "europe-north1",
    "europe-west1",
    "europe-west2",
    "europe-west3",
    "europe-west4",
    "europe-west6",
    "asia-east1",
    "asia-east2",
    "asia-northeast1",
    "asia-northeast2",
    "asia-northeast3",
    "asia-south1",
    "asia-southeast1",
    "asia-southeast2",
    "australia-southeast1",
    "northamerica-northeast2"
  ]

  defaultScopes = [
    "https://www.googleapis.com/auth/userinfo.email",
    "https://www.googleapis.com/auth/source.read_only",
    "https://www.googleapis.com/auth/logging.write",
    "https://www.googleapis.com/auth/devstorage.full_control",
    "https://www.googleapis.com/auth/userinfo.profile",
    "https://www.googleapis.com/auth/cloud.useraccounts.readonly",
    "https://www.googleapis.com/auth/bigquery"
  ]

  runtimeDefaults {
    numberOfWorkers = 0
    masterMachineType = "n1-standard-4"
    masterDiskSize = 130
    workerMachineType = "n1-standard-4"
    workerDiskSize = 150
    numberOfWorkerLocalSSDs = 0
    numberOfPreemptibleWorkers = 0
    region = "us-central1"
  }

  # Cached dataproc image used by Terra
  customDataprocImage = "projects/broad-dsp-gcr-public/global/images/leo-dataproc-image-2-1-11-debian11-2023-11-01-17-44-04"
  # Cached dataproc image used by AOU
  legacyAouCustomDataprocImage = "projects/broad-dsp-gcr-public/global/images/leo-dataproc-image-2-0-51-debian10-2023-10-25-14-46-44"

  # The ratio of memory allocated to spark. 0.8 = 80%.
  # Hail/Spark users generally allocate 80% of the ram to the JVM.
  sparkMemoryConfigRatio = 0.8
  # This allows at minimmum 4gb to be reserved away from Hail/Spark for Jupyter/system processes
  # Jupyter has a suggested a minimum of 1.5gb, welder has a minimum of 0.5g, and we want some space for system processes.
  # This limit is used to define the max memory available to Jupyter.
  # This limit is used to define the max memory available to Jupyter.
  minimumRuntimeMemoryInGb = 4

  monitor {
    initialDelay = 30 seconds
    # Defines polling for runtime status transitions. Used commonly for all statuses.
    # Includes user script execution, if present.
    # Does not include tool checking (see below).
    pollStatus {
      initial-delay = 2 seconds
      max-attempts = 120 # 15 seconds * 120 is 30 min
      interval = 15 seconds
    }
    # Defines a timeout per status transition. If a status is not listed there is no timeout.
    # In the case of a Starting cluster, a timeout will transition it back to Stopped. Otherwise,
    # a timeout will transition it to Error status.
    statusTimeouts {
      creating = 30 minutes
      starting = 20 minutes
      deleting = 30 minutes
    }
    # Defines polling for tool checking. This is only done for Creating and Starting status transitions.
    # Tool checking is not included in the statusTimeouts above, therefore it defines its own
    # interruptAfter.
    checkTools {
      max-attempts = 75 # 8 seconds * 75 = 10 min
      interval = 8 seconds
      interruptAfter = 10 minutes
    }
  }
}

gce {
  customGceImage = "projects/broad-dsp-gcr-public/global/images/leo-gce-image-2023-11-01-17-44-08"
  userDiskDeviceName = "user-disk"
  defaultScopes = [
    "https://www.googleapis.com/auth/userinfo.email",
    "https://www.googleapis.com/auth/userinfo.profile",
    "https://www.googleapis.com/auth/logging.write",
    "https://www.googleapis.com/auth/cloud-platform"
  ]
  runtimeDefaults {
    machineType = "n1-standard-4"
    diskSize = 30 # This is default size for just user disk
    bootDiskSize = 250
    zone = "us-central1-a"
  }
  gceReservedMemory = 1g

  setMetadataPollDelay = 1 seconds
  setMetadataPollMaxAttempts = 120

  monitor {
    initialDelay = 20 seconds
    # Defines polling for runtime status transitions. Used commonly for all statuses.
    # Includes user script execution, if present.
    # Does not include tool checking (see below).
    pollStatus {
      initial-delay = 2 seconds
      max-attempts = 120 # 15 seconds * 120 is 30 min
      interval = 15 seconds
    }
    # Defines a timeout per status transition. If a status is not listed there is no timeout.
    # In the case of a Starting cluster, a timeout will transition it back to Stopped. Otherwise,
    # a timeout will transition it to Error status.
    statusTimeouts {
      creating = 30 minutes
      starting = 20 minutes
      deleting = 30 minutes
    }
    # Defines polling for tool checking. This is only done for Creating and Starting status transitions.
    # Tool checking is not included in the statusTimeouts above, therefore it defines its own
    # interruptAfter.
    checkTools {
      max-attempts = 75 # 8 seconds * 75 = 10 min
      interval = 8 seconds
      interruptAfter = 10 minutes
    }
  }
}

azure {
  wsm {
    uri = "https://localhost:8000"
  }

  tdr {
    url = "https://jade.datarepo-dev.broadinstitute.org"
  }

  pubsub-handler {
    sam-url = ${sam.server}
    wsm-url = ${azure.wsm.uri}
    welder-acr-uri = "terradevacrpublic.azurecr.io/welder-server"
    welder-image-hash = ${image.welderHash}

    // These timeouts are set to take longer than the WSM job timeout with some buffer: https://github.com/DataBiosphere/terra-workspace-manager/blob/main/service/src/main/resources/application.yml#L77
    create-vm-poll-config {
      initial-delay = 2 minutes
      max-attempts = 240 # 10 seconds * 240 is 40 min, we wait for wsm to error if at all possible (which is at 30min)
      interval = 10 seconds
    }
    delete-disk-poll-config {
          initial-delay = 1 minute
          max-attempts = 240 # 1 + 240*10 sec = 40 min
          interval = 10 seconds
    }
    delete-vm-poll-config {
      initial-delay = 30 seconds
      max-attempts = 240 # 10 seconds * 240 is 40 min
      interval = 10 seconds
    }

    runtime-defaults {
      ip-name-prefix = "ip"
      ip-controlled-resource-desc = "Azure Ip"
      network-controlled-resource-desc = "Azure Network"
      network-name-prefix = "network"
      subnet-name-prefix = "subnet"
      address-space-cidr = "192.168.0.0/16"
      subnet-address-cidr = "192.168.0.0/24"
      disk-controlled-resource-desc = "Azure Disk"
      vm-controlled-resource-desc = "Azure Vm"
      image {
        publisher = "microsoft-dsvm"
        offer = "ubuntu-2004"
        sku = "2004-gen2"
        version = "23.01.06"
      }
      custom-script-extension {
        name = "vm-custom-script-extension",
        publisher = "Microsoft.Azure.Extensions",
        type = "CustomScript",
        version = "2.1",
        minor-version-auto-upgrade = true,
        file-uris = ["https://raw.githubusercontent.com/DataBiosphere/leonardo/52aab3b7f252667f73b23682062ab3e0d9d533b9/http/src/main/resources/init-resources/azure_vm_init_script.sh"]
      }
      listener-image = "terradevacrpublic.azurecr.io/terra-azure-relay-listeners:39641f8"
    }
  }


  # We need the leo azure entity for this
  app-registration {
    client-id = ""
    client-secret = ""
    managed-app-tenant-id = ""
  }

   coa-app-config {
     instrumentation-enabled = false
     chart-name = "cromwell-helm/cromwell-on-azure"
     chart-version = "0.2.390"
     release-name-suffix = "coa-rls"
     namespace-name-suffix = "coa-ns"
     ksa-name = "coa-ksa"
     dockstore-base-url = "https://staging.dockstore.org/"
     # See https://github.com/broadinstitute/cromwhelm/blob/main/terra-batch-libchart/templates/_reverse-proxy.tpl#L81-L114
     # for list of services.
     services = [
       {
         name = "cbas"
         kind = "ClusterIP"
       },
       {
         name = "cromwell"
         kind = "ClusterIP"
       }
     ]
     enabled = true
     database-enabled = false
     # App developers - Please keep the list of non-backward compatible versions in the list below
     # All app versions excluded up until the switch to WSM-controlled KubernetesNamespace
     # https://github.com/DataBiosphere/leonardo/pull/3666
     chart-versions-to-exclude-from-updates = [
       "0.2.341",
       "0.2.338",
       "0.2.334",
       "0.2.332",
       "0.2.328",
       "0.2.291",
       "0.2.277",
       "0.2.276",
       "0.2.268",
       "0.2.265",
       "0.2.263",
       "0.2.251",
       "0.2.242",
       "0.2.239",
       "0.2.237",
       "0.2.232",
       "0.2.231",
       "0.2.229",
       "0.2.225",
       "0.2.223",
       "0.2.220",
       "0.2.219",
       "0.2.218",
       "0.2.217",
       "0.2.216",
       "0.2.215",
       "0.2.213",
       "0.2.212",
       "0.2.211",
       "0.2.210",
       "0.2.209",
       "0.2.204",
       "0.2.201",
       "0.2.199",
       "0.2.197",
       "0.2.195",
       "0.2.192",
       "0.2.191",
       "0.2.187",
       "0.2.184",
       "0.2.179",
       "0.2.160",
       "0.2.159",
       "0.2.148",
       "0.2.39"
     ]
   }

  workflows-app-config {
    instrumentation-enabled = false
    chart-name = "terra-helm/workflows-app"
    chart-version = "0.83.0"
    release-name-suffix = "wfa-rls"
    namespace-name-suffix = "wfa-ns"
    ksa-name = "wfa-ksa"
    dockstore-base-url = "https://staging.dockstore.org/"
    services = [
      {
        name = "cbas"
        kind = "ClusterIP"
      },
      {
        name = "cromwell-reader"
        kind = "ClusterIP"
        path = "/cromwell"
      }
    ]
    enabled = true
    chart-versions-to-exclude-from-updates = []
  }

  cromwell-runner-app-config {
    instrumentation-enabled = false
<<<<<<< HEAD
    chart-name = "terra-helm/cromwell-runner-app"
    chart-version = "0.46.0"
=======
    chart-name = "/leonardo/cromwell-runner-app"
    chart-version = "0.52.0"
>>>>>>> 0096d422
    release-name-suffix = "cra-rls"
    namespace-name-suffix = "cra-ns"
    ksa-name = "cra-ksa"
    # See https://github.com/broadinstitute/cromwhelm/blob/main/terra-batch-libchart/templates/_reverse-proxy.tpl#L81-L114
    # for list of services.
    services = [
      {
        name = "cromwell-runner"
        kind = "ClusterIP"
        path = "/cromwell"
      }
    ]
    enabled = true
    chart-versions-to-exclude-from-updates = []
  }

   wds-app-config {
     environment = "dev"
     environment-base = "live"
     instrumentation-enabled = false
     chart-name = "terra-helm/wds"
     chart-version = "0.58.0"
     release-name-suffix = "wds-rls"
     namespace-name-suffix = "wds-ns"
     ksa-name = "wds-ksa"
     services = [
       {
         name = "wds"
         kind = "ClusterIP"
         path = "/"
       }
     ]
     enabled = true
     database-enabled = false
     # App developers - Please keep the list of non-backward compatible versions in the list below
     # All app versions excluded up until the switch to WSM-controlled KubernetesNamespace
     # https://github.com/DataBiosphere/leonardo/pull/3666
     chart-versions-to-exclude-from-updates = [
       "0.3.0",
       "0.7.0",
       "0.13.0",
       "0.16.0",
       "0.17.0",
       "0.19.0",
       "0.20.0",
       "0.21.0",
       "0.22.0",
       "0.24.0",
       "0.26.0",
       "0.27.0",
       "0.28.0",
       "0.31.0",
       "0.38.0",
       "0.39.0",
       "0.41.0",
       "0.42.0",
       "0.43.0"
     ]
   }

   hail-batch-app-config {
     chart-name = "oci://terradevacrpublic.azurecr.io/hail/hail-batch-terra-azure"
     chart-version = "0.1.9"
     release-name-suffix = "hail-rls"
     namespace-name-suffix = "hail-ns"
     ksa-name = "hail-ksa"
     services = [
       {
         name = "batch"
         kind = "ClusterIP"
       }
     ]
     enabled = true
     # App developers - Please keep the list of non-backward compatible versions in the list below
     chart-versions-to-exclude-from-updates = []
   }

   # App types which are allowed to launch with WORKSPACE_SHARED access scope.
   allowed-shared-apps = [
     "WDS",
     "WORKFLOWS_APP"
   ]

  listener-chart-config {
    chart-name = "terra-helm/listener"
    chart-version = "0.2.0"
  }
}

dateAccessedUpdater {
  interval = 30 seconds
  maxUpdate = 400
  queueSize = 5000
}

vpc {
  highSecurityProjectNetworkLabel = "vpc-network-name"
  highSecurityProjectSubnetworkLabel = "vpc-subnetwork-name"
  firewallAllowHttpsLabelKey = "leonardo-allow-https-firewall-name"
  firewallAllowInternalLabelKey = "leonardo-allow-internal-firewall-name"
  networkName = "leonardo-network"
  networkTag = "leonardo"
  privateAccessNetworkTag = "leonardo-private"
  # Using manual subnet creation mode because we currently only care about 1 region (us-central1)
  # and this allows us to have more control over address space. If/when we support multiple regions
  # consider auto-mode subnet creation.
  # See: https://cloud.google.com/vpc/docs/vpc#auto-mode-considerations
  autoCreateSubnetworks = false
  # Note the below 2 fields are not used if autoCreateSubnetworks is true
  subnetworkName = "leonardo-subnetwork"
  subnetworkRegionIpRangeMap = {
    us-central1 = "10.1.0.0/20"
    northamerica-northeast1 = "10.2.0.0/20"
    southamerica-east1 = "10.3.0.0/20"
    us-east1 = "10.4.0.0/20"
    us-east4 = "10.5.0.0/20"
    us-west1 = "10.6.0.0/20"
    us-west2 = "10.7.0.0/20"
    us-west3 = "10.8.0.0/20"
    us-west4 = "10.9.0.0/20"
    europe-central2 = "10.10.0.0/20"
    europe-north1 = "10.11.0.0/20"
    europe-west1 = "10.12.0.0/20"
    europe-west2 = "10.13.0.0/20"
    europe-west3 = "10.14.0.0/20"
    europe-west4 = "10.15.0.0/20"
    europe-west6 = "10.16.0.0/20"
    asia-east1 = "10.17.0.0/20"
    asia-east2 = "10.18.0.0/20"
    asia-northeast1 = "10.19.0.0/20"
    asia-northeast2 = "10.20.0.0/20"
    asia-northeast3 = "10.21.0.0/20"
    asia-south1 = "10.22.0.0/20"
    asia-southeast1 = "10.23.0.0/20"
    asia-southeast2 = "10.24.0.0/20"
    australia-southeast1 = "10.25.0.0/20"
    northamerica-northeast2 = "10.26.0.0/20"
  }
  firewallsToAdd = [
    # Allows Leonardo proxy traffic on port 443
    {
      name-prefix = "leonardo-allow-https"
      # See https://github.com/DataBiosphere/terra-resource-buffer/blob/master/src/main/java/bio/terra/buffer/service/resource/flight/CreateFirewallRuleStep.java#L37
      rbs-name = "leonardo-ssl"
      sourceRanges = {
        us-central1 = ["0.0.0.0/0"]
        northamerica-northeast1 = ["0.0.0.0/0"]
        southamerica-east1 = ["0.0.0.0/0"]
        us-east1 = ["0.0.0.0/0"]
        us-east4 = ["0.0.0.0/0"]
        us-west1 = ["0.0.0.0/0"]
        us-west2 = ["0.0.0.0/0"]
        us-west3 = ["0.0.0.0/0"]
        us-west4 = ["0.0.0.0/0"]
        europe-central2 = ["0.0.0.0/0"]
        europe-north1 = ["0.0.0.0/0"]
        europe-west1 = ["0.0.0.0/0"]
        europe-west2 = ["0.0.0.0/0"]
        europe-west3 = ["0.0.0.0/0"]
        europe-west4 = ["0.0.0.0/0"]
        europe-west6 = ["0.0.0.0/0"]
        asia-east1 = ["0.0.0.0/0"]
        asia-east2 = ["0.0.0.0/0"]
        asia-northeast1 = ["0.0.0.0/0"]
        asia-northeast2 = ["0.0.0.0/0"]
        asia-northeast3 = ["0.0.0.0/0"]
        asia-south1 = ["0.0.0.0/0"]
        asia-southeast1 = ["0.0.0.0/0"]
        asia-southeast2 = ["0.0.0.0/0"]
        australia-southeast1 = ["0.0.0.0/0"]
        northamerica-northeast2 = ["0.0.0.0/0"]
      }
      allowed = [
        {
          protocol = "tcp"
          port = "443"
        }
      ]
    },
    # Allows traffic via internal IP
    # This is a requirement for Dataproc nodes to be able to communicate with each other within a cluster.
    # Values are copied from https://github.com/DataBiosphere/terra-resource-buffer/blob/master/src/main/java/bio/terra/buffer/service/resource/flight/CreateSubnetsStep.java#L53
    {
      name-prefix = "leonardo-allow-internal"
      # See https://github.com/DataBiosphere/terra-resource-buffer/blob/master/src/main/java/bio/terra/buffer/service/resource/flight/CreateFirewallRuleStep.java#L34
      rbs-name = "leonardo-allow-internal"
      sourceRanges = {
        asia-east1 = ["10.140.0.0/20"]
        asia-east2 = ["10.170.0.0/20"]
        asia-northeast1 = ["10.146.0.0/20"]
        asia-northeast2 = ["10.174.0.0/20"]
        asia-northeast3 = ["10.178.0.0/20"]
        asia-south1 = ["10.160.0.0/20"]
        asia-southeast1 = ["10.148.0.0/20"]
        asia-southeast2 = ["10.184.0.0/20"]
        australia-southeast1 = ["10.152.0.0/20"]
        europe-central2 = ["10.186.0.0/20"]
        europe-north1 = ["10.166.0.0/20"]
        europe-west1 = ["10.132.0.0/20"]
        europe-west2 = ["10.154.0.0/20"]
        europe-west3 = ["10.156.0.0/20"]
        europe-west4 = ["10.164.0.0/20"]
        europe-west6 = ["10.172.0.0/20"]
        northamerica-northeast1 = ["10.162.0.0/20"]
        northamerica-northeast2 = ["10.188.0.0/20"]
        southamerica-east1 = ["10.158.0.0/20"]
        us-central1 = ["10.128.0.0/20"]
        us-east1 = ["10.142.0.0/20"]
        us-east4 = ["10.150.0.0/20"]
        us-west1 = ["10.138.0.0/20"]
        us-west2 = ["10.168.0.0/20"]
        us-west3 = ["10.180.0.0/20"]
        us-west4 = ["10.182.0.0/20"]
      }
      allowed = [
        {
          protocol = "tcp"
          port = "0-65535"
        },
        {
          protocol = "udp"
          port = "0-65535"
        },
        {
          protocol = "icmp"
        }
      ]
    },
    # Allows SSH access from the Broad network or VPN
    # IP list obtained from https://docs.google.com/document/d/1adV0LC2f_GIpl3A1AeoQuNiwcP59NToIt6VYT3xRCkU/edit
    {
      name-prefix = "leonardo-allow-broad-ssh"
      sourceRanges = {
        us-central1 = ${gke.cluster.authorizedNetworks}
        northamerica-northeast1 = ${gke.cluster.authorizedNetworks}
        southamerica-east1 = ${gke.cluster.authorizedNetworks}
        us-east1 = ${gke.cluster.authorizedNetworks}
        us-east4 = ${gke.cluster.authorizedNetworks}
        us-west1 = ${gke.cluster.authorizedNetworks}
        us-west2 = ${gke.cluster.authorizedNetworks}
        us-west3 = ${gke.cluster.authorizedNetworks}
        us-west4 = ${gke.cluster.authorizedNetworks}
        europe-central2 = ${gke.cluster.authorizedNetworks}
        europe-north1 = ${gke.cluster.authorizedNetworks}
        europe-west1 = ${gke.cluster.authorizedNetworks}
        europe-west2 = ${gke.cluster.authorizedNetworks}
        europe-west3 = ${gke.cluster.authorizedNetworks}
        europe-west4 = ${gke.cluster.authorizedNetworks}
        europe-west6 = ${gke.cluster.authorizedNetworks}
        asia-east1 = ${gke.cluster.authorizedNetworks}
        asia-east2 = ${gke.cluster.authorizedNetworks}
        asia-northeast1 = ${gke.cluster.authorizedNetworks}
        asia-northeast2 = ${gke.cluster.authorizedNetworks}
        asia-northeast3 = ${gke.cluster.authorizedNetworks}
        asia-south1 = ${gke.cluster.authorizedNetworks}
        asia-southeast1 = ${gke.cluster.authorizedNetworks}
        asia-southeast2 = ${gke.cluster.authorizedNetworks}
        australia-southeast1 = ${gke.cluster.authorizedNetworks}
        northamerica-northeast2 = ${gke.cluster.authorizedNetworks}
      }
      allowed = [
        {
          protocol = "tcp"
          port = 22
        }
      ]
    }
  ]
  # Remove RDP and SSH rules in the default network. Also remove legacy leonardo-notebooks-rule if it exists.
  firewallsToRemove = ["default-allow-rdp", "default-allow-icmp", "allow-icmp"]
  pollPeriod = 5 seconds
  maxAttempts = 24 # 2 minutes
}

groups {
  #subEmail = "google@{{$appsSubdomain}}"
  #dataprocImageProjectGroupName = "dataproc-image-project-group"
  #dataprocImageProjectGroupEmail = ${groups.dataprocImageProjectGroupName}"@{{$appsSubdomain}}"
  waitForMemberAddedPollConfig = {
    initial-delay = 5 seconds
    max-attempts = 120
    interval = 5 seconds
  }
}

gke {
  cluster {
    location = "us-central1-a",
    region = "us-central1",
    #taken from https://dsp-security.broadinstitute.org/cloud-security/google-cloud-platform/gke
    authorizedNetworks = ["69.173.127.0/25",
                          "69.173.124.0/23",
                          "69.173.126.0/24",
                          "69.173.127.230/31",
                          "69.173.64.0/19",
                          "69.173.127.224/30",
                          "69.173.127.192/27",
                          "69.173.120.0/22",
                          "69.173.127.228/32",
                          "69.173.127.232/29",
                          "69.173.127.128/26",
                          "69.173.96.0/20",
                          "69.173.127.240/28",
                          "69.173.112.0/21"
    ]
    # See https://cloud.google.com/kubernetes-engine/docs/release-notes
    version = "1.25"
    nodepoolLockCacheExpiryTime = 1 hour
    nodepoolLockCacheMaxSize = 200
  }
  defaultNodepool {
    machineType = "n1-standard-1"
    numNodes = 1
    autoscalingEnabled = false
    maxNodepoolsPerDefaultNode = 16
  }
  galaxyNodepool {
    machineType = "n1-highmem-8"
    numNodes = 1
    autoscalingEnabled = false
    autoscalingConfig {
       autoscalingMin = 0
       autoscalingMax = 2
    }
  }
  ingress {
    namespace = "nginx"
    release = "nginx"
    chartName = "ingress-nginx/ingress-nginx"
    # If you change this here, be sure to update it in the dockerfile
    chartVersion = "3.23.0"
    loadBalancerService = "nginx-ingress-nginx-controller"
    values = [
      "controller.publishService.enabled=true",
      "controller.admissionWebhooks.enabled=false"
    ]
  }
  galaxyApp {
    # See comment in KubernetesServiceInterp for more context. Theoretically release names should
    # only need to be unique within a namespace, but something in the Galaxy chart requires them
    # to be unique within a cluster.
    releaseNameSuffix = "gxy-rls"
    chartName = "galaxy/galaxykubeman"
    # If you change this here, be sure to update it in the dockerfile
    # This is galaxykubeman, which references Galaxy
    chartVersion = "2.8.1"
    namespaceNameSuffix = "gxy-ns"
    serviceAccountName = "gxy-ksa"
    # Setting uninstallKeepHistory will cause the `helm uninstall` command to keep a record of
    # the deleted release, which can make debugging and auditing easier. It should be safe for
    # our use case because we generate unique release names anyway.
    # See https://helm.sh/docs/intro/using_helm/#helm-uninstall-uninstalling-a-release
    uninstallKeepHistory = true
    services = [
      {
        name = "galaxy"
        kind = "ClusterIP"
      }
    ]
    # Templated by firecloud-develop
    postgres.password = "replace-me"
    orchUrl = "https://firecloud-orchestration.dsde-dev.broadinstitute.org/api/"
    drsUrl = ${drs.url}
    minMemoryGb = 5
    minNumOfCpus = 3
    enabled = true
    # App developers - Please keep the list of non-backward compatible versions in the list below
    chartVersionsToExcludeFromUpdates = [
      "0.7.3",
      "0.8.0",
      "1.2.0",
      "1.2.1",
      "1.2.2",
      "1.6.0",
      "1.6.1",
      "2.1.0",
      "2.4.4",
      "2.4.6",
      "2.4.7",
      "2.4.8",
      "2.4.9",
      "2.5.0",
      "2.5.1",
      "2.5.2",
      "2.8.0",
      "2.8.1"
    ]
  }
  galaxyDisk {
    nfsPersistenceName = "nfs-disk"
    nfsMinimumDiskSizeGB = 100
    postgresPersistenceName = "postgres-disk"
    postgresDiskNameSuffix = "gxy-postres-disk"
    postgresDiskSizeGB = 10
    postgresDiskBlockSize = 4096
  }
  cromwellApp {
    # If you update the chart name or version here, make sure to also update it in the dockerfile:
    chartName = "cromwell-helm/cromwell"
    chartVersion = "0.2.390"
    services = [
      {
        name = "cromwell-service"
        kind = "ClusterIP"
      }
    ]
    # These appear to be currently unused, but BW-860 should be able to make use of them.
    releaseNameSuffix = "cromwell-rls"
    namespaceNameSuffix = "cromwell-ns"
    serviceAccountName = "cromwell-ksa"
    dbPassword = "replace-me"
    enabled = true
    # App developers - Please keep the list of non-backward compatible versions in the list below
    chartVersionsToExcludeFromUpdates = []
  }
  allowedApp {
    # If you update this here, be sure to update in the dockerfile
    # This is really just a prefix of the chart name. Full chart name for AOU app will be
    # this chartName in config file appended with allowedChartName from createAppRequest
    chartName = "terra-helm/"
    rstudioChartVersion = "0.3.0"
    sasChartVersion = "0.3.0"

    services = [
          {
            name = "app"
            kind = "ClusterIP"
          },
          {
            name = "welder-service"
            kind = "ClusterIP"
          }
        ]
    releaseNameSuffix = "app-rls"
    namespaceNameSuffix = "app-ns"
    serviceAccountName = "app-ksa"
    enabled = true
    # App developers - Please keep the list of non-backward compatible versions in the list below
    chartVersionsToExcludeFromUpdates = []
    numOfReplicas = 1
  }

  customApp {
    chartName = "terra/terra-app"
    # If you update this here, be sure to update in the dockerfile
    chartVersion = "0.5.0"
    releaseNameSuffix = "app-rls"
    namespaceNameSuffix = "app-ns"
    serviceAccountName = "app-ksa"
    customApplicationAllowList = {
      default: [],
      highSecurity: []
    }
    enabled = true
    # App developers - Please keep the list of non-backward compatible versions in the list below
    chartVersionsToExcludeFromUpdates = []
  }
}

image {
  welderGcrUri = "us.gcr.io/broad-dsp-gcr-public/welder-server"
  welderDockerHubUri = "broadinstitute/welder-server"
  welderHash = "6648f5c"
  jupyterImage =  "us.gcr.io/broad-dsp-gcr-public/terra-jupyter-gatk:2.3.4"
  proxyImage = "broadinstitute/openidc-proxy:2.3.1_2"
  # Note: If you update this, please also update prepare_gce_image.sh and
  # prepare-custom-leonardo-jupyter-dataproc-image.sh scripts.
  # It is not automatically updated by CI/CD.
  # Note: Since this is a GCR image crypto detection is currently disabled for AoU which requires
  # non-GCR images. To enable on AoU we would need to replicate the image in quay.io or potentially
  # ACR (Broad is deprecating use of Dockerhub).
  cryptoDetectorImage = "us.gcr.io/broad-dsp-gcr-public/cryptomining-detector:0.0.2"

  defaultJupyterUserHome = "/home/jupyter"
  jupyterContainerName = "jupyter-server"
  rstudioContainerName = "rstudio-server"
  welderContainerName = "welder-server"
  proxyContainerName = "proxy-server"
  cryptoDetectorContainerName = "cryptomining-detector"

  jupyterImageRegex = "us.gcr.io/broad-dsp-gcr-public/([a-z0-9-_]+):(.*)"
  rstudioImageRegex = "us.gcr.io/anvil-gcr-public/([a-z0-9-_]+):(.*)"
  broadDockerhubImageRegex = "broadinstitute/([a-z0-9-_]+):(.*)"
}

welder {
  # Set to deploy welder to clusters with the given label
  deployWelderLabel = "saturnVersion"

  # Set to upgrade welder on clusters with the given label
  updateWelderLabel = "saturnVersion"

  # Leo will only deploy welder to clusters created after this date.
  # Clusters created prior to this date will not have welder deployed and will have delocalization disabled.
  deployWelderCutoffDate = "2019-08-01"

  welderReservedMemory = 768m
}

# cluster scripts and config
gceClusterResources {
  initScript = "gce-init.sh"
  cloudInit = "cloud-init.yml"
  startupScript = "startup.sh"
  shutdownScript = "shutdown.sh"
  jupyterDockerCompose = "jupyter-docker-compose-gce.yaml"
  gpuDockerCompose = "gpu-docker-compose.yaml"
  rstudioDockerCompose = "rstudio-docker-compose-gce.yaml"
  proxyDockerCompose = "proxy-docker-compose-gce.yaml"
  welderDockerCompose = "welder-docker-compose-gce.yaml"
  proxySiteConf = "cluster-site-gce.conf"
  jupyterNotebookConfigUri = "jupyter_notebook_config.py"
  jupyterNotebookFrontendConfigUri = "notebook.json"
  customEnvVarsConfigUri = "custom_env_vars.env"
}

clusterResources {
  initScript = "init-actions.sh"
  startupScript = "startup.sh"
  shutdownScript = "shutdown.sh"
  jupyterDockerCompose = "jupyter-docker-compose.yaml"
  rstudioDockerCompose = "rstudio-docker-compose.yaml"
  proxyDockerCompose = "proxy-docker-compose.yaml"
  welderDockerCompose = "welder-docker-compose.yaml"
  proxySiteConf = "cluster-site.conf"
  jupyterNotebookConfigUri = "jupyter_notebook_config.py"
  jupyterNotebookFrontendConfigUri = "notebook.json"
  customEnvVarsConfigUri = "custom_env_vars.env"
}

clusterFiles {
  proxyServerCrt = "/etc/jupyter-server.crt"
  proxyServerKey = "/etc/jupyter-server.key"
  proxyRootCaPem = "/etc/rootCA.pem"
  proxyRootCaKey = "/etc/rootCA.key"
}

# The expiration is low because the IP changes when a runtime is pause/resumed,
# so we need to ensure we don't use stale cache entries.
runtimeDnsCache {
  cacheExpiryTime = 1 minute
  cacheMaxSize = 1000
}

# Kubernetes expiration can be higher because the IP is at the cluster level, which is
# consistent across app pause/resume. Clusters are garbage collected ~1 hour after app deletion.
kubernetesDnsCache {
  cacheExpiryTime = 10 minutes
  cacheMaxSize = 100
}

mysql {
  profile = "slick.jdbc.MySQLProfile$"
  batchSize = 2000
  db {
    driver = "com.mysql.cj.jdbc.Driver"
    #url = "jdbc:mysql://mysql/leonardo
    #user = "dbUser"
    #password = "pass"
    connectionTimeout = 5000
    numThreads = 200
  }
  concurrency = 120
}

# Liquibase configuration
liquibase {
  changelog = "org/broadinstitute/dsde/workbench/leonardo/liquibase/changelog.xml"
  initWithLiquibase = true
}

sam {
  server = "replace_me"
}

prometheus {
  endpointPort = 9098
}

proxy {
  # Should match the proxy wildcard cert
  #proxyDomain = ".firecloud.org"
  #proxyUrlBase = "https://leo/proxy/"
  proxyPort = 443
  dnsPollPeriod = 15 seconds
  tokenCacheExpiryTime = 60 minutes
  tokenCacheMaxSize = 5000
  internalIdCacheExpiryTime = 2 minutes
  internalIdCacheMaxSize = 500
}

# The fields here will be combined to build a Content-Security-Policy header
# in the Leo proxy response.
# See https://developer.mozilla.org/en-US/docs/Web/HTTP/Headers/Content-Security-Policy
# for description of the Content-Security-Policy model.
contentSecurityPolicy {
  # frameAncestors is overridden in firecloud-develop because it's environment-specific
  frameAncestors = [
    "'none'"
  ]
  scriptSrc = [
    "'self'",
    # Note: data: is insecure but needed to support tools like plotly and facets.
    # See discussion in https://github.com/DataBiosphere/leonardo/pull/1399
    "data:",
    # Note: 'unsafe-inline' in insecure but is needed by Jupyter UI.
    # See https://broadworkbench.atlassian.net/browse/IA-1763
    "'unsafe-inline'",
    "'unsafe-eval'",
    "blob:",
    "https://apis.google.com",
    "https://cdn.jsdelivr.net",
    "https://cdn.pydata.org"
  ]
  styleSrc = [
    "'self'",
    "'unsafe-inline'",
    "data:",
    "https://cdn.pydata.org"
  ]
  connectSrc = [
    "'self'",
    "blob:",
    "wss://*.broadinstitute.org:*",
    "wss://notebooks.firecloud.org:*",
    "*.googleapis.com",
    "https://*.npmjs.org",
    "https://data.broadinstitute.org",
    "https://s3.amazonaws.com/igv.broadinstitute.org/",
    "https://s3.amazonaws.com/igv.org.genomes/",
    "https://igv-genepattern-org.s3.amazonaws.com/genomes/",
    "https://hgdownload.soe.ucsc.edu/",
    "https://portals.broadinstitute.org/webservices/igv/",
    "https://igv.org/genomes/",
    "https://raw.githubusercontent.com/PAIR-code/facets/1.0.0/facets-dist/facets-jupyter.html",
    "https://cdnjs.cloudflare.com/ajax/libs/webcomponentsjs/1.3.3/webcomponents-lite.js",
    "https://*.jupyter-dev.firecloud.org",
    "https://*.jupyter-prod.firecloud.org",
    "https://igv.genepattern.org",
    "https://cdn.plot.ly",
    "https://*.tile.openstreetmap.org"
  ]
  objectSrc = [
    "'none'"
  ]
  reportUri = [
    "https://terra.report-uri.com/r/d/csp/reportOnly"
  ]
}

refererConfig {
  # list of valid hosts and enabled flag is environment specific so it's overriden in firecloud develop
  validHosts = []
  enabled = false // false for dev and QA environments, true everywhere else
  originStrict = false // true only if "*" in validHosts is to be ignored by origin validation
}

swagger {
  #googleClientId = "client_id"
  #realm = "broad-dsde-dev"
}

# akka values are not specified here because they are only picked up in the leonardo.conf

# Authorization implementation config
auth {
  providerClass = "org.broadinstitute.dsde.workbench.leonardo.auth.sam.SamAuthProvider"
  providerConfig {
    samServer = ${sam.server}
    petKeyCacheEnabled = true
    petKeyCacheExpiryTime = 24 hours
    petKeyCacheMaxSize = 10000
    notebookAuthCacheEnabled = true
    notebookAuthCacheExpiryTime = 15 minutes
    notebookAuthCacheMaxSize = 1000
    providerTimeout = 30 seconds
    customAppCreationAllowedGroup = "custom_app_users"
    sasAppCreationAllowedGroup = "sas_app_users"
  }
}

# Implement and specify a class that will provide appropriate service accounts
serviceAccounts {
  providerClass = "org.broadinstitute.dsde.workbench.leonardo.auth.sam.PetClusterServiceAccountProvider"
  providerConfig {
    leoServiceAccountJsonFile = ${application.leoServiceAccountJsonFile}
    leoServiceAccountEmail = ${application.leoServiceAccountEmail}
    samServer = ${sam.server}
    petKeyCacheExpiryTime = 24 hours
    petKeyCacheMaxSize = 10000
    providerTimeout = 30 seconds
  }
  kubeConfig {
     leoServiceAccountJsonFile = ${application.leoServiceAccountJsonFile}
     leoServiceAccountEmail = ${application.leoServiceAccountEmail}
  }
}

pubsub {
  #pubsubGoogleProject = "broad-dsde-dev"
  #topicName = "leonardo-pubsub"
  queueSize = 100
  ackDeadLine = 10 minutes // TODO change back to 5 minutes when PROD-869 is resolved

  kubernetes-monitor {
    createNodepool {
      initial-delay = 10 seconds
      max-attempts = 90 # 10 seconds * 90 is 15 min
      interval = 10 seconds
    }
    deleteNodepool {
      initial-delay = 10 seconds
      max-attempts = 90 # 10 seconds * 90 is 15 min
      interval = 10 seconds
    }
    createCluster {
      initial-delay = 30 seconds
      max-attempts = 120 # 15 seconds * 120 is 30 min
      interval = 15 seconds
    }
    deleteCluster {
      initial-delay = 30 seconds
      max-attempts = 120 # 15 seconds * 120 is 30 min
      interval = 15 seconds
    }
    createIngress {
      initial-delay = 2 seconds
      max-attempts = 100 # 3 seconds * 100 is 5 min
      interval = 3 seconds
    }
    createApp {
      interval = 15 seconds
      max-attempts = 120 # 15 seconds * 120 = 30 min
      interruptAfter = 30 minutes
    }
    deleteApp {
      initial-delay = 30 seconds
      interval = 10 seconds
      max-attempts = 120 # 10 seconds * 120 = 20 min
    }
    scalingUpNodepool {
      initial-delay = 10 seconds
      max-attempts = 90 # 10 seconds * 90 is 15 min
      interval = 10 seconds
    }
    scalingDownNodepool {
      initial-delay = 5 minutes
      max-attempts = 360 # 10 seconds * 360 is 60 min
      interval = 10 seconds
    }
    startApp {
      max-attempts = 200 # 3 seconds * 200 is 10 min
      interval = 3 seconds
      interruptAfter = 10 minutes
    }
    updateApp {
      max-attempts = 200 # 3 seconds * 200 is 10 min
      interval = 3 seconds
      interruptAfter = 10 minutes
    }
  }

  subscriber {
    concurrency = 100
    // TODO change back to 5 minutes when PROD-869 is resolved
    timeout = 595 seconds // slightly less than ackDeadline

    persistent-disk-monitor {
      create {
        checkToolsInterruptAfter = 5
        timeoutWithSourceDiskCopyInMinutes = 20
      }
      delete {
        initial-delay = 2 seconds
        max-attempts = 5
        interval = 3 seconds
      }
      update {
        initial-delay = 2 seconds
        max-attempts = 5
        interval = 3 seconds
      }
    }
  }

  non-leo-message-subscriber {
    # subscription-name = "nonLeoMessageSubscription"
    dead-letter-topic = "leoDeadLetterTopic"
    # Topic that we publish cryptomining users to.
    # Bard and Sam will subscribe to this topic and act upon it accordingly
    terra-cryptomining-topic = "terra-cryptomining"
  }
}

autoFreeze {
  enableAutoFreeze = true
  autoFreezeAfter = 30 minutes
  autoFreezeCheckScheduler = 1 minute
  maxKernelBusyLimit = 24 hours
}

jupyterConfig {
  # https://*.npmjs.org and 'unsafe-eval' needed for jupyterlab
  # https://csp-evaluator.withgoogle.com/ can be used to evaluate CSP syntax
  contentSecurityPolicy = "frame-ancestors 'self' http://localhost:3000 http://localhost:4200 https://localhost:443 *.terra.bio https://bvdp-saturn-prod.appspot.com https://bvdp-saturn-staging.appspot.com https://bvdp-saturn-perf.appspot.com https://bvdp-saturn-alpha.appspot.com https://bvdp-saturn-dev.appspot.com https://all-of-us-workbench-test.appspot.com https://staging.fake-research-aou.org https://stable.fake-research-aou.org https://workbench.researchallofus.org terra.biodatacatalyst.nhlbi.nih.gov *.terra.biodatacatalyst.nhlbi.nih.gov; script-src 'self' data:text/javascript 'unsafe-inline' 'unsafe-eval' https://apis.google.com; style-src 'self' 'unsafe-inline'; connect-src 'self' wss://*.broadinstitute.org:* wss://notebooks.firecloud.org:* *.googleapis.com https://*.npmjs.org https://data.broadinstitute.org https://s3.amazonaws.com/igv.broadinstitute.org/ https://s3.amazonaws.com/igv.org.genomes/ https://igv-genepattern-org.s3.amazonaws.com/genomes/ https://hgdownload.soe.ucsc.edu/ https://raw.githubusercontent.com/PAIR-code/facets/1.0.0/facets-dist/facets-jupyter.html https://cdnjs.cloudflare.com/ajax/libs/webcomponentsjs/1.3.3/webcomponents-lite.js https://*.jupyter-dev.firecloud.org ,https://*.jupyter-prod.firecloud.org; object-src 'none'"
}

zombieRuntimeMonitor {
  enableZombieRuntimeMonitor = true
  pollPeriod = 4 hours
  creationHangTolerance = 1 hour
  deletionConfirmationLabelKey = "deletionConfirmed"
  concurrency = 100
}

persistent-disk {
  default-disk-size-gb = 30
  default-disk-type = "pd-standard"
  default-block-size-bytes = 4096
  default-zone = "us-central1-a"
  default-galaxy-nfsdisk-size-gb = 250

  # This lists all google folders that represent VPC-SC perimeters. This list spans all environments. There is no downside to including folder ids
  # for all envs in each env and it reduces the risks of misconfiguration due to faulty conditionals or accidental cross env communication
  dont-clone-from-these-google-folders = [
    "737976594150", # terra_dev_aou_test
    "272722258246", # terra_dev_aou_test_2
    "796892826456", # terra_dev_baseline_test

    "791559643292", # terra_perf_aou_perf
    "851853921816", # terra_perf_aou_perf_2

    "300547813290", # terra_prod_aou_prod
    "762320479256", # terra_prod_aou_prod_2
    "96867205717",  # terra_prod_aou_stable
    "973382847971", # terra_prod_aou_stable_2
    "727685043294", # terra_prod_aou_staging
    "730698401092", # terra_prod_aou_staging_2
    "1030649683602",# terra_prod_aou_preprod
    "307813759063", # terra_prod_aou_preprod_2
    "931656019211"  # terra_prod_baseline_prod
  ]
}

clusterToolMonitor {
  pollPeriod = 2 minutes
}

leonardoExecutionMode = "combined"

clusterBucket {
  # number of days the staging bucket should continue to exist after a cluster is deleted
  stagingBucketExpiration = 10 days
}

ui {
  terraLabel = "saturnAutoCreated"
  allOfUsLabel = "all-of-us"
}

async-task-processor {
  queue-bound = 500
  max-concurrent-tasks = 200
}

terra-app-setup-chart {
  # During Leonardo deployment. Leo will `helm pull` the chart locally, and then move
  # cert files into the local chart.
  chart-name = "terra-app-setup-charts/terra-app-setup"
  # If you change this here, be sure to update it in the dockerfile
  chart-version = "0.1.0"
}

app-service {
  # Defaults to true, but disabled for fiab runs
  enable-custom-app-check = true
  # Defaults to true, but for Production, we'll use Consumption model (details TBD as of 8/18/2023), which doesn't require Sam group check
  enable-sas-app = false
}

drs {
  url = "https://drshub.dsde-dev.broadinstitute.org/api/v4/drs/resolve"
}

metrics {
  enabled = true
  check-interval = 5 minutes
  # If true, will include the AzureCloudContext as a metric tag for Azure runtimes/apps.
  # Normally it's best to avoid tags for high-cardinality things (like workspaceId).
  # But MRGs are fairly low cardinality, and useful to incude for public preview launch.
  include-azure-cloud-context = true
}<|MERGE_RESOLUTION|>--- conflicted
+++ resolved
@@ -327,13 +327,8 @@
 
   cromwell-runner-app-config {
     instrumentation-enabled = false
-<<<<<<< HEAD
     chart-name = "terra-helm/cromwell-runner-app"
-    chart-version = "0.46.0"
-=======
-    chart-name = "/leonardo/cromwell-runner-app"
     chart-version = "0.52.0"
->>>>>>> 0096d422
     release-name-suffix = "cra-rls"
     namespace-name-suffix = "cra-ns"
     ksa-name = "cra-ksa"
