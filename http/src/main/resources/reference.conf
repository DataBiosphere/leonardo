--- conflicted
+++ resolved
@@ -350,11 +350,7 @@
    wds-app-config {
      instrumentation-enabled = false
      chart-name = "/leonardo/wds"
-<<<<<<< HEAD
-     chart-version = "0.44.0"
-=======
      chart-version = "0.45.0"
->>>>>>> 8ff77b46
      release-name-suffix = "wds-rls"
      namespace-name-suffix = "wds-ns"
      ksa-name = "wds-ksa"
