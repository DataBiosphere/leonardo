
# NOTE: commented fields are overridden in firecloud-develop with templated values
# Fields with "replace_me" are also expected to be overridden, but need to be in
# this file to allow referential integrity.

application {
  applicationName = "leonardo"
  #leoGoogleProject = "broad-dsde-dev"
  leoServiceAccountJsonFile = "replace_me"
  leoServiceAccountEmail = "replace_me"
  leoUrlBase = "https://replace_me"
  # max concurrency for blocking calls across Leo, such as GCP, other blocking http calls, file writes, etc.
  concurrency = 255
}

# Google Cloud dataproc configuration
dataproc {
  # Add more regions as necessary.
  # This list should match the list of regions in
  # https://github.com/DataBiosphere/terra-ui/blob/dev/src/components/region-common.js
  supportedRegions = [
    "northamerica-northeast1",
    "southamerica-east1",
    "us-central1",
    "us-east1",
    "us-east4",
    "us-west1",
    "us-west2",
    "us-west3",
    "us-west4",
    "europe-central2",
    "europe-north1",
    "europe-west1",
    "europe-west2",
    "europe-west3",
    "europe-west4",
    "europe-west6",
    "asia-east1",
    "asia-east2",
    "asia-northeast1",
    "asia-northeast2",
    "asia-northeast3",
    "asia-south1",
    "asia-southeast1",
    "asia-southeast2",
    "australia-southeast1",
    "northamerica-northeast2"
  ]

  defaultScopes = [
    "https://www.googleapis.com/auth/userinfo.email",
    "https://www.googleapis.com/auth/source.read_only",
    "https://www.googleapis.com/auth/logging.write",
    "https://www.googleapis.com/auth/devstorage.full_control",
    "https://www.googleapis.com/auth/userinfo.profile",
    "https://www.googleapis.com/auth/cloud.useraccounts.readonly",
    "https://www.googleapis.com/auth/bigquery"
  ]

  runtimeDefaults {
    numberOfWorkers = 0
    masterMachineType = "n1-standard-4"
    masterDiskSize = 130
    workerMachineType = "n1-standard-4"
    workerDiskSize = 150
    numberOfWorkerLocalSSDs = 0
    numberOfPreemptibleWorkers = 0
    region = "us-central1"
  }

  customDataprocImage = "projects/broad-dsp-gcr-public/global/images/leo-dataproc-image-2-0-51-debian10-2023-06-09-19-40-21"

  # The ratio of memory allocated to spark. 0.8 = 80%.
  # Hail/Spark users generally allocate 80% of the ram to the JVM.
  sparkMemoryConfigRatio = 0.8
  # This allows at minimmum 4gb to be reserved away from Hail/Spark for Jupyter/system processes
  # Jupyter has a suggested a minimum of 1.5gb, welder has a minimum of 0.5g, and we want some space for system processes.
  # This limit is used to define the max memory available to Jupyter.
  minimumRuntimeMemoryInGb = 4

  monitor {
    initialDelay = 30 seconds
    # Defines polling for runtime status transitions. Used commonly for all statuses.
    # Includes user script execution, if present.
    # Does not include tool checking (see below).
    pollStatus {
      initial-delay = 2 seconds
      max-attempts = 120 # 15 seconds * 120 is 30 min
      interval = 15 seconds
    }
    # Defines a timeout per status transition. If a status is not listed there is no timeout.
    # In the case of a Starting cluster, a timeout will transition it back to Stopped. Otherwise,
    # a timeout will transition it to Error status.
    statusTimeouts {
      creating = 30 minutes
      starting = 20 minutes
      deleting = 30 minutes
    }
    # Defines polling for tool checking. This is only done for Creating and Starting status transitions.
    # Tool checking is not included in the statusTimeouts above, therefore it defines its own
    # interruptAfter.
    checkTools {
      max-attempts = 75 # 8 seconds * 75 = 10 min
      interval = 8 seconds
      interruptAfter = 10 minutes
    }
  }
}

gce {
  customGceImage = "projects/broad-dsp-gcr-public/global/images/leo-gce-image-2023-06-09-19-40-25"
  userDiskDeviceName = "user-disk"
  defaultScopes = [
    "https://www.googleapis.com/auth/userinfo.email",
    "https://www.googleapis.com/auth/userinfo.profile",
    "https://www.googleapis.com/auth/logging.write",
    "https://www.googleapis.com/auth/cloud-platform"
  ]
  runtimeDefaults {
    machineType = "n1-standard-4"
    diskSize = 30 # This is default size for just user disk
    bootDiskSize = 120
    zone = "us-central1-a"
  }
  gceReservedMemory = 1g

  setMetadataPollDelay = 1 seconds
  setMetadataPollMaxAttempts = 120

  monitor {
    initialDelay = 20 seconds
    # Defines polling for runtime status transitions. Used commonly for all statuses.
    # Includes user script execution, if present.
    # Does not include tool checking (see below).
    pollStatus {
      initial-delay = 2 seconds
      max-attempts = 120 # 15 seconds * 120 is 30 min
      interval = 15 seconds
    }
    # Defines a timeout per status transition. If a status is not listed there is no timeout.
    # In the case of a Starting cluster, a timeout will transition it back to Stopped. Otherwise,
    # a timeout will transition it to Error status.
    statusTimeouts {
      creating = 30 minutes
      starting = 20 minutes
      deleting = 30 minutes
    }
    # Defines polling for tool checking. This is only done for Creating and Starting status transitions.
    # Tool checking is not included in the statusTimeouts above, therefore it defines its own
    # interruptAfter.
    checkTools {
      max-attempts = 75 # 8 seconds * 75 = 10 min
      interval = 8 seconds
      interruptAfter = 10 minutes
    }
  }
}

azure {
  wsm {
    uri = "https://localhost:8000"
  }

  tdr {
    url = "https://jade.datarepo-dev.broadinstitute.org"
  }

  pubsub-handler {
    sam-url = ${sam.server}
    wsm-url = ${azure.wsm.uri}
    welder-acr-uri = "terradevacrpublic.azurecr.io/welder-server"
    welder-image-hash = ${image.welderHash}

    create-vm-poll-config {
      initial-delay = 2 minutes
      max-attempts = 120 # 15 seconds * 120 is 30 min
      interval = 10 seconds
    }
    delete-disk-poll-config {
          initial-delay = 1 minute
          max-attempts = 54 # 1 + 54*10 sec = 10 min
          interval = 10 seconds
    }
    delete-vm-poll-config {
      initial-delay = 30 seconds
      max-attempts = 120 # 15 seconds * 120 is 30 min
      interval = 10 seconds
    }

    runtime-defaults {
      ip-name-prefix = "ip"
      ip-controlled-resource-desc = "Azure Ip"
      network-controlled-resource-desc = "Azure Network"
      network-name-prefix = "network"
      subnet-name-prefix = "subnet"
      address-space-cidr = "192.168.0.0/16"
      subnet-address-cidr = "192.168.0.0/24"
      disk-controlled-resource-desc = "Azure Disk"
      vm-controlled-resource-desc = "Azure Vm"
      image {
        publisher = "microsoft-dsvm"
        offer = "ubuntu-2004"
        sku = "2004-gen2"
        version = "23.01.06"
      }
      custom-script-extension {
        name = "vm-custom-script-extension",
        publisher = "Microsoft.Azure.Extensions",
        type = "CustomScript",
        version = "2.1",
        minor-version-auto-upgrade = true,
        file-uris = ["https://raw.githubusercontent.com/DataBiosphere/leonardo/270bd6aad916344fadc06d1a51629c432da663a8/http/src/main/resources/init-resources/azure_vm_init_script.sh"]
      }
      listener-image = "terradevacrpublic.azurecr.io/terra-azure-relay-listeners:21a30dc"
    }
  }


  # We need the leo azure entity for this
  app-registration {
    client-id = ""
    client-secret = ""
    managed-app-tenant-id = ""
  }

   coa-app-config {
     instrumentation-enabled = false
     chart-name = "/leonardo/cromwell-on-azure"
     chart-version = "0.2.277"
     release-name-suffix = "coa-rls"
     namespace-name-suffix = "coa-ns"
     ksa-name = "coa-ksa"
     dockstore-base-url = "https://staging.dockstore.org/"
     # See https://github.com/broadinstitute/cromwhelm/blob/main/terra-batch-libchart/templates/_reverse-proxy.tpl#L81-L114
     # for list of services.
     services = [
       {
         name = "cbas"
         kind = "ClusterIP"
       },
       {
         name = "cbas-ui"
         kind = "ClusterIP"
         path = "/"
       },
       {
         name = "cromwell"
         kind = "ClusterIP"
       }
     ]
     enabled = true
<<<<<<< HEAD
     chart-versions-to-exclude-from-updates = []
=======
     database-enabled = false
>>>>>>> 2d8224b7
   }

   wds-app-config {
     instrumentation-enabled = false
     chart-name = "/leonardo/wds"
     chart-version = "0.28.0"
     release-name-suffix = "wds-rls"
     namespace-name-suffix = "wds-ns"
     ksa-name = "wds-ksa"
     services = [
       {
         name = "wds"
         kind = "ClusterIP"
         path = "/"
       }
     ]
     enabled = true
     database-enabled = false
     chart-versions-to-exclude-from-updates = []
   }

   hail-batch-app-config {
     chart-name = "/leonardo/hail-batch-terra-azure"
     chart-version = "0.1.9"
     release-name-suffix = "hail-rls"
     namespace-name-suffix = "hail-ns"
     ksa-name = "hail-ksa"
     services = [
       {
         name = "batch"
         kind = "ClusterIP"
       }
     ]
     enabled = true
     chart-versions-to-exclude-from-updates = []
   }

   # Note: see https://broadworkbench.atlassian.net/browse/IA-3804 for tracking migration to AKS Workload Identity.
   aad-pod-identity-config {
     namespace = "aad-pod-identity"
     release = "aad-pod-identity"
     chart-name = "aad-pod-identity/aad-pod-identity"
     chart-version = "4.1.14"
     values = "operationMode=managed"
   }

   # App types which are allowed to launch with WORKSPACE_SHARED access scope.
   allowed-shared-apps = [
     "WDS"
   ]
}

dateAccessedUpdater {
  interval = 30 seconds
  maxUpdate = 400
  queueSize = 5000
}

vpc {
  highSecurityProjectNetworkLabel = "vpc-network-name"
  highSecurityProjectSubnetworkLabel = "vpc-subnetwork-name"
  firewallAllowHttpsLabelKey = "leonardo-allow-https-firewall-name"
  firewallAllowInternalLabelKey = "leonardo-allow-internal-firewall-name"
  networkName = "leonardo-network"
  networkTag = "leonardo"
  privateAccessNetworkTag = "leonardo-private"
  # Using manual subnet creation mode because we currently only care about 1 region (us-central1)
  # and this allows us to have more control over address space. If/when we support multiple regions
  # consider auto-mode subnet creation.
  # See: https://cloud.google.com/vpc/docs/vpc#auto-mode-considerations
  autoCreateSubnetworks = false
  # Note the below 2 fields are not used if autoCreateSubnetworks is true
  subnetworkName = "leonardo-subnetwork"
  subnetworkRegionIpRangeMap = {
    us-central1 = "10.1.0.0/20"
    northamerica-northeast1 = "10.2.0.0/20"
    southamerica-east1 = "10.3.0.0/20"
    us-east1 = "10.4.0.0/20"
    us-east4 = "10.5.0.0/20"
    us-west1 = "10.6.0.0/20"
    us-west2 = "10.7.0.0/20"
    us-west3 = "10.8.0.0/20"
    us-west4 = "10.9.0.0/20"
    europe-central2 = "10.10.0.0/20"
    europe-north1 = "10.11.0.0/20"
    europe-west1 = "10.12.0.0/20"
    europe-west2 = "10.13.0.0/20"
    europe-west3 = "10.14.0.0/20"
    europe-west4 = "10.15.0.0/20"
    europe-west6 = "10.16.0.0/20"
    asia-east1 = "10.17.0.0/20"
    asia-east2 = "10.18.0.0/20"
    asia-northeast1 = "10.19.0.0/20"
    asia-northeast2 = "10.20.0.0/20"
    asia-northeast3 = "10.21.0.0/20"
    asia-south1 = "10.22.0.0/20"
    asia-southeast1 = "10.23.0.0/20"
    asia-southeast2 = "10.24.0.0/20"
    australia-southeast1 = "10.25.0.0/20"
    northamerica-northeast2 = "10.26.0.0/20"
  }
  firewallsToAdd = [
    # Allows Leonardo proxy traffic on port 443
    {
      name-prefix = "leonardo-allow-https"
      # See https://github.com/DataBiosphere/terra-resource-buffer/blob/master/src/main/java/bio/terra/buffer/service/resource/flight/CreateFirewallRuleStep.java#L37
      rbs-name = "leonardo-ssl"
      sourceRanges = {
        us-central1 = ["0.0.0.0/0"]
        northamerica-northeast1 = ["0.0.0.0/0"]
        southamerica-east1 = ["0.0.0.0/0"]
        us-east1 = ["0.0.0.0/0"]
        us-east4 = ["0.0.0.0/0"]
        us-west1 = ["0.0.0.0/0"]
        us-west2 = ["0.0.0.0/0"]
        us-west3 = ["0.0.0.0/0"]
        us-west4 = ["0.0.0.0/0"]
        europe-central2 = ["0.0.0.0/0"]
        europe-north1 = ["0.0.0.0/0"]
        europe-west1 = ["0.0.0.0/0"]
        europe-west2 = ["0.0.0.0/0"]
        europe-west3 = ["0.0.0.0/0"]
        europe-west4 = ["0.0.0.0/0"]
        europe-west6 = ["0.0.0.0/0"]
        asia-east1 = ["0.0.0.0/0"]
        asia-east2 = ["0.0.0.0/0"]
        asia-northeast1 = ["0.0.0.0/0"]
        asia-northeast2 = ["0.0.0.0/0"]
        asia-northeast3 = ["0.0.0.0/0"]
        asia-south1 = ["0.0.0.0/0"]
        asia-southeast1 = ["0.0.0.0/0"]
        asia-southeast2 = ["0.0.0.0/0"]
        australia-southeast1 = ["0.0.0.0/0"]
        northamerica-northeast2 = ["0.0.0.0/0"]
      }
      allowed = [
        {
          protocol = "tcp"
          port = "443"
        }
      ]
    },
    # Allows traffic via internal IP
    # This is a requirement for Dataproc nodes to be able to communicate with each other within a cluster.
    # Values are copied from https://github.com/DataBiosphere/terra-resource-buffer/blob/master/src/main/java/bio/terra/buffer/service/resource/flight/CreateSubnetsStep.java#L53
    {
      name-prefix = "leonardo-allow-internal"
      # See https://github.com/DataBiosphere/terra-resource-buffer/blob/master/src/main/java/bio/terra/buffer/service/resource/flight/CreateFirewallRuleStep.java#L34
      rbs-name = "leonardo-allow-internal"
      sourceRanges = {
        asia-east1 = ["10.140.0.0/20"]
        asia-east2 = ["10.170.0.0/20"]
        asia-northeast1 = ["10.146.0.0/20"]
        asia-northeast2 = ["10.174.0.0/20"]
        asia-northeast3 = ["10.178.0.0/20"]
        asia-south1 = ["10.160.0.0/20"]
        asia-southeast1 = ["10.148.0.0/20"]
        asia-southeast2 = ["10.184.0.0/20"]
        australia-southeast1 = ["10.152.0.0/20"]
        europe-central2 = ["10.186.0.0/20"]
        europe-north1 = ["10.166.0.0/20"]
        europe-west1 = ["10.132.0.0/20"]
        europe-west2 = ["10.154.0.0/20"]
        europe-west3 = ["10.156.0.0/20"]
        europe-west4 = ["10.164.0.0/20"]
        europe-west6 = ["10.172.0.0/20"]
        northamerica-northeast1 = ["10.162.0.0/20"]
        northamerica-northeast2 = ["10.188.0.0/20"]
        southamerica-east1 = ["10.158.0.0/20"]
        us-central1 = ["10.128.0.0/20"]
        us-east1 = ["10.142.0.0/20"]
        us-east4 = ["10.150.0.0/20"]
        us-west1 = ["10.138.0.0/20"]
        us-west2 = ["10.168.0.0/20"]
        us-west3 = ["10.180.0.0/20"]
        us-west4 = ["10.182.0.0/20"]
      }
      allowed = [
        {
          protocol = "tcp"
          port = "0-65535"
        },
        {
          protocol = "udp"
          port = "0-65535"
        },
        {
          protocol = "icmp"
        }
      ]
    },
    # Allows SSH access from the Broad network or VPN
    # IP list obtained from https://docs.google.com/document/d/1adV0LC2f_GIpl3A1AeoQuNiwcP59NToIt6VYT3xRCkU/edit
    {
      name-prefix = "leonardo-allow-broad-ssh"
      sourceRanges = {
        us-central1 = ${gke.cluster.authorizedNetworks}
        northamerica-northeast1 = ${gke.cluster.authorizedNetworks}
        southamerica-east1 = ${gke.cluster.authorizedNetworks}
        us-east1 = ${gke.cluster.authorizedNetworks}
        us-east4 = ${gke.cluster.authorizedNetworks}
        us-west1 = ${gke.cluster.authorizedNetworks}
        us-west2 = ${gke.cluster.authorizedNetworks}
        us-west3 = ${gke.cluster.authorizedNetworks}
        us-west4 = ${gke.cluster.authorizedNetworks}
        europe-central2 = ${gke.cluster.authorizedNetworks}
        europe-north1 = ${gke.cluster.authorizedNetworks}
        europe-west1 = ${gke.cluster.authorizedNetworks}
        europe-west2 = ${gke.cluster.authorizedNetworks}
        europe-west3 = ${gke.cluster.authorizedNetworks}
        europe-west4 = ${gke.cluster.authorizedNetworks}
        europe-west6 = ${gke.cluster.authorizedNetworks}
        asia-east1 = ${gke.cluster.authorizedNetworks}
        asia-east2 = ${gke.cluster.authorizedNetworks}
        asia-northeast1 = ${gke.cluster.authorizedNetworks}
        asia-northeast2 = ${gke.cluster.authorizedNetworks}
        asia-northeast3 = ${gke.cluster.authorizedNetworks}
        asia-south1 = ${gke.cluster.authorizedNetworks}
        asia-southeast1 = ${gke.cluster.authorizedNetworks}
        asia-southeast2 = ${gke.cluster.authorizedNetworks}
        australia-southeast1 = ${gke.cluster.authorizedNetworks}
        northamerica-northeast2 = ${gke.cluster.authorizedNetworks}
      }
      allowed = [
        {
          protocol = "tcp"
          port = 22
        }
      ]
    }
  ]
  # Remove RDP and SSH rules in the default network. Also remove legacy leonardo-notebooks-rule if it exists.
  firewallsToRemove = ["default-allow-rdp", "default-allow-icmp", "allow-icmp"]
  pollPeriod = 5 seconds
  maxAttempts = 24 # 2 minutes
}

groups {
  #subEmail = "google@{{$appsSubdomain}}"
  #dataprocImageProjectGroupName = "dataproc-image-project-group"
  #dataprocImageProjectGroupEmail = ${groups.dataprocImageProjectGroupName}"@{{$appsSubdomain}}"
  waitForMemberAddedPollConfig = {
    initial-delay = 5 seconds
    max-attempts = 120
    interval = 5 seconds
  }
}

gke {
  cluster {
    location = "us-central1-a",
    region = "us-central1",
    #taken from https://dsp-security.broadinstitute.org/cloud-security/google-cloud-platform/gke
    authorizedNetworks = ["69.173.127.0/25",
                          "69.173.124.0/23",
                          "69.173.126.0/24",
                          "69.173.127.230/31",
                          "69.173.64.0/19",
                          "69.173.127.224/30",
                          "69.173.127.192/27",
                          "69.173.120.0/22",
                          "69.173.127.228/32",
                          "69.173.127.232/29",
                          "69.173.127.128/26",
                          "69.173.96.0/20",
                          "69.173.127.240/28",
                          "69.173.112.0/21"
    ]
    # See https://cloud.google.com/kubernetes-engine/docs/release-notes
    version = "1.24"
    nodepoolLockCacheExpiryTime = 1 hour
    nodepoolLockCacheMaxSize = 200
  }
  defaultNodepool {
    machineType = "n1-standard-1"
    numNodes = 1
    autoscalingEnabled = false
    maxNodepoolsPerDefaultNode = 16
  }
  galaxyNodepool {
    machineType = "n1-highmem-8"
    numNodes = 1
    autoscalingEnabled = false
    autoscalingConfig {
       autoscalingMin = 0
       autoscalingMax = 2
    }
  }
  ingress {
    namespace = "nginx"
    release = "nginx"
    chartName = "/leonardo/ingress-nginx"
    # If you change this here, be sure to update it in the dockerfile
    chartVersion = "3.23.0"
    loadBalancerService = "nginx-ingress-nginx-controller"
    values = [
      "controller.publishService.enabled=true",
      "controller.admissionWebhooks.enabled=false"
    ]
  }
  galaxyApp {
    # See comment in KubernetesServiceInterp for more context. Theoretically release names should
    # only need to be unique within a namespace, but something in the Galaxy chart requires them
    # to be unique within a cluster.
    releaseNameSuffix = "gxy-rls"
    chartName = "/leonardo/galaxykubeman"
    # If you change this here, be sure to update it in the dockerfile
    # This is galaxykubeman, which references Galaxy
    chartVersion = "2.5.2"
    namespaceNameSuffix = "gxy-ns"
    serviceAccountName = "gxy-ksa"
    # Setting uninstallKeepHistory will cause the `helm uninstall` command to keep a record of
    # the deleted release, which can make debugging and auditing easier. It should be safe for
    # our use case because we generate unique release names anyway.
    # See https://helm.sh/docs/intro/using_helm/#helm-uninstall-uninstalling-a-release
    uninstallKeepHistory = true
    services = [
      {
        name = "galaxy"
        kind = "ClusterIP"
      }
    ]
    # Templated by firecloud-develop
    postgres.password = "replace-me"
    orchUrl = "https://firecloud-orchestration.dsde-dev.broadinstitute.org/api/"
    drsUrl = ${drs.url}
    minMemoryGb = 5
    minNumOfCpus = 3
    enabled = true
    chartVersionsToExcludeFromUpdates = []
  }
  galaxyDisk {
    nfsPersistenceName = "nfs-disk"
    nfsMinimumDiskSizeGB = 100
    postgresPersistenceName = "postgres-disk"
    postgresDiskNameSuffix = "gxy-postres-disk"
    postgresDiskSizeGB = 10
    postgresDiskBlockSize = 4096
  }
  cromwellApp {
    # If you update the chart name or version here, make sure to also update it in the dockerfile:
    chartName = "/leonardo/cromwell"
    chartVersion = "0.2.277"
    services = [
      {
        name = "cromwell-service"
        kind = "ClusterIP"
      }
    ]
    # These appear to be currently unused, but BW-860 should be able to make use of them.
    releaseNameSuffix = "cromwell-rls"
    namespaceNameSuffix = "cromwell-ns"
    serviceAccountName = "cromwell-ksa"
    dbPassword = "replace-me"
    enabled = true
    chartVersionsToExcludeFromUpdates = []
  }
  rstudioApp {
    # If you update this here, be sure to update in the dockerfile
    chartName = "/leonardo/aou-rstudio-chart"
    chartVersion = "0.1.0"
    services = [
          {
            name = "rstudio-service"
            kind = "ClusterIP"
          },
          {
            name = "welder-service"
            kind = "ClusterIP"
          }
        ]
    releaseNameSuffix = "rstudio-rls"
    namespaceNameSuffix = "rstudio-ns"
    serviceAccountName = "rstudio-ksa"
    enabled = true
    chartVersionsToExcludeFromUpdates = []
  }
  customApp {
    chartName = "/leonardo/terra-app"
    # If you update this here, be sure to update in the dockerfile
    chartVersion = "0.5.0"
    releaseNameSuffix = "app-rls"
    namespaceNameSuffix = "app-ns"
    serviceAccountName = "app-ksa"
    customApplicationAllowList = {
      default: [],
      highSecurity: []
    }
    enabled = true
    chartVersionsToExcludeFromUpdates = []
  }
}

image {
  welderGcrUri = "us.gcr.io/broad-dsp-gcr-public/welder-server"
  welderDockerHubUri = "broadinstitute/welder-server"
  welderHash = "6648f5c"
  jupyterImage =  "us.gcr.io/broad-dsp-gcr-public/terra-jupyter-gatk:2.2.8"
  proxyImage = "broadinstitute/openidc-proxy:2.3.1_2"
  # Note: If you update this, please also update prepare_gce_image.sh and
  # prepare-custom-leonardo-jupyter-dataproc-image.sh scripts.
  # It is not automatically updated by CI/CD.
  # Note: Since this is a GCR image crypto detection is currently disabled for AoU which requires
  # non-GCR images. To enable on AoU we would need to replicate the image in quay.io or potentially
  # ACR (Broad is deprecating use of Dockerhub).
  cryptoDetectorImage = "us.gcr.io/broad-dsp-gcr-public/cryptomining-detector:0.0.2"

  defaultJupyterUserHome = "/home/jupyter"
  jupyterContainerName = "jupyter-server"
  rstudioContainerName = "rstudio-server"
  welderContainerName = "welder-server"
  proxyContainerName = "proxy-server"
  cryptoDetectorContainerName = "cryptomining-detector"

  jupyterImageRegex = "us.gcr.io/broad-dsp-gcr-public/([a-z0-9-_]+):(.*)"
  rstudioImageRegex = "us.gcr.io/anvil-gcr-public/([a-z0-9-_]+):(.*)"
  broadDockerhubImageRegex = "broadinstitute/([a-z0-9-_]+):(.*)"
}

welder {
  # Set to deploy welder to clusters with the given label
  deployWelderLabel = "saturnVersion"

  # Set to upgrade welder on clusters with the given label
  updateWelderLabel = "saturnVersion"

  # Leo will only deploy welder to clusters created after this date.
  # Clusters created prior to this date will not have welder deployed and will have delocalization disabled.
  deployWelderCutoffDate = "2019-08-01"

  welderReservedMemory = 768m
}

# cluster scripts and config
gceClusterResources {
  initScript = "gce-init.sh"
  cloudInit = "cloud-init.yml"
  startupScript = "startup.sh"
  shutdownScript = "shutdown.sh"
  jupyterDockerCompose = "jupyter-docker-compose-gce.yaml"
  gpuDockerCompose = "gpu-docker-compose.yaml"
  rstudioDockerCompose = "rstudio-docker-compose-gce.yaml"
  proxyDockerCompose = "proxy-docker-compose-gce.yaml"
  welderDockerCompose = "welder-docker-compose-gce.yaml"
  proxySiteConf = "cluster-site-gce.conf"
  jupyterNotebookConfigUri = "jupyter_notebook_config.py"
  jupyterNotebookFrontendConfigUri = "notebook.json"
  customEnvVarsConfigUri = "custom_env_vars.env"
}

clusterResources {
  initScript = "init-actions.sh"
  startupScript = "startup.sh"
  shutdownScript = "shutdown.sh"
  jupyterDockerCompose = "jupyter-docker-compose.yaml"
  rstudioDockerCompose = "rstudio-docker-compose.yaml"
  proxyDockerCompose = "proxy-docker-compose.yaml"
  welderDockerCompose = "welder-docker-compose.yaml"
  proxySiteConf = "cluster-site.conf"
  jupyterNotebookConfigUri = "jupyter_notebook_config.py"
  jupyterNotebookFrontendConfigUri = "notebook.json"
  customEnvVarsConfigUri = "custom_env_vars.env"
}

clusterFiles {
  proxyServerCrt = "/etc/jupyter-server.crt"
  proxyServerKey = "/etc/jupyter-server.key"
  proxyRootCaPem = "/etc/rootCA.pem"
  proxyRootCaKey = "/etc/rootCA.key"
}

# The expiration is low because the IP changes when a runtime is pause/resumed,
# so we need to ensure we don't use stale cache entries.
runtimeDnsCache {
  cacheExpiryTime = 5 seconds
  cacheMaxSize = 100
}

# Kubernetes expiration can be higher because the IP is at the cluster level, which is
# consistent across app pause/resume. Clusters are garbage collected ~1 hour after app deletion.
kubernetesDnsCache {
  cacheExpiryTime = 10 minutes
  cacheMaxSize = 100
}

mysql {
  profile = "slick.jdbc.MySQLProfile$"
  batchSize = 2000
  db {
    driver = "com.mysql.cj.jdbc.Driver"
    #url = "jdbc:mysql://mysql/leonardo
    #user = "dbUser"
    #password = "pass"
    connectionTimeout = 5000
    numThreads = 200
  }
  concurrency = 120
}

# Liquibase configuration
liquibase {
  changelog = "org/broadinstitute/dsde/workbench/leonardo/liquibase/changelog.xml"
  initWithLiquibase = true
}

sam {
  server = "replace_me"
}

prometheus {
  endpointPort = 9098
}

proxy {
  # Should match the proxy wildcard cert
  #proxyDomain = ".firecloud.org"
  #proxyUrlBase = "https://leo/proxy/"
  proxyPort = 443
  dnsPollPeriod = 15 seconds
  tokenCacheExpiryTime = 60 minutes
  tokenCacheMaxSize = 5000
  internalIdCacheExpiryTime = 2 minutes
  internalIdCacheMaxSize = 500
}

# The fields here will be combined to build a Content-Security-Policy header
# in the Leo proxy response.
# See https://developer.mozilla.org/en-US/docs/Web/HTTP/Headers/Content-Security-Policy
# for description of the Content-Security-Policy model.
contentSecurityPolicy {
  # frameAncestors is overridden in firecloud-develop because it's environment-specific
  frameAncestors = [
    "'none'"
  ]
  scriptSrc = [
    "'self'",
    # Note: data: is insecure but needed to support tools like plotly and facets.
    # See discussion in https://github.com/DataBiosphere/leonardo/pull/1399
    "data:",
    # Note: 'unsafe-inline' in insecure but is needed by Jupyter UI.
    # See https://broadworkbench.atlassian.net/browse/IA-1763
    "'unsafe-inline'",
    "'unsafe-eval'",
    "blob:",
    "https://apis.google.com",
    "https://cdn.jsdelivr.net",
    "https://cdn.pydata.org"
  ]
  styleSrc = [
    "'self'",
    "'unsafe-inline'",
    "data:",
    "https://cdn.pydata.org"
  ]
  connectSrc = [
    "'self'",
    "blob:",
    "wss://*.broadinstitute.org:*",
    "wss://notebooks.firecloud.org:*",
    "*.googleapis.com",
    "https://*.npmjs.org",
    "https://data.broadinstitute.org",
    "https://s3.amazonaws.com/igv.broadinstitute.org/",
    "https://s3.amazonaws.com/igv.org.genomes/",
    "https://igv-genepattern-org.s3.amazonaws.com/genomes/",
    "https://hgdownload.soe.ucsc.edu/",
    "https://portals.broadinstitute.org/webservices/igv/",
    "https://igv.org/genomes/",
    "https://raw.githubusercontent.com/PAIR-code/facets/1.0.0/facets-dist/facets-jupyter.html",
    "https://cdnjs.cloudflare.com/ajax/libs/webcomponentsjs/1.3.3/webcomponents-lite.js",
    "https://*.jupyter-dev.firecloud.org",
    "https://*.jupyter-prod.firecloud.org",
    "https://igv.genepattern.org",
    "https://cdn.plot.ly",
    "https://*.tile.openstreetmap.org"
  ]
  objectSrc = [
    "'none'"
  ]
  reportUri = [
    "https://terra.report-uri.com/r/d/csp/reportOnly"
  ]
}

refererConfig {
  # list of valid hosts and enabled flag is environment specific so it's overriden in firecloud develop
  validHosts = []
  enabled = false // false for dev and QA environments, true everywhere else
  originStrict = false // true only if "*" in validHosts is to be ignored by origin validation
}

swagger {
  #googleClientId = "client_id"
  #realm = "broad-dsde-dev"
}

# akka values are not specified here because they are only picked up in the leonardo.conf

# Authorization implementation config
auth {
  providerClass = "org.broadinstitute.dsde.workbench.leonardo.auth.sam.SamAuthProvider"
  providerConfig {
    samServer = ${sam.server}
    petKeyCacheEnabled = true
    petKeyCacheExpiryTime = 24 hours
    petKeyCacheMaxSize = 10000
    notebookAuthCacheEnabled = true
    notebookAuthCacheExpiryTime = 15 minutes
    notebookAuthCacheMaxSize = 1000
    providerTimeout = 30 seconds
    customAppCreationAllowedGroup = "custom_app_users"
  }
}

# Implement and specify a class that will provide appropriate service accounts
serviceAccounts {
  providerClass = "org.broadinstitute.dsde.workbench.leonardo.auth.sam.PetClusterServiceAccountProvider"
  providerConfig {
    leoServiceAccountJsonFile = ${application.leoServiceAccountJsonFile}
    leoServiceAccountEmail = ${application.leoServiceAccountEmail}
    samServer = ${sam.server}
    petKeyCacheExpiryTime = 24 hours
    petKeyCacheMaxSize = 10000
    providerTimeout = 30 seconds
  }
  kubeConfig {
     leoServiceAccountJsonFile = ${application.leoServiceAccountJsonFile}
     leoServiceAccountEmail = ${application.leoServiceAccountEmail}
  }
}

pubsub {
  #pubsubGoogleProject = "broad-dsde-dev"
  #topicName = "leonardo-pubsub"
  queueSize = 100
  ackDeadLine = 5 minutes

  kubernetes-monitor {
    createNodepool {
      initial-delay = 10 seconds
      max-attempts = 90 # 10 seconds * 90 is 15 min
      interval = 10 seconds
    }
    deleteNodepool {
      initial-delay = 10 seconds
      max-attempts = 90 # 10 seconds * 90 is 15 min
      interval = 10 seconds
    }
    createCluster {
      initial-delay = 30 seconds
      max-attempts = 120 # 15 seconds * 120 is 30 min
      interval = 15 seconds
    }
    deleteCluster {
      initial-delay = 30 seconds
      max-attempts = 120 # 15 seconds * 120 is 30 min
      interval = 15 seconds
    }
    createIngress {
      initial-delay = 2 seconds
      max-attempts = 100 # 3 seconds * 100 is 5 min
      interval = 3 seconds
    }
    createApp {
      interval = 15 seconds
      max-attempts = 120 # 15 seconds * 120 = 30 min
      interruptAfter = 30 minutes
    }
    deleteApp {
      initial-delay = 30 seconds
      interval = 10 seconds
      max-attempts = 120 # 10 seconds * 120 = 20 min
    }
    scalingUpNodepool {
      initial-delay = 10 seconds
      max-attempts = 90 # 10 seconds * 90 is 15 min
      interval = 10 seconds
    }
    scalingDownNodepool {
      initial-delay = 5 minutes
      max-attempts = 360 # 10 seconds * 360 is 60 min
      interval = 10 seconds
    }
    startApp {
      max-attempts = 200 # 3 seconds * 200 is 10 min
      interval = 3 seconds
      interruptAfter = 10 minutes
    }
    updateApp {
      max-attempts = 200 # 3 seconds * 200 is 10 min
      interval = 3 seconds
      interruptAfter = 10 minutes
    }
  }

  subscriber {
    concurrency = 100
    timeout = 295 seconds // slightly less than ackDeadline

    persistent-disk-monitor {
      create {
        checkToolsInterruptAfter = 5
        timeoutWithSourceDiskCopyInMinutes = 20
      }
      delete {
        initial-delay = 2 seconds
        max-attempts = 5
        interval = 3 seconds
      }
      update {
        initial-delay = 2 seconds
        max-attempts = 5
        interval = 3 seconds
      }
    }
  }

  non-leo-message-subscriber {
    # subscription-name = "nonLeoMessageSubscription"
    dead-letter-topic = "leoDeadLetterTopic"
    # Topic that we publish cryptomining users to.
    # Bard and Sam will subscribe to this topic and act upon it accordingly
    terra-cryptomining-topic = "terra-cryptomining"
  }
}

autoFreeze {
  enableAutoFreeze = true
  autoFreezeAfter = 30 minutes
  autoFreezeCheckScheduler = 1 minute
  maxKernelBusyLimit = 24 hours
}

jupyterConfig {
  # https://*.npmjs.org and 'unsafe-eval' needed for jupyterlab
  # https://csp-evaluator.withgoogle.com/ can be used to evaluate CSP syntax
  contentSecurityPolicy = "frame-ancestors 'self' http://localhost:3000 http://localhost:4200 https://localhost:443 *.terra.bio https://bvdp-saturn-prod.appspot.com https://bvdp-saturn-staging.appspot.com https://bvdp-saturn-perf.appspot.com https://bvdp-saturn-alpha.appspot.com https://bvdp-saturn-dev.appspot.com https://all-of-us-workbench-test.appspot.com https://staging.fake-research-aou.org https://stable.fake-research-aou.org https://workbench.researchallofus.org terra.biodatacatalyst.nhlbi.nih.gov *.terra.biodatacatalyst.nhlbi.nih.gov; script-src 'self' data:text/javascript 'unsafe-inline' 'unsafe-eval' https://apis.google.com; style-src 'self' 'unsafe-inline'; connect-src 'self' wss://*.broadinstitute.org:* wss://notebooks.firecloud.org:* *.googleapis.com https://*.npmjs.org https://data.broadinstitute.org https://s3.amazonaws.com/igv.broadinstitute.org/ https://s3.amazonaws.com/igv.org.genomes/ https://igv-genepattern-org.s3.amazonaws.com/genomes/ https://hgdownload.soe.ucsc.edu/ https://raw.githubusercontent.com/PAIR-code/facets/1.0.0/facets-dist/facets-jupyter.html https://cdnjs.cloudflare.com/ajax/libs/webcomponentsjs/1.3.3/webcomponents-lite.js https://*.jupyter-dev.firecloud.org ,https://*.jupyter-prod.firecloud.org; object-src 'none'"
}

zombieRuntimeMonitor {
  enableZombieRuntimeMonitor = true
  pollPeriod = 4 hours
  creationHangTolerance = 1 hour
  deletionConfirmationLabelKey = "deletionConfirmed"
  concurrency = 100
}

persistent-disk {
  default-disk-size-gb = 30
  default-disk-type = "pd-standard"
  default-block-size-bytes = 4096
  default-zone = "us-central1-a"
  default-galaxy-nfsdisk-size-gb = 250

  # This lists all google folders that represent VPC-SC perimeters. This list spans all environments. There is no downside to including folder ids
  # for all envs in each env and it reduces the risks of misconfiguration due to faulty conditionals or accidental cross env communication
  dont-clone-from-these-google-folders = [
    "737976594150", # terra_dev_aou_test
    "272722258246", # terra_dev_aou_test_2
    "796892826456", # terra_dev_baseline_test

    "791559643292", # terra_perf_aou_perf
    "851853921816", # terra_perf_aou_perf_2

    "300547813290", # terra_prod_aou_prod
    "762320479256", # terra_prod_aou_prod_2
    "96867205717",  # terra_prod_aou_stable
    "973382847971", # terra_prod_aou_stable_2
    "727685043294", # terra_prod_aou_staging
    "730698401092", # terra_prod_aou_staging_2
    "1030649683602",# terra_prod_aou_preprod
    "307813759063", # terra_prod_aou_preprod_2
    "931656019211"  # terra_prod_baseline_prod
  ]
}

clusterToolMonitor {
  pollPeriod = 2 minutes
}

leonardoExecutionMode = "combined"

clusterBucket {
  # number of days the staging bucket should continue to exist after a cluster is deleted
  stagingBucketExpiration = 10 days
}

ui {
  terraLabel = "saturnAutoCreated"
  allOfUsLabel = "all-of-us"
}

async-task-processor {
  queue-bound = 500
  max-concurrent-tasks = 200
}

terra-app-setup-chart {
  # During Leonardo deployment. Leo will `helm pull` the chart locally, and then move
  # cert files into the local chart.
  chart-name = "/leonardo/terra-app-setup"
  # If you change this here, be sure to update it in the dockerfile
  chart-version = "0.0.19"
}

app-service {
  # Defaults to true, but disabled for fiab runs
  enable-custom-app-check = true
}

drs {
  url = "https://drshub.dsde-dev.broadinstitute.org/api/v4/drs/resolve"
}

metrics {
  enabled = true
  check-interval = 5 minutes
  # If true, will include the AzureCloudContext as a metric tag for Azure runtimes/apps.
  # Normally it's best to avoid tags for high-cardinality things (like workspaceId).
  # But MRGs are fairly low cardinality, and useful to incude for public preview launch.
  include-azure-cloud-context = true
}<|MERGE_RESOLUTION|>--- conflicted
+++ resolved
@@ -249,11 +249,8 @@
        }
      ]
      enabled = true
-<<<<<<< HEAD
+     database-enabled = false
      chart-versions-to-exclude-from-updates = []
-=======
-     database-enabled = false
->>>>>>> 2d8224b7
    }
 
    wds-app-config {
