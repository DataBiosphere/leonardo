
# NOTE: commented fields are overridden in firecloud-develop with templated values
# Fields with "replace_me" are also expected to be overridden, but need to be in
# this file to allow referential integrity.

application {
  applicationName = "leonardo"
  #leoGoogleProject = "broad-dsde-dev"
  leoServiceAccountJsonFile = "replace_me"
  leoServiceAccountEmail = "replace_me"
  leoUrlBase = "https://replace_me"
  # max concurrency for blocking calls across Leo, such as GCP, other blocking http calls, file writes, etc.
  concurrency = 255
}

# Google Cloud dataproc configuration
dataproc {
  # Add more regions as necessary.
  # This list should match the list of regions in
  # https://github.com/DataBiosphere/terra-ui/blob/dev/src/components/region-common.js
  supportedRegions = [
    "northamerica-northeast1",
    "southamerica-east1",
    "us-central1",
    "us-east1",
    "us-east4",
    "us-west1",
    "us-west2",
    "us-west3",
    "us-west4",
    "europe-central2",
    "europe-north1",
    "europe-west1",
    "europe-west2",
    "europe-west3",
    "europe-west4",
    "europe-west6",
    "asia-east1",
    "asia-east2",
    "asia-northeast1",
    "asia-northeast2",
    "asia-northeast3",
    "asia-south1",
    "asia-southeast1",
    "asia-southeast2",
    "australia-southeast1",
    "northamerica-northeast2"
  ]

  defaultScopes = [
    "https://www.googleapis.com/auth/userinfo.email",
    "https://www.googleapis.com/auth/source.read_only",
    "https://www.googleapis.com/auth/logging.write",
    "https://www.googleapis.com/auth/devstorage.full_control",
    "https://www.googleapis.com/auth/userinfo.profile",
    "https://www.googleapis.com/auth/cloud.useraccounts.readonly",
    "https://www.googleapis.com/auth/bigquery"
  ]

  runtimeDefaults {
    numberOfWorkers = 0
    masterMachineType = "n1-standard-4"
    masterDiskSize = 130
    workerMachineType = "n1-standard-4"
    workerDiskSize = 150
    numberOfWorkerLocalSSDs = 0
    numberOfPreemptibleWorkers = 0
    region = "us-central1"
  }

  # Cached dataproc image used by Terra
  customDataprocImage = "projects/broad-dsp-gcr-public/global/images/leo-dataproc-image-2-1-11-debian11-2024-02-14-15-02-08"

  # The ratio of memory allocated to spark. 0.8 = 80%.
  # Hail/Spark users generally allocate 80% of the ram to the JVM.
  sparkMemoryConfigRatio = 0.8
  # This allows at minimmum 4gb to be reserved away from Hail/Spark for Jupyter/system processes
  # Jupyter has a suggested a minimum of 1.5gb, welder has a minimum of 0.5g, and we want some space for system processes.
  # This limit is used to define the max memory available to Jupyter.
  # This limit is used to define the max memory available to Jupyter.
  minimumRuntimeMemoryInGb = 4

  monitor {
    initialDelay = 30 seconds
    # Defines polling for runtime status transitions. Used commonly for all statuses.
    # Includes user script execution, if present.
    # Does not include tool checking (see below).
    pollStatus {
      initial-delay = 2 seconds
      max-attempts = 120 # 15 seconds * 120 is 30 min
      interval = 15 seconds
    }
    # Defines a timeout per status transition. If a status is not listed there is no timeout.
    # In the case of a Starting cluster, a timeout will transition it back to Stopped. Otherwise,
    # a timeout will transition it to Error status.
    statusTimeouts {
      creating = 30 minutes
      starting = 20 minutes
      deleting = 30 minutes
    }
    # Defines polling for tool checking. This is only done for Creating and Starting status transitions.
    # Tool checking is not included in the statusTimeouts above, therefore it defines its own
    # interruptAfter.
    checkTools {
      max-attempts = 75 # 8 seconds * 75 = 10 min
      interval = 8 seconds
      interruptAfter = 10 minutes
    }
  }
}

gce {
  customGceImage = "projects/broad-dsp-gcr-public/global/images/leo-gce-image-2024-02-14-15-02-28"
  userDiskDeviceName = "user-disk"
  defaultScopes = [
    "https://www.googleapis.com/auth/userinfo.email",
    "https://www.googleapis.com/auth/userinfo.profile",
    "https://www.googleapis.com/auth/logging.write",
    "https://www.googleapis.com/auth/cloud-platform"
  ]
  runtimeDefaults {
    machineType = "n1-standard-4"
    diskSize = 30 # This is default size for just user disk
    bootDiskSize = 250
    zone = "us-central1-a"
  }
  gceReservedMemory = 1g

  setMetadataPollDelay = 1 seconds
  setMetadataPollMaxAttempts = 120

  monitor {
    initialDelay = 20 seconds
    # Defines polling for runtime status transitions. Used commonly for all statuses.
    # Includes user script execution, if present.
    # Does not include tool checking (see below).
    pollStatus {
      initial-delay = 2 seconds
      max-attempts = 120 # 15 seconds * 120 is 30 min
      interval = 15 seconds
    }
    # Defines a timeout per status transition. If a status is not listed there is no timeout.
    # In the case of a Starting cluster, a timeout will transition it back to Stopped. Otherwise,
    # a timeout will transition it to Error status.
    statusTimeouts {
      creating = 30 minutes
      starting = 20 minutes
      deleting = 30 minutes
    }
    # Defines polling for tool checking. This is only done for Creating and Starting status transitions.
    # Tool checking is not included in the statusTimeouts above, therefore it defines its own
    # interruptAfter.
    checkTools {
      max-attempts = 75 # 8 seconds * 75 = 10 min
      interval = 8 seconds
      interruptAfter = 10 minutes
    }
  }
}

azure {
    hosting-mode-config{
      # If true, it is assumed that Leo is hosted on Azure and will use Azure managed identity for authentication.
      # setting default to false so current GCP hosting is the default
      enabled = false
      azure-environment = "AZURE"
      managed-identity-auth-config {
        token-scope = ".default"
        token-acquisition-timeout = 30
      }
  }

  wsm {
    uri = "https://localhost:8000"
  }

  tdr {
    url = "https://jade.datarepo-dev.broadinstitute.org"
  }

  pubsub-handler {
    sam-url = ${sam.server}
    wsm-url = ${azure.wsm.uri}
    welder-acr-uri = "terradevacrpublic.azurecr.io/welder-server"
    welder-image-hash = ${image.welderHash}

    // These timeouts are set to take longer than the WSM job timeout with some buffer: https://github.com/DataBiosphere/terra-workspace-manager/blob/main/service/src/main/resources/application.yml#L77
    create-vm-poll-config {
      initial-delay = 2 minutes
      max-attempts = 240 # 10 seconds * 240 is 40 min, we wait for wsm to error if at all possible (which is at 30min)
      interval = 10 seconds
    }
    delete-disk-poll-config {
          initial-delay = 1 minute
          max-attempts = 240 # 1 + 240*10 sec = 40 min
          interval = 10 seconds
    }
    delete-vm-poll-config {
      initial-delay = 30 seconds
      max-attempts = 240 # 10 seconds * 240 is 40 min
      interval = 10 seconds
    }

    runtime-defaults {
      ip-name-prefix = "ip"
      ip-controlled-resource-desc = "Azure Ip"
      network-controlled-resource-desc = "Azure Network"
      network-name-prefix = "network"
      subnet-name-prefix = "subnet"
      address-space-cidr = "192.168.0.0/16"
      subnet-address-cidr = "192.168.0.0/24"
      disk-controlled-resource-desc = "Azure Disk"
      vm-controlled-resource-desc = "Azure Vm"
      image {
        publisher = "microsoft-dsvm"
        offer = "ubuntu-2004"
        sku = "2004-gen2"
        version = "23.04.24"
      }
      custom-script-extension {
        name = "vm-custom-script-extension",
        publisher = "Microsoft.Azure.Extensions",
        type = "CustomScript",
        version = "2.1",
        minor-version-auto-upgrade = true,
        file-uris = ["https://raw.githubusercontent.com/DataBiosphere/leonardo/52aab3b7f252667f73b23682062ab3e0d9d533b9/http/src/main/resources/init-resources/azure_vm_init_script.sh"]
      }
      listener-image = "terradevacrpublic.azurecr.io/terra-azure-relay-listeners:ad57bda"
    }
  }


  # We need the leo azure entity for this
  app-registration {
    client-id = ""
    client-secret = ""
    managed-app-tenant-id = ""
  }

   coa-app-config {
     instrumentation-enabled = false
     chart-name = "cromwell-helm/cromwell-on-azure"
     chart-version = "0.2.442"
     release-name-suffix = "coa-rls"
     namespace-name-suffix = "coa-ns"
     ksa-name = "coa-ksa"
     dockstore-base-url = "https://staging.dockstore.org/"
     # See https://github.com/broadinstitute/cromwhelm/blob/main/terra-batch-libchart/templates/_reverse-proxy.tpl#L81-L114
     # for list of services.
     services = [
       {
         name = "cbas"
         kind = "ClusterIP"
       },
       {
         name = "cromwell"
         kind = "ClusterIP"
       }
     ]
     enabled = true
     database-enabled = false
     # App developers - Please keep the list of non-backward compatible versions in the list below
     # All app versions excluded up until the switch to WSM-controlled KubernetesNamespace
     # https://github.com/DataBiosphere/leonardo/pull/3666
     chart-versions-to-exclude-from-updates = [
       "0.2.341",
       "0.2.338",
       "0.2.334",
       "0.2.332",
       "0.2.328",
       "0.2.291",
       "0.2.277",
       "0.2.276",
       "0.2.268",
       "0.2.265",
       "0.2.263",
       "0.2.251",
       "0.2.242",
       "0.2.239",
       "0.2.237",
       "0.2.232",
       "0.2.231",
       "0.2.229",
       "0.2.225",
       "0.2.223",
       "0.2.220",
       "0.2.219",
       "0.2.218",
       "0.2.217",
       "0.2.216",
       "0.2.215",
       "0.2.213",
       "0.2.212",
       "0.2.211",
       "0.2.210",
       "0.2.209",
       "0.2.204",
       "0.2.201",
       "0.2.199",
       "0.2.197",
       "0.2.195",
       "0.2.192",
       "0.2.191",
       "0.2.187",
       "0.2.184",
       "0.2.179",
       "0.2.160",
       "0.2.159",
       "0.2.148",
       "0.2.39"
     ]
   }

  workflows-app-config {
    instrumentation-enabled = false
    chart-name = "terra-helm/workflows-app"
<<<<<<< HEAD
    chart-version = "0.136.0"
=======
    chart-version = "0.139.0"
>>>>>>> 984a31e0
    release-name-suffix = "wfa-rls"
    namespace-name-suffix = "wfa-ns"
    ksa-name = "wfa-ksa"
    dockstore-base-url = "https://staging.dockstore.org/"
    services = [
      {
        name = "cbas"
        kind = "ClusterIP"
      },
      {
        name = "cromwell-reader"
        kind = "ClusterIP"
        path = "/cromwell"
      }
    ]
    enabled = true
    chart-versions-to-exclude-from-updates = []
  }

  cromwell-runner-app-config {
    instrumentation-enabled = false
    chart-name = "terra-helm/cromwell-runner-app"
    chart-version = "0.91.0"
    release-name-suffix = "cra-rls"
    namespace-name-suffix = "cra-ns"
    ksa-name = "cra-ksa"
    # See https://github.com/broadinstitute/cromwhelm/blob/main/terra-batch-libchart/templates/_reverse-proxy.tpl#L81-L114
    # for list of services.
    services = [
      {
        name = "cromwell-runner"
        kind = "ClusterIP"
        path = "/cromwell"
      }
    ]
    enabled = true
    chart-versions-to-exclude-from-updates = []
  }

   wds-app-config {
     environment = "dev"
     environment-base = "live"
     instrumentation-enabled = false
     chart-name = "terra-helm/wds"
     chart-version = "0.67.0"
     release-name-suffix = "wds-rls"
     namespace-name-suffix = "wds-ns"
     ksa-name = "wds-ksa"
     services = [
       {
         name = "wds"
         kind = "ClusterIP"
         path = "/"
       }
     ]
     enabled = true
     database-enabled = false
     # App developers - Please keep the list of non-backward compatible versions in the list below
     # All app versions excluded up until the switch to WSM-controlled KubernetesNamespace
     # https://github.com/DataBiosphere/leonardo/pull/3666
     chart-versions-to-exclude-from-updates = [
       "0.3.0",
       "0.7.0",
       "0.13.0",
       "0.16.0",
       "0.17.0",
       "0.19.0",
       "0.20.0",
       "0.21.0",
       "0.22.0",
       "0.24.0",
       "0.26.0",
       "0.27.0",
       "0.28.0",
       "0.31.0",
       "0.38.0",
       "0.39.0",
       "0.41.0",
       "0.42.0",
       "0.43.0"
     ]
   }

   hail-batch-app-config {
     chart-name = "/leonardo/hail-batch-terra-azure"
     chart-version = "0.1.9"
     release-name-suffix = "hail-rls"
     namespace-name-suffix = "hail-ns"
     ksa-name = "hail-ksa"
     services = [
       {
         name = "batch"
         kind = "ClusterIP"
       }
     ]
     enabled = true
     # App developers - Please keep the list of non-backward compatible versions in the list below
     chart-versions-to-exclude-from-updates = []
   }

   # App types which are allowed to launch with WORKSPACE_SHARED access scope.
   allowed-shared-apps = [
     "WDS",
     "WORKFLOWS_APP"
   ]

  listener-chart-config {
    chart-name = "terra-helm/listener"
    chart-version = "0.3.0"
  }
}

dateAccessedUpdater {
  interval = 30 seconds
  maxUpdate = 400
  queueSize = 5000
}

vpc {
  highSecurityProjectNetworkLabel = "vpc-network-name"
  highSecurityProjectSubnetworkLabel = "vpc-subnetwork-name"
  firewallAllowHttpsLabelKey = "leonardo-allow-https-firewall-name"
  firewallAllowInternalLabelKey = "leonardo-allow-internal-firewall-name"
  networkName = "leonardo-network"
  networkTag = "leonardo"
  privateAccessNetworkTag = "leonardo-private"
  # Using manual subnet creation mode because we currently only care about 1 region (us-central1)
  # and this allows us to have more control over address space. If/when we support multiple regions
  # consider auto-mode subnet creation.
  # See: https://cloud.google.com/vpc/docs/vpc#auto-mode-considerations
  autoCreateSubnetworks = false
  # Note the below 2 fields are not used if autoCreateSubnetworks is true
  subnetworkName = "leonardo-subnetwork"
  subnetworkRegionIpRangeMap = {
    us-central1 = "10.1.0.0/20"
    northamerica-northeast1 = "10.2.0.0/20"
    southamerica-east1 = "10.3.0.0/20"
    us-east1 = "10.4.0.0/20"
    us-east4 = "10.5.0.0/20"
    us-west1 = "10.6.0.0/20"
    us-west2 = "10.7.0.0/20"
    us-west3 = "10.8.0.0/20"
    us-west4 = "10.9.0.0/20"
    europe-central2 = "10.10.0.0/20"
    europe-north1 = "10.11.0.0/20"
    europe-west1 = "10.12.0.0/20"
    europe-west2 = "10.13.0.0/20"
    europe-west3 = "10.14.0.0/20"
    europe-west4 = "10.15.0.0/20"
    europe-west6 = "10.16.0.0/20"
    asia-east1 = "10.17.0.0/20"
    asia-east2 = "10.18.0.0/20"
    asia-northeast1 = "10.19.0.0/20"
    asia-northeast2 = "10.20.0.0/20"
    asia-northeast3 = "10.21.0.0/20"
    asia-south1 = "10.22.0.0/20"
    asia-southeast1 = "10.23.0.0/20"
    asia-southeast2 = "10.24.0.0/20"
    australia-southeast1 = "10.25.0.0/20"
    northamerica-northeast2 = "10.26.0.0/20"
  }
  firewallsToAdd = [
    # Allows Leonardo proxy traffic on port 443
    {
      name-prefix = "leonardo-allow-https"
      # See https://github.com/DataBiosphere/terra-resource-buffer/blob/master/src/main/java/bio/terra/buffer/service/resource/flight/CreateFirewallRuleStep.java#L37
      rbs-name = "leonardo-ssl"
      sourceRanges = {
        us-central1 = ["0.0.0.0/0"]
        northamerica-northeast1 = ["0.0.0.0/0"]
        southamerica-east1 = ["0.0.0.0/0"]
        us-east1 = ["0.0.0.0/0"]
        us-east4 = ["0.0.0.0/0"]
        us-west1 = ["0.0.0.0/0"]
        us-west2 = ["0.0.0.0/0"]
        us-west3 = ["0.0.0.0/0"]
        us-west4 = ["0.0.0.0/0"]
        europe-central2 = ["0.0.0.0/0"]
        europe-north1 = ["0.0.0.0/0"]
        europe-west1 = ["0.0.0.0/0"]
        europe-west2 = ["0.0.0.0/0"]
        europe-west3 = ["0.0.0.0/0"]
        europe-west4 = ["0.0.0.0/0"]
        europe-west6 = ["0.0.0.0/0"]
        asia-east1 = ["0.0.0.0/0"]
        asia-east2 = ["0.0.0.0/0"]
        asia-northeast1 = ["0.0.0.0/0"]
        asia-northeast2 = ["0.0.0.0/0"]
        asia-northeast3 = ["0.0.0.0/0"]
        asia-south1 = ["0.0.0.0/0"]
        asia-southeast1 = ["0.0.0.0/0"]
        asia-southeast2 = ["0.0.0.0/0"]
        australia-southeast1 = ["0.0.0.0/0"]
        northamerica-northeast2 = ["0.0.0.0/0"]
      }
      allowed = [
        {
          protocol = "tcp"
          port = "443"
        }
      ]
    },
    # Allows traffic via internal IP
    # This is a requirement for Dataproc nodes to be able to communicate with each other within a cluster.
    # Values are copied from https://github.com/DataBiosphere/terra-resource-buffer/blob/master/src/main/java/bio/terra/buffer/service/resource/flight/CreateSubnetsStep.java#L53
    {
      name-prefix = "leonardo-allow-internal"
      # See https://github.com/DataBiosphere/terra-resource-buffer/blob/master/src/main/java/bio/terra/buffer/service/resource/flight/CreateFirewallRuleStep.java#L34
      rbs-name = "leonardo-allow-internal"
      sourceRanges = {
        asia-east1 = ["10.140.0.0/20"]
        asia-east2 = ["10.170.0.0/20"]
        asia-northeast1 = ["10.146.0.0/20"]
        asia-northeast2 = ["10.174.0.0/20"]
        asia-northeast3 = ["10.178.0.0/20"]
        asia-south1 = ["10.160.0.0/20"]
        asia-southeast1 = ["10.148.0.0/20"]
        asia-southeast2 = ["10.184.0.0/20"]
        australia-southeast1 = ["10.152.0.0/20"]
        europe-central2 = ["10.186.0.0/20"]
        europe-north1 = ["10.166.0.0/20"]
        europe-west1 = ["10.132.0.0/20"]
        europe-west2 = ["10.154.0.0/20"]
        europe-west3 = ["10.156.0.0/20"]
        europe-west4 = ["10.164.0.0/20"]
        europe-west6 = ["10.172.0.0/20"]
        northamerica-northeast1 = ["10.162.0.0/20"]
        northamerica-northeast2 = ["10.188.0.0/20"]
        southamerica-east1 = ["10.158.0.0/20"]
        us-central1 = ["10.128.0.0/20"]
        us-east1 = ["10.142.0.0/20"]
        us-east4 = ["10.150.0.0/20"]
        us-west1 = ["10.138.0.0/20"]
        us-west2 = ["10.168.0.0/20"]
        us-west3 = ["10.180.0.0/20"]
        us-west4 = ["10.182.0.0/20"]
      }
      allowed = [
        {
          protocol = "tcp"
          port = "0-65535"
        },
        {
          protocol = "udp"
          port = "0-65535"
        },
        {
          protocol = "icmp"
        }
      ]
    },
    # Allows SSH access from the Broad network or VPN
    # IP list obtained from https://docs.google.com/document/d/1adV0LC2f_GIpl3A1AeoQuNiwcP59NToIt6VYT3xRCkU/edit
    {
      name-prefix = "leonardo-allow-broad-ssh"
      sourceRanges = {
        us-central1 = ${gke.cluster.authorizedNetworks}
        northamerica-northeast1 = ${gke.cluster.authorizedNetworks}
        southamerica-east1 = ${gke.cluster.authorizedNetworks}
        us-east1 = ${gke.cluster.authorizedNetworks}
        us-east4 = ${gke.cluster.authorizedNetworks}
        us-west1 = ${gke.cluster.authorizedNetworks}
        us-west2 = ${gke.cluster.authorizedNetworks}
        us-west3 = ${gke.cluster.authorizedNetworks}
        us-west4 = ${gke.cluster.authorizedNetworks}
        europe-central2 = ${gke.cluster.authorizedNetworks}
        europe-north1 = ${gke.cluster.authorizedNetworks}
        europe-west1 = ${gke.cluster.authorizedNetworks}
        europe-west2 = ${gke.cluster.authorizedNetworks}
        europe-west3 = ${gke.cluster.authorizedNetworks}
        europe-west4 = ${gke.cluster.authorizedNetworks}
        europe-west6 = ${gke.cluster.authorizedNetworks}
        asia-east1 = ${gke.cluster.authorizedNetworks}
        asia-east2 = ${gke.cluster.authorizedNetworks}
        asia-northeast1 = ${gke.cluster.authorizedNetworks}
        asia-northeast2 = ${gke.cluster.authorizedNetworks}
        asia-northeast3 = ${gke.cluster.authorizedNetworks}
        asia-south1 = ${gke.cluster.authorizedNetworks}
        asia-southeast1 = ${gke.cluster.authorizedNetworks}
        asia-southeast2 = ${gke.cluster.authorizedNetworks}
        australia-southeast1 = ${gke.cluster.authorizedNetworks}
        northamerica-northeast2 = ${gke.cluster.authorizedNetworks}
      }
      allowed = [
        {
          protocol = "tcp"
          port = 22
        }
      ]
    }
    # Allows SSH access from google IAP proxy
    # IP list obtained from https://cloud.google.com/iap/docs/using-tcp-forwarding#create-firewall-rule
    {
      name-prefix = "leonardo-allow-iap-ssh"
      sourceRanges = {
        us-central1 = ["35.235.240.0/20"]
        northamerica-northeast1 = ["35.235.240.0/20"]
        southamerica-east1 = ["35.235.240.0/20"]
        us-east1 = ["35.235.240.0/20"]
        us-east4 = ["35.235.240.0/20"]
        us-west1 = ["35.235.240.0/20"]
        us-west2 = ["35.235.240.0/20"]
        us-west3 = ["35.235.240.0/20"]
        us-west4 = ["35.235.240.0/20"]
        europe-central2 = ["35.235.240.0/20"]
        europe-north1 = ["35.235.240.0/20"]
        europe-west1 = ["35.235.240.0/20"]
        europe-west2 = ["35.235.240.0/20"]
        europe-west3 = ["35.235.240.0/20"]
        europe-west4 = ["35.235.240.0/20"]
        europe-west6 = ["35.235.240.0/20"]
        asia-east1 = ["35.235.240.0/20"]
        asia-east2 = ["35.235.240.0/20"]
        asia-northeast1 = ["35.235.240.0/20"]
        asia-northeast2 = ["35.235.240.0/20"]
        asia-northeast3 = ["35.235.240.0/20"]
        asia-south1 = ["35.235.240.0/20"]
        asia-southeast1 = ["35.235.240.0/20"]
        asia-southeast2 = ["35.235.240.0/20"]
        australia-southeast1 = ["35.235.240.0/20"]
        northamerica-northeast2 = ["35.235.240.0/20"]
      }
      allowed = [
        {
          protocol = "tcp"
          port = 22
        }
      ]
    }
  ]
  # Remove RDP and SSH rules in the default network. Also remove legacy leonardo-notebooks-rule if it exists.
  firewallsToRemove = ["default-allow-rdp", "default-allow-icmp", "allow-icmp"]
  pollPeriod = 5 seconds
  maxAttempts = 24 # 2 minutes
}

groups {
  #subEmail = "google@{{$appsSubdomain}}"
  #dataprocImageProjectGroupName = "dataproc-image-project-group"
  #dataprocImageProjectGroupEmail = ${groups.dataprocImageProjectGroupName}"@{{$appsSubdomain}}"
  waitForMemberAddedPollConfig = {
    initial-delay = 5 seconds
    max-attempts = 120
    interval = 5 seconds
  }
}

gke {
  cluster {
    location = "us-central1-a",
    region = "us-central1",
    #taken from https://dsp-security.broadinstitute.org/cloud-security/google-cloud-platform/gke
    authorizedNetworks = ["69.173.127.0/25",
                          "69.173.124.0/23",
                          "69.173.126.0/24",
                          "69.173.127.230/31",
                          "69.173.64.0/19",
                          "69.173.127.224/30",
                          "69.173.127.192/27",
                          "69.173.120.0/22",
                          "69.173.127.228/32",
                          "69.173.127.232/29",
                          "69.173.127.128/26",
                          "69.173.96.0/20",
                          "69.173.127.240/28",
                          "69.173.112.0/21"
    ]
    # See https://cloud.google.com/kubernetes-engine/docs/release-notes
    version = "1.25"
    nodepoolLockCacheExpiryTime = 1 hour
    nodepoolLockCacheMaxSize = 200
  }
  defaultNodepool {
    machineType = "n1-standard-1"
    numNodes = 1
    autoscalingEnabled = false
    maxNodepoolsPerDefaultNode = 16
  }
  galaxyNodepool {
    machineType = "n1-highmem-8"
    numNodes = 1
    autoscalingEnabled = false
    autoscalingConfig {
       autoscalingMin = 0
       autoscalingMax = 2
    }
  }
  ingress {
    namespace = "nginx"
    release = "nginx"
    chartName = "/leonardo/ingress-nginx"
    # If you change this here, be sure to update it in the dockerfile
    chartVersion = "3.23.0"
    loadBalancerService = "nginx-ingress-nginx-controller"
    values = [
      "controller.publishService.enabled=true",
      "controller.admissionWebhooks.enabled=false"
    ]
  }
  galaxyApp {
    # See comment in KubernetesServiceInterp for more context. Theoretically release names should
    # only need to be unique within a namespace, but something in the Galaxy chart requires them
    # to be unique within a cluster.
    releaseNameSuffix = "gxy-rls"
    chartName = "/leonardo/galaxykubeman"
    # If you change this here, be sure to update it in the dockerfile
    # This is galaxykubeman, which references Galaxy
    chartVersion = "2.8.1"
    namespaceNameSuffix = "gxy-ns"
    serviceAccountName = "gxy-ksa"
    # Setting uninstallKeepHistory will cause the `helm uninstall` command to keep a record of
    # the deleted release, which can make debugging and auditing easier. It should be safe for
    # our use case because we generate unique release names anyway.
    # See https://helm.sh/docs/intro/using_helm/#helm-uninstall-uninstalling-a-release
    uninstallKeepHistory = true
    services = [
      {
        name = "galaxy"
        kind = "ClusterIP"
      }
    ]
    # Templated by firecloud-develop
    postgres.password = "replace-me"
    orchUrl = "https://firecloud-orchestration.dsde-dev.broadinstitute.org/api/"
    drsUrl = ${drs.url}
    minMemoryGb = 5
    minNumOfCpus = 3
    enabled = true
    # App developers - Please keep the list of non-backward compatible versions in the list below
    chartVersionsToExcludeFromUpdates = [
      "0.7.3",
      "0.8.0",
      "1.2.0",
      "1.2.1",
      "1.2.2",
      "1.6.0",
      "1.6.1",
      "2.1.0",
      "2.4.4",
      "2.4.6",
      "2.4.7",
      "2.4.8",
      "2.4.9",
      "2.5.0",
      "2.5.1",
      "2.5.2",
      "2.8.0",
      "2.8.1"
    ]
  }
  galaxyDisk {
    nfsPersistenceName = "nfs-disk"
    nfsMinimumDiskSizeGB = 100
    postgresPersistenceName = "postgres-disk"
    postgresDiskNameSuffix = "gxy-postres-disk"
    postgresDiskSizeGB = 10
    postgresDiskBlockSize = 4096
  }
  cromwellApp {
    # If you update the chart name or version here, make sure to also update it in the dockerfile:
    chartName = "/leonardo/cromwell"
    chartVersion = "0.2.442"
    services = [
      {
        name = "cromwell-service"
        kind = "ClusterIP"
      }
    ]
    # These appear to be currently unused, but BW-860 should be able to make use of them.
    releaseNameSuffix = "cromwell-rls"
    namespaceNameSuffix = "cromwell-ns"
    serviceAccountName = "cromwell-ksa"
    dbPassword = "replace-me"
    enabled = true
    # App developers - Please keep the list of non-backward compatible versions in the list below
    chartVersionsToExcludeFromUpdates = []
  }
  allowedApp {
    # If you update this here, be sure to update in the dockerfile
    # This is really just a prefix of the chart name. Full chart name for AOU app will be
    # this chartName in config file appended with allowedChartName from createAppRequest
    chartName = "/leonardo/"
    rstudioChartVersion = "0.4.0"
    sasChartVersion = "0.5.0"

    services = [
          {
            name = "app"
            kind = "ClusterIP"
          },
          {
            name = "welder-service"
            kind = "ClusterIP"
          }
        ]
    releaseNameSuffix = "app-rls"
    namespaceNameSuffix = "app-ns"
    serviceAccountName = "app-ksa"
    enabled = true
    # App developers - Please keep the list of non-backward compatible versions in the list below
    chartVersionsToExcludeFromUpdates = []
    numOfReplicas = 1
  }

  customApp {
    chartName = "/leonardo/terra-app"
    # If you update this here, be sure to update in the dockerfile
    chartVersion = "0.5.0"
    releaseNameSuffix = "app-rls"
    namespaceNameSuffix = "app-ns"
    serviceAccountName = "app-ksa"
    customApplicationAllowList = {
      default: [],
      highSecurity: []
    }
    enabled = true
    # App developers - Please keep the list of non-backward compatible versions in the list below
    chartVersionsToExcludeFromUpdates = []
  }
}

image {
  welderGcrUri = "us.gcr.io/broad-dsp-gcr-public/welder-server"
  welderDockerHubUri = "broadinstitute/welder-server"
  welderHash = "6648f5c"
  jupyterImage =  "us.gcr.io/broad-dsp-gcr-public/terra-jupyter-gatk:2.3.6"
  proxyImage = "broadinstitute/openidc-proxy:2.3.1_2"
  # Note: If you update this, please also update prepare_gce_image.sh and
  # prepare-custom-leonardo-jupyter-dataproc-image.sh scripts.
  # It is not automatically updated by CI/CD.
  # Note: Since this is a GCR image crypto detection is currently disabled for AoU which requires
  # non-GCR images. To enable on AoU we would need to replicate the image in quay.io or potentially
  # ACR (Broad is deprecating use of Dockerhub).
  cryptoDetectorImage = "us.gcr.io/broad-dsp-gcr-public/cryptomining-detector:0.0.2"

  defaultJupyterUserHome = "/home/jupyter"
  jupyterContainerName = "jupyter-server"
  rstudioContainerName = "rstudio-server"
  welderContainerName = "welder-server"
  proxyContainerName = "proxy-server"
  cryptoDetectorContainerName = "cryptomining-detector"

  jupyterImageRegex = "us.gcr.io/broad-dsp-gcr-public/([a-z0-9-_]+):(.*)"
  rstudioImageRegex = "us.gcr.io/anvil-gcr-public/([a-z0-9-_]+):(.*)"
  broadDockerhubImageRegex = "broadinstitute/([a-z0-9-_]+):(.*)"
}

welder {
  # Set to deploy welder to clusters with the given label
  deployWelderLabel = "saturnVersion"

  # Set to upgrade welder on clusters with the given label
  updateWelderLabel = "saturnVersion"

  # Leo will only deploy welder to clusters created after this date.
  # Clusters created prior to this date will not have welder deployed and will have delocalization disabled.
  deployWelderCutoffDate = "2019-08-01"

  welderReservedMemory = 768m
}

# cluster scripts and config
gceClusterResources {
  initScript = "gce-init.sh"
  cloudInit = "cloud-init.yml"
  startupScript = "startup.sh"
  shutdownScript = "shutdown.sh"
  jupyterDockerCompose = "jupyter-docker-compose-gce.yaml"
  gpuDockerCompose = "gpu-docker-compose.yaml"
  rstudioDockerCompose = "rstudio-docker-compose-gce.yaml"
  proxyDockerCompose = "proxy-docker-compose-gce.yaml"
  welderDockerCompose = "welder-docker-compose-gce.yaml"
  proxySiteConf = "cluster-site-gce.conf"
  jupyterNotebookConfigUri = "jupyter_notebook_config.py"
  jupyterNotebookFrontendConfigUri = "notebook.json"
  customEnvVarsConfigUri = "custom_env_vars.env"
}

clusterResources {
  initScript = "init-actions.sh"
  startupScript = "startup.sh"
  shutdownScript = "shutdown.sh"
  jupyterDockerCompose = "jupyter-docker-compose.yaml"
  rstudioDockerCompose = "rstudio-docker-compose.yaml"
  proxyDockerCompose = "proxy-docker-compose.yaml"
  welderDockerCompose = "welder-docker-compose.yaml"
  proxySiteConf = "cluster-site.conf"
  jupyterNotebookConfigUri = "jupyter_notebook_config.py"
  jupyterNotebookFrontendConfigUri = "notebook.json"
  customEnvVarsConfigUri = "custom_env_vars.env"
}

clusterFiles {
  proxyServerCrt = "/etc/jupyter-server.crt"
  proxyServerKey = "/etc/jupyter-server.key"
  proxyRootCaPem = "/etc/rootCA.pem"
  proxyRootCaKey = "/etc/rootCA.key"
}

# The expiration is low because the IP changes when a runtime is pause/resumed,
# so we need to ensure we don't use stale cache entries.
runtimeDnsCache {
  cacheExpiryTime = 1 minute
  cacheMaxSize = 1000
}

# Kubernetes expiration can be higher because the IP is at the cluster level, which is
# consistent across app pause/resume. Clusters are garbage collected ~1 hour after app deletion.
kubernetesDnsCache {
  cacheExpiryTime = 10 minutes
  cacheMaxSize = 100
}

mysql {
  profile = "slick.jdbc.MySQLProfile$"
  batchSize = 2000
  db {
    driver = "com.mysql.cj.jdbc.Driver"
    #url = "jdbc:mysql://mysql/leonardo
    #user = "dbUser"
    #password = "pass"
    connectionTimeout = 5000
    numThreads = 200
  }
  concurrency = 120
}

# Liquibase configuration
liquibase {
  changelog = "org/broadinstitute/dsde/workbench/leonardo/liquibase/changelog.xml"
  initWithLiquibase = true
}

sam {
  server = "replace_me"
}

prometheus {
  endpointPort = 9098
}

proxy {
  # Should match the proxy wildcard cert
  #proxyDomain = ".firecloud.org"
  #proxyUrlBase = "https://leo/proxy/"
  proxyPort = 443
  dnsPollPeriod = 15 seconds
  tokenCacheExpiryTime = 60 minutes
  tokenCacheMaxSize = 5000
  internalIdCacheExpiryTime = 2 minutes
  internalIdCacheMaxSize = 500
}

# The fields here will be combined to build a Content-Security-Policy header
# in the Leo proxy response.
# See https://developer.mozilla.org/en-US/docs/Web/HTTP/Headers/Content-Security-Policy
# for description of the Content-Security-Policy model.
contentSecurityPolicy {
  # frameAncestors is overridden in firecloud-develop because it's environment-specific
  frameAncestors = [
    "'none'"
  ]
  scriptSrc = [
    "'self'",
    # Note: data: is insecure but needed to support tools like plotly and facets.
    # See discussion in https://github.com/DataBiosphere/leonardo/pull/1399
    "data:",
    # Note: 'unsafe-inline' in insecure but is needed by Jupyter UI.
    # See https://broadworkbench.atlassian.net/browse/IA-1763
    "'unsafe-inline'",
    "'unsafe-eval'",
    "blob:",
    "https://apis.google.com",
    "https://cdn.jsdelivr.net",
    "https://cdn.pydata.org"
  ]
  styleSrc = [
    "'self'",
    "'unsafe-inline'",
    "data:",
    "https://cdn.pydata.org"
  ]
  connectSrc = [
    "'self'",
    "blob:",
    "wss://*.broadinstitute.org:*",
    "wss://notebooks.firecloud.org:*",
    "*.googleapis.com",
    "https://*.npmjs.org",
    "https://data.broadinstitute.org",
    "https://s3.amazonaws.com/igv.broadinstitute.org/",
    "https://s3.amazonaws.com/igv.org.genomes/",
    "https://igv-genepattern-org.s3.amazonaws.com/genomes/",
    "https://hgdownload.soe.ucsc.edu/",
    "https://portals.broadinstitute.org/webservices/igv/",
    "https://igv.org/genomes/",
    "https://raw.githubusercontent.com/PAIR-code/facets/1.0.0/facets-dist/facets-jupyter.html",
    "https://cdnjs.cloudflare.com/ajax/libs/webcomponentsjs/1.3.3/webcomponents-lite.js",
    "https://*.jupyter-dev.firecloud.org",
    "https://*.jupyter-prod.firecloud.org",
    "https://igv.genepattern.org",
    "https://cdn.plot.ly",
    "https://*.tile.openstreetmap.org"
  ]
  objectSrc = [
    "'none'"
  ]
  reportUri = [
    "https://terra.report-uri.com/r/d/csp/reportOnly"
  ]
}

refererConfig {
  # list of valid hosts and enabled flag is environment specific so it's overriden in firecloud develop
  validHosts = []
  enabled = false // false for dev and QA environments, true everywhere else
  originStrict = false // true only if "*" in validHosts is to be ignored by origin validation
}

swagger {
  #googleClientId = "client_id"
  #realm = "broad-dsde-dev"
}

# akka values are not specified here because they are only picked up in the leonardo.conf

# Authorization implementation config
auth {
  providerClass = "org.broadinstitute.dsde.workbench.leonardo.auth.sam.SamAuthProvider"
  providerConfig {
    samServer = ${sam.server}
    petKeyCacheEnabled = true
    petKeyCacheExpiryTime = 24 hours
    petKeyCacheMaxSize = 10000
    notebookAuthCacheEnabled = true
    notebookAuthCacheExpiryTime = 15 minutes
    notebookAuthCacheMaxSize = 1000
    providerTimeout = 30 seconds
    customAppCreationAllowedGroup = "custom_app_users"
    sasAppCreationAllowedGroup = "sas_app_users"
  }
}

# Implement and specify a class that will provide appropriate service accounts
serviceAccounts {
  providerClass = "org.broadinstitute.dsde.workbench.leonardo.auth.sam.PetClusterServiceAccountProvider"
  providerConfig {
    leoServiceAccountJsonFile = ${application.leoServiceAccountJsonFile}
    leoServiceAccountEmail = ${application.leoServiceAccountEmail}
    samServer = ${sam.server}
    petKeyCacheExpiryTime = 24 hours
    petKeyCacheMaxSize = 10000
    providerTimeout = 30 seconds
  }
  kubeConfig {
     leoServiceAccountJsonFile = ${application.leoServiceAccountJsonFile}
     leoServiceAccountEmail = ${application.leoServiceAccountEmail}
  }
}

pubsub {
  #pubsubGoogleProject = "broad-dsde-dev"
  #topicName = "leonardo-pubsub"
  queueSize = 100
  ackDeadLine = 10 minutes // TODO change back to 5 minutes when PROD-869 is resolved

  kubernetes-monitor {
    createNodepool {
      initial-delay = 10 seconds
      max-attempts = 90 # 10 seconds * 90 is 15 min
      interval = 10 seconds
    }
    deleteNodepool {
      initial-delay = 10 seconds
      max-attempts = 90 # 10 seconds * 90 is 15 min
      interval = 10 seconds
    }
    createCluster {
      initial-delay = 30 seconds
      max-attempts = 120 # 15 seconds * 120 is 30 min
      interval = 15 seconds
    }
    deleteCluster {
      initial-delay = 30 seconds
      max-attempts = 120 # 15 seconds * 120 is 30 min
      interval = 15 seconds
    }
    createIngress {
      initial-delay = 2 seconds
      max-attempts = 100 # 3 seconds * 100 is 5 min
      interval = 3 seconds
    }
    createApp {
      interval = 15 seconds
      max-attempts = 120 # 15 seconds * 120 = 30 min
      interruptAfter = 30 minutes
    }
    deleteApp {
      initial-delay = 30 seconds
      interval = 10 seconds
      max-attempts = 120 # 10 seconds * 120 = 20 min
    }
    scalingUpNodepool {
      initial-delay = 10 seconds
      max-attempts = 90 # 10 seconds * 90 is 15 min
      interval = 10 seconds
    }
    scalingDownNodepool {
      initial-delay = 5 minutes
      max-attempts = 360 # 10 seconds * 360 is 60 min
      interval = 10 seconds
    }
    startApp {
      max-attempts = 200 # 3 seconds * 200 is 10 min
      interval = 3 seconds
      interruptAfter = 10 minutes
    }
    updateApp {
      max-attempts = 200 # 3 seconds * 200 is 10 min
      interval = 3 seconds
      interruptAfter = 10 minutes
    }
  }

  subscriber {
    concurrency = 100
    // TODO change back to 5 minutes when PROD-869 is resolved
    timeout = 595 seconds // slightly less than ackDeadline

    persistent-disk-monitor {
      create {
        checkToolsInterruptAfter = 5
        timeoutWithSourceDiskCopyInMinutes = 20
      }
      delete {
        initial-delay = 2 seconds
        max-attempts = 5
        interval = 3 seconds
      }
      update {
        initial-delay = 2 seconds
        max-attempts = 5
        interval = 3 seconds
      }
    }
  }

  non-leo-message-subscriber {
    # subscription-name = "nonLeoMessageSubscription"
    dead-letter-topic = "leoDeadLetterTopic"
    # Topic that we publish cryptomining users to.
    # Bard and Sam will subscribe to this topic and act upon it accordingly
    terra-cryptomining-topic = "terra-cryptomining"
  }
}

autoFreeze {
  enableAutoFreeze = true
  autoFreezeAfter = 30 minutes
  autoFreezeCheckScheduler = 1 minute
  maxKernelBusyLimit = 24 hours
}

autodelete {
  autodeleteCheckInterval = 2 hours
}

jupyterConfig {
  # https://*.npmjs.org and 'unsafe-eval' needed for jupyterlab
  # https://csp-evaluator.withgoogle.com/ can be used to evaluate CSP syntax
  contentSecurityPolicy = "frame-ancestors 'self' http://localhost:3000 http://localhost:4200 https://localhost:443 *.terra.bio https://bvdp-saturn-prod.appspot.com https://bvdp-saturn-staging.appspot.com https://bvdp-saturn-perf.appspot.com https://bvdp-saturn-alpha.appspot.com https://bvdp-saturn-dev.appspot.com https://all-of-us-workbench-test.appspot.com https://test.fake-research-aou.org/ https://staging.fake-research-aou.org https://stable.fake-research-aou.org https://workbench.researchallofus.org terra.biodatacatalyst.nhlbi.nih.gov *.terra.biodatacatalyst.nhlbi.nih.gov; script-src 'self' data:text/javascript 'unsafe-inline' 'unsafe-eval' https://apis.google.com; style-src 'self' 'unsafe-inline'; connect-src 'self' wss://*.broadinstitute.org:* wss://notebooks.firecloud.org:* *.googleapis.com https://*.npmjs.org https://data.broadinstitute.org https://s3.amazonaws.com/igv.broadinstitute.org/ https://s3.amazonaws.com/igv.org.genomes/ https://igv-genepattern-org.s3.amazonaws.com/genomes/ https://hgdownload.soe.ucsc.edu/ https://raw.githubusercontent.com/PAIR-code/facets/1.0.0/facets-dist/facets-jupyter.html https://cdnjs.cloudflare.com/ajax/libs/webcomponentsjs/1.3.3/webcomponents-lite.js https://*.jupyter-dev.firecloud.org ,https://*.jupyter-prod.firecloud.org; object-src 'none'"
}

zombieRuntimeMonitor {
  enableZombieRuntimeMonitor = true
  pollPeriod = 4 hours
  creationHangTolerance = 1 hour
  deletionConfirmationLabelKey = "deletionConfirmed"
  concurrency = 100
}

persistent-disk {
  default-disk-size-gb = 30
  default-disk-type = "pd-standard"
  default-block-size-bytes = 4096
  default-zone = "us-central1-a"
  default-galaxy-nfsdisk-size-gb = 250

  # This lists all google folders that represent VPC-SC perimeters. This list spans all environments. There is no downside to including folder ids
  # for all envs in each env and it reduces the risks of misconfiguration due to faulty conditionals or accidental cross env communication
  dont-clone-from-these-google-folders = [
    "737976594150", # terra_dev_aou_test
    "272722258246", # terra_dev_aou_test_2
    "796892826456", # terra_dev_baseline_test

    "791559643292", # terra_perf_aou_perf
    "851853921816", # terra_perf_aou_perf_2

    "300547813290", # terra_prod_aou_prod
    "762320479256", # terra_prod_aou_prod_2
    "96867205717",  # terra_prod_aou_stable
    "973382847971", # terra_prod_aou_stable_2
    "727685043294", # terra_prod_aou_staging
    "730698401092", # terra_prod_aou_staging_2
    "1030649683602",# terra_prod_aou_preprod
    "307813759063", # terra_prod_aou_preprod_2
    "931656019211"  # terra_prod_baseline_prod
  ]
}

clusterToolMonitor {
  pollPeriod = 2 minutes
}

leonardoExecutionMode = "combined"

clusterBucket {
  # number of days the staging bucket should continue to exist after a cluster is deleted
  stagingBucketExpiration = 10 days
}

ui {
  terraLabel = "saturnAutoCreated"
  allOfUsLabel = "all-of-us"
}

async-task-processor {
  queue-bound = 500
  max-concurrent-tasks = 200
}

terra-app-setup-chart {
  # During Leonardo deployment. Leo will `helm pull` the chart locally, and then move
  # cert files into the local chart.
  chart-name = "/leonardo/terra-app-setup"
  # If you change this here, be sure to update it in the dockerfile
  chart-version = "0.1.0"
}

app-service {
  # Defaults to true, but disabled for fiab runs
  enable-custom-app-check = true
  # Defaults to true, but for Production, we'll use Consumption model (details TBD as of 8/18/2023), which doesn't require Sam group check
  enable-sas-app = false
}

drs {
  url = "https://drshub.dsde-dev.broadinstitute.org/api/v4/drs/resolve"
}

metrics {
  enabled = true
  check-interval = 5 minutes
  # If true, will include the AzureCloudContext as a metric tag for Azure runtimes/apps.
  # Normally it's best to avoid tags for high-cardinality things (like workspaceId).
  # But MRGs are fairly low cardinality, and useful to incude for public preview launch.
  include-azure-cloud-context = true
}<|MERGE_RESOLUTION|>--- conflicted
+++ resolved
@@ -314,11 +314,7 @@
   workflows-app-config {
     instrumentation-enabled = false
     chart-name = "terra-helm/workflows-app"
-<<<<<<< HEAD
-    chart-version = "0.136.0"
-=======
     chart-version = "0.139.0"
->>>>>>> 984a31e0
     release-name-suffix = "wfa-rls"
     namespace-name-suffix = "wfa-ns"
     ksa-name = "wfa-ksa"
