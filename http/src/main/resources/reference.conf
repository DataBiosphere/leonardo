--- conflicted
+++ resolved
@@ -254,11 +254,7 @@
    wds-app-config {
      instrumentation-enabled = false
      chart-name = "/leonardo/wds"
-<<<<<<< HEAD
      chart-version = "0.8.0"
-=======
-     chart-version = "0.28.0"
->>>>>>> 9d5d7548
      release-name-suffix = "wds-rls"
      namespace-name-suffix = "wds-ns"
      ksa-name = "wds-ksa"
