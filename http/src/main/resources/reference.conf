
# NOTE: commented fields are overridden in firecloud-develop with templated values
# Fields with "replace_me" are also expected to be overridden, but need to be in
# this file to allow referential integrity.

application {
  applicationName = "leonardo"
  #leoGoogleProject = "broad-dsde-dev"
  leoServiceAccountJsonFile = "replace_me"
  leoServiceAccountEmail = "replace_me"
  leoUrlBase = "https://replace_me"
  # max concurrency for blocking calls across Leo, such as GCP, other blocking http calls, file writes, etc.
  concurrency = 255
}

# Google Cloud dataproc configuration
dataproc {
  # Add more regions as necessary.
  # This list should match the list of regions in
  # https://github.com/DataBiosphere/terra-ui/blob/dev/src/components/region-common.js
  supportedRegions = [
    "northamerica-northeast1",
    "southamerica-east1",
    "us-central1",
    "us-east1",
    "us-east4",
    "us-west1",
    "us-west2",
    "us-west3",
    "us-west4",
    "europe-central2",
    "europe-north1",
    "europe-west1",
    "europe-west2",
    "europe-west3",
    "europe-west4",
    "europe-west6",
    "asia-east1",
    "asia-east2",
    "asia-northeast1",
    "asia-northeast2",
    "asia-northeast3",
    "asia-south1",
    "asia-southeast1",
    "asia-southeast2",
    "australia-southeast1",
    "northamerica-northeast2"
  ]

  defaultScopes = [
    "https://www.googleapis.com/auth/userinfo.email",
    "https://www.googleapis.com/auth/source.read_only",
    "https://www.googleapis.com/auth/logging.write",
    "https://www.googleapis.com/auth/devstorage.full_control",
    "https://www.googleapis.com/auth/userinfo.profile",
    "https://www.googleapis.com/auth/cloud.useraccounts.readonly",
    "https://www.googleapis.com/auth/bigquery"
  ]

  runtimeDefaults {
    numberOfWorkers = 0
    masterMachineType = "n1-standard-4"
    masterDiskSize = 130
    workerMachineType = "n1-standard-4"
    workerDiskSize = 150
    numberOfWorkerLocalSSDs = 0
    numberOfPreemptibleWorkers = 0
    region = "us-central1"
  }

  # Cached dataproc image used by Terra
  customDataprocImage = "projects/broad-dsp-gcr-public/global/images/leo-dataproc-image-2-1-11-debian11-2024-02-14-15-02-08"

  # The ratio of memory allocated to spark. 0.8 = 80%.
  # Hail/Spark users generally allocate 80% of the ram to the JVM.
  sparkMemoryConfigRatio = 0.8
  # This allows at minimmum 4gb to be reserved away from Hail/Spark for Jupyter/system processes
  # Jupyter has a suggested a minimum of 1.5gb, welder has a minimum of 0.5g, and we want some space for system processes.
  # This limit is used to define the max memory available to Jupyter.
  # This limit is used to define the max memory available to Jupyter.
  minimumRuntimeMemoryInGb = 4

  monitor {
    initialDelay = 30 seconds
    # Defines polling for runtime status transitions. Used commonly for all statuses.
    # Includes user script execution, if present.
    # Does not include tool checking (see below).
    pollStatus {
      initial-delay = 2 seconds
      max-attempts = 120 # 15 seconds * 120 is 30 min
      interval = 15 seconds
    }
    # Defines a timeout per status transition. If a status is not listed there is no timeout.
    # In the case of a Starting cluster, a timeout will transition it back to Stopped. Otherwise,
    # a timeout will transition it to Error status.
    statusTimeouts {
      creating = 30 minutes
      starting = 20 minutes
      deleting = 30 minutes
    }
    # Defines polling for tool checking. This is only done for Creating and Starting status transitions.
    # Tool checking is not included in the statusTimeouts above, therefore it defines its own
    # interruptAfter.
    checkTools {
      max-attempts = 75 # 8 seconds * 75 = 10 min
      interval = 8 seconds
      interruptAfter = 10 minutes
    }
  }
}

gce {
  customGceImage = "projects/broad-dsp-gcr-public/global/images/leo-gce-image-2024-02-14-15-02-28"
  userDiskDeviceName = "user-disk"
  defaultScopes = [
    "https://www.googleapis.com/auth/userinfo.email",
    "https://www.googleapis.com/auth/userinfo.profile",
    "https://www.googleapis.com/auth/logging.write",
    "https://www.googleapis.com/auth/cloud-platform"
  ]
  runtimeDefaults {
    machineType = "n1-standard-4"
    diskSize = 30 # This is default size for just user disk
    bootDiskSize = 250
    zone = "us-central1-a"
  }
  gceReservedMemory = 1g

  setMetadataPollDelay = 1 seconds
  setMetadataPollMaxAttempts = 120

  monitor {
    initialDelay = 20 seconds
    # Defines polling for runtime status transitions. Used commonly for all statuses.
    # Includes user script execution, if present.
    # Does not include tool checking (see below).
    pollStatus {
      initial-delay = 2 seconds
      max-attempts = 120 # 15 seconds * 120 is 30 min
      interval = 15 seconds
    }
    # Defines a timeout per status transition. If a status is not listed there is no timeout.
    # In the case of a Starting cluster, a timeout will transition it back to Stopped. Otherwise,
    # a timeout will transition it to Error status.
    statusTimeouts {
      creating = 30 minutes
      starting = 20 minutes
      deleting = 30 minutes
    }
    # Defines polling for tool checking. This is only done for Creating and Starting status transitions.
    # Tool checking is not included in the statusTimeouts above, therefore it defines its own
    # interruptAfter.
    checkTools {
      max-attempts = 75 # 8 seconds * 75 = 10 min
      interval = 8 seconds
      interruptAfter = 10 minutes
    }
  }
}

azure {
    hosting-mode-config{
      # If true, it is assumed that Leo is hosted on Azure and will use Azure managed identity for authentication.
      # setting default to false so current GCP hosting is the default
      enabled = false
      azure-environment = "AZURE"
      managed-identity-auth-config {
        token-scope = ".default"
        token-acquisition-timeout = 30
      }
  }

  wsm {
    uri = "https://localhost:8000"
  }

  tdr {
    url = "https://jade.datarepo-dev.broadinstitute.org"
  }

  pubsub-handler {
    sam-url = ${sam.server}
    wsm-url = ${azure.wsm.uri}
    welder-acr-uri = "terradevacrpublic.azurecr.io/welder-server"
    welder-image-hash = ${image.welderHash}

    // These timeouts are set to take longer than the WSM job timeout with some buffer: https://github.com/DataBiosphere/terra-workspace-manager/blob/main/service/src/main/resources/application.yml#L77
    create-vm-poll-config {
      initial-delay = 2 minutes
      max-attempts = 240 # 10 seconds * 240 is 40 min, we wait for wsm to error if at all possible (which is at 30min)
      interval = 10 seconds
    }
    delete-disk-poll-config {
          initial-delay = 1 minute
          max-attempts = 240 # 1 + 240*10 sec = 40 min
          interval = 10 seconds
    }
    delete-vm-poll-config {
      initial-delay = 30 seconds
      max-attempts = 240 # 10 seconds * 240 is 40 min
      interval = 10 seconds
    }
    create-disk-poll-config {
      initial-delay = 5 seconds
      max-attempts = 20 # 5 seconds * 10 + 5 is 55 sec
      interval = 5 seconds
    }

    runtime-defaults {
      ip-name-prefix = "ip"
      ip-controlled-resource-desc = "Azure Ip"
      network-controlled-resource-desc = "Azure Network"
      network-name-prefix = "network"
      subnet-name-prefix = "subnet"
      address-space-cidr = "192.168.0.0/16"
      subnet-address-cidr = "192.168.0.0/24"
      disk-controlled-resource-desc = "Azure Disk"
      vm-controlled-resource-desc = "Azure Vm"
      image {
        publisher = "microsoft-dsvm"
        offer = "ubuntu-2004"
        sku = "2004-gen2"
        version = "23.04.24"
      }
      custom-script-extension {
        name = "vm-custom-script-extension",
        publisher = "Microsoft.Azure.Extensions",
        type = "CustomScript",
        version = "2.1",
        minor-version-auto-upgrade = true,
        file-uris = ["https://raw.githubusercontent.com/DataBiosphere/leonardo/52aab3b7f252667f73b23682062ab3e0d9d533b9/http/src/main/resources/init-resources/azure_vm_init_script.sh"]
      }
      listener-image = "terradevacrpublic.azurecr.io/terra-azure-relay-listeners:ad57bda"
    }
  }


  # We need the leo azure entity for this
  app-registration {
    client-id = ""
    client-secret = ""
    managed-app-tenant-id = ""
  }

   coa-app-config {
     instrumentation-enabled = false
     chart-name = "cromwell-helm/cromwell-on-azure"
<<<<<<< HEAD
     chart-version = "0.2.451"
=======
     chart-version = "0.2.449"
>>>>>>> 5fe732c1
     release-name-suffix = "coa-rls"
     namespace-name-suffix = "coa-ns"
     ksa-name = "coa-ksa"
     dockstore-base-url = "https://staging.dockstore.org/"
     # See https://github.com/broadinstitute/cromwhelm/blob/main/terra-batch-libchart/templates/_reverse-proxy.tpl#L81-L114
     # for list of services.
     services = [
       {
         name = "cbas"
         kind = "ClusterIP"
       },
       {
         name = "cromwell"
         kind = "ClusterIP"
       }
     ]
     enabled = true
     database-enabled = false
     # App developers - Please keep the list of non-backward compatible versions in the list below
     # All app versions excluded up until the switch to WSM-controlled KubernetesNamespace
     # https://github.com/DataBiosphere/leonardo/pull/3666
     chart-versions-to-exclude-from-updates = [
       "0.2.341",
       "0.2.338",
       "0.2.334",
       "0.2.332",
       "0.2.328",
       "0.2.291",
       "0.2.277",
       "0.2.276",
       "0.2.268",
       "0.2.265",
       "0.2.263",
       "0.2.251",
       "0.2.242",
       "0.2.239",
       "0.2.237",
       "0.2.232",
       "0.2.231",
       "0.2.229",
       "0.2.225",
       "0.2.223",
       "0.2.220",
       "0.2.219",
       "0.2.218",
       "0.2.217",
       "0.2.216",
       "0.2.215",
       "0.2.213",
       "0.2.212",
       "0.2.211",
       "0.2.210",
       "0.2.209",
       "0.2.204",
       "0.2.201",
       "0.2.199",
       "0.2.197",
       "0.2.195",
       "0.2.192",
       "0.2.191",
       "0.2.187",
       "0.2.184",
       "0.2.179",
       "0.2.160",
       "0.2.159",
       "0.2.148",
       "0.2.39"
     ]
   }

  workflows-app-config {
    instrumentation-enabled = false
    chart-name = "terra-helm/workflows-app"
    chart-version = "0.151.0"
    release-name-suffix = "wfa-rls"
    namespace-name-suffix = "wfa-ns"
    ksa-name = "wfa-ksa"
    dockstore-base-url = "https://staging.dockstore.org/"
    services = [
      {
        name = "cbas"
        kind = "ClusterIP"
      },
      {
        name = "cromwell-reader"
        kind = "ClusterIP"
        path = "/cromwell"
      }
    ]
    enabled = true
    chart-versions-to-exclude-from-updates = []
  }

  cromwell-runner-app-config {
    instrumentation-enabled = false
    chart-name = "terra-helm/cromwell-runner-app"
    chart-version = "0.96.0"
    release-name-suffix = "cra-rls"
    namespace-name-suffix = "cra-ns"
    ksa-name = "cra-ksa"
    # See https://github.com/broadinstitute/cromwhelm/blob/main/terra-batch-libchart/templates/_reverse-proxy.tpl#L81-L114
    # for list of services.
    services = [
      {
        name = "cromwell-runner"
        kind = "ClusterIP"
        path = "/cromwell"
      }
    ]
    enabled = true
    chart-versions-to-exclude-from-updates = []
  }

   wds-app-config {
     environment = "dev"
     environment-base = "live"
     instrumentation-enabled = false
     chart-name = "terra-helm/wds"
     chart-version = "0.71.0"
     release-name-suffix = "wds-rls"
     namespace-name-suffix = "wds-ns"
     ksa-name = "wds-ksa"
     services = [
       {
         name = "wds"
         kind = "ClusterIP"
         path = "/"
       }
     ]
     enabled = true
     database-enabled = false
     # App developers - Please keep the list of non-backward compatible versions in the list below
     # All app versions excluded up until the switch to WSM-controlled KubernetesNamespace
     # https://github.com/DataBiosphere/leonardo/pull/3666
     chart-versions-to-exclude-from-updates = [
       "0.3.0",
       "0.7.0",
       "0.13.0",
       "0.16.0",
       "0.17.0",
       "0.19.0",
       "0.20.0",
       "0.21.0",
       "0.22.0",
       "0.24.0",
       "0.26.0",
       "0.27.0",
       "0.28.0",
       "0.31.0",
       "0.38.0",
       "0.39.0",
       "0.41.0",
       "0.42.0",
       "0.43.0"
     ]
   }

   hail-batch-app-config {
     chart-name = "/leonardo/hail-batch-terra-azure"
     chart-version = "0.1.9"
     release-name-suffix = "hail-rls"
     namespace-name-suffix = "hail-ns"
     ksa-name = "hail-ksa"
     services = [
       {
         name = "batch"
         kind = "ClusterIP"
       }
     ]
     enabled = true
     # App developers - Please keep the list of non-backward compatible versions in the list below
     chart-versions-to-exclude-from-updates = []
   }

   # App types which are allowed to launch with WORKSPACE_SHARED access scope.
   allowed-shared-apps = [
     "WDS",
     "WORKFLOWS_APP"
   ]

  listener-chart-config {
    chart-name = "terra-helm/listener"
    chart-version = "0.3.0"
  }
}

dateAccessedUpdater {
  interval = 30 seconds
  maxUpdate = 400
  queueSize = 5000
}

vpc {
  highSecurityProjectNetworkLabel = "vpc-network-name"
  highSecurityProjectSubnetworkLabel = "vpc-subnetwork-name"
  firewallAllowHttpsLabelKey = "leonardo-allow-https-firewall-name"
  firewallAllowInternalLabelKey = "leonardo-allow-internal-firewall-name"
  networkName = "leonardo-network"
  networkTag = "leonardo"
  privateAccessNetworkTag = "leonardo-private"
  # Using manual subnet creation mode because we currently only care about 1 region (us-central1)
  # and this allows us to have more control over address space. If/when we support multiple regions
  # consider auto-mode subnet creation.
  # See: https://cloud.google.com/vpc/docs/vpc#auto-mode-considerations
  autoCreateSubnetworks = false
  # Note the below 2 fields are not used if autoCreateSubnetworks is true
  subnetworkName = "leonardo-subnetwork"
  subnetworkRegionIpRangeMap = {
    us-central1 = "10.1.0.0/20"
    northamerica-northeast1 = "10.2.0.0/20"
    southamerica-east1 = "10.3.0.0/20"
    us-east1 = "10.4.0.0/20"
    us-east4 = "10.5.0.0/20"
    us-west1 = "10.6.0.0/20"
    us-west2 = "10.7.0.0/20"
    us-west3 = "10.8.0.0/20"
    us-west4 = "10.9.0.0/20"
    europe-central2 = "10.10.0.0/20"
    europe-north1 = "10.11.0.0/20"
    europe-west1 = "10.12.0.0/20"
    europe-west2 = "10.13.0.0/20"
    europe-west3 = "10.14.0.0/20"
    europe-west4 = "10.15.0.0/20"
    europe-west6 = "10.16.0.0/20"
    asia-east1 = "10.17.0.0/20"
    asia-east2 = "10.18.0.0/20"
    asia-northeast1 = "10.19.0.0/20"
    asia-northeast2 = "10.20.0.0/20"
    asia-northeast3 = "10.21.0.0/20"
    asia-south1 = "10.22.0.0/20"
    asia-southeast1 = "10.23.0.0/20"
    asia-southeast2 = "10.24.0.0/20"
    australia-southeast1 = "10.25.0.0/20"
    northamerica-northeast2 = "10.26.0.0/20"
  }
  firewallsToAdd = [
    # Allows Leonardo proxy traffic on port 443
    {
      name-prefix = "leonardo-allow-https"
      # See https://github.com/DataBiosphere/terra-resource-buffer/blob/master/src/main/java/bio/terra/buffer/service/resource/flight/CreateFirewallRuleStep.java#L37
      rbs-name = "leonardo-ssl"
      sourceRanges = {
        us-central1 = ["0.0.0.0/0"]
        northamerica-northeast1 = ["0.0.0.0/0"]
        southamerica-east1 = ["0.0.0.0/0"]
        us-east1 = ["0.0.0.0/0"]
        us-east4 = ["0.0.0.0/0"]
        us-west1 = ["0.0.0.0/0"]
        us-west2 = ["0.0.0.0/0"]
        us-west3 = ["0.0.0.0/0"]
        us-west4 = ["0.0.0.0/0"]
        europe-central2 = ["0.0.0.0/0"]
        europe-north1 = ["0.0.0.0/0"]
        europe-west1 = ["0.0.0.0/0"]
        europe-west2 = ["0.0.0.0/0"]
        europe-west3 = ["0.0.0.0/0"]
        europe-west4 = ["0.0.0.0/0"]
        europe-west6 = ["0.0.0.0/0"]
        asia-east1 = ["0.0.0.0/0"]
        asia-east2 = ["0.0.0.0/0"]
        asia-northeast1 = ["0.0.0.0/0"]
        asia-northeast2 = ["0.0.0.0/0"]
        asia-northeast3 = ["0.0.0.0/0"]
        asia-south1 = ["0.0.0.0/0"]
        asia-southeast1 = ["0.0.0.0/0"]
        asia-southeast2 = ["0.0.0.0/0"]
        australia-southeast1 = ["0.0.0.0/0"]
        northamerica-northeast2 = ["0.0.0.0/0"]
      }
      allowed = [
        {
          protocol = "tcp"
          port = "443"
        }
      ]
    },
    # Allows traffic via internal IP
    # This is a requirement for Dataproc nodes to be able to communicate with each other within a cluster.
    # Values are copied from https://github.com/DataBiosphere/terra-resource-buffer/blob/master/src/main/java/bio/terra/buffer/service/resource/flight/CreateSubnetsStep.java#L53
    {
      name-prefix = "leonardo-allow-internal"
      # See https://github.com/DataBiosphere/terra-resource-buffer/blob/master/src/main/java/bio/terra/buffer/service/resource/flight/CreateFirewallRuleStep.java#L34
      rbs-name = "leonardo-allow-internal"
      sourceRanges = {
        asia-east1 = ["10.140.0.0/20"]
        asia-east2 = ["10.170.0.0/20"]
        asia-northeast1 = ["10.146.0.0/20"]
        asia-northeast2 = ["10.174.0.0/20"]
        asia-northeast3 = ["10.178.0.0/20"]
        asia-south1 = ["10.160.0.0/20"]
        asia-southeast1 = ["10.148.0.0/20"]
        asia-southeast2 = ["10.184.0.0/20"]
        australia-southeast1 = ["10.152.0.0/20"]
        europe-central2 = ["10.186.0.0/20"]
        europe-north1 = ["10.166.0.0/20"]
        europe-west1 = ["10.132.0.0/20"]
        europe-west2 = ["10.154.0.0/20"]
        europe-west3 = ["10.156.0.0/20"]
        europe-west4 = ["10.164.0.0/20"]
        europe-west6 = ["10.172.0.0/20"]
        northamerica-northeast1 = ["10.162.0.0/20"]
        northamerica-northeast2 = ["10.188.0.0/20"]
        southamerica-east1 = ["10.158.0.0/20"]
        us-central1 = ["10.128.0.0/20"]
        us-east1 = ["10.142.0.0/20"]
        us-east4 = ["10.150.0.0/20"]
        us-west1 = ["10.138.0.0/20"]
        us-west2 = ["10.168.0.0/20"]
        us-west3 = ["10.180.0.0/20"]
        us-west4 = ["10.182.0.0/20"]
      }
      allowed = [
        {
          protocol = "tcp"
          port = "0-65535"
        },
        {
          protocol = "udp"
          port = "0-65535"
        },
        {
          protocol = "icmp"
        }
      ]
    },
    # Allows SSH access from the Broad network or VPN
    # IP list obtained from https://docs.google.com/document/d/1adV0LC2f_GIpl3A1AeoQuNiwcP59NToIt6VYT3xRCkU/edit
    {
      name-prefix = "leonardo-allow-broad-ssh"
      sourceRanges = {
        us-central1 = ${gke.cluster.authorizedNetworks}
        northamerica-northeast1 = ${gke.cluster.authorizedNetworks}
        southamerica-east1 = ${gke.cluster.authorizedNetworks}
        us-east1 = ${gke.cluster.authorizedNetworks}
        us-east4 = ${gke.cluster.authorizedNetworks}
        us-west1 = ${gke.cluster.authorizedNetworks}
        us-west2 = ${gke.cluster.authorizedNetworks}
        us-west3 = ${gke.cluster.authorizedNetworks}
        us-west4 = ${gke.cluster.authorizedNetworks}
        europe-central2 = ${gke.cluster.authorizedNetworks}
        europe-north1 = ${gke.cluster.authorizedNetworks}
        europe-west1 = ${gke.cluster.authorizedNetworks}
        europe-west2 = ${gke.cluster.authorizedNetworks}
        europe-west3 = ${gke.cluster.authorizedNetworks}
        europe-west4 = ${gke.cluster.authorizedNetworks}
        europe-west6 = ${gke.cluster.authorizedNetworks}
        asia-east1 = ${gke.cluster.authorizedNetworks}
        asia-east2 = ${gke.cluster.authorizedNetworks}
        asia-northeast1 = ${gke.cluster.authorizedNetworks}
        asia-northeast2 = ${gke.cluster.authorizedNetworks}
        asia-northeast3 = ${gke.cluster.authorizedNetworks}
        asia-south1 = ${gke.cluster.authorizedNetworks}
        asia-southeast1 = ${gke.cluster.authorizedNetworks}
        asia-southeast2 = ${gke.cluster.authorizedNetworks}
        australia-southeast1 = ${gke.cluster.authorizedNetworks}
        northamerica-northeast2 = ${gke.cluster.authorizedNetworks}
      }
      allowed = [
        {
          protocol = "tcp"
          port = 22
        }
      ]
    }
    # Allows SSH access from google IAP proxy
    # IP list obtained from https://cloud.google.com/iap/docs/using-tcp-forwarding#create-firewall-rule
    {
      name-prefix = "leonardo-allow-iap-ssh"
      sourceRanges = {
        us-central1 = ["35.235.240.0/20"]
        northamerica-northeast1 = ["35.235.240.0/20"]
        southamerica-east1 = ["35.235.240.0/20"]
        us-east1 = ["35.235.240.0/20"]
        us-east4 = ["35.235.240.0/20"]
        us-west1 = ["35.235.240.0/20"]
        us-west2 = ["35.235.240.0/20"]
        us-west3 = ["35.235.240.0/20"]
        us-west4 = ["35.235.240.0/20"]
        europe-central2 = ["35.235.240.0/20"]
        europe-north1 = ["35.235.240.0/20"]
        europe-west1 = ["35.235.240.0/20"]
        europe-west2 = ["35.235.240.0/20"]
        europe-west3 = ["35.235.240.0/20"]
        europe-west4 = ["35.235.240.0/20"]
        europe-west6 = ["35.235.240.0/20"]
        asia-east1 = ["35.235.240.0/20"]
        asia-east2 = ["35.235.240.0/20"]
        asia-northeast1 = ["35.235.240.0/20"]
        asia-northeast2 = ["35.235.240.0/20"]
        asia-northeast3 = ["35.235.240.0/20"]
        asia-south1 = ["35.235.240.0/20"]
        asia-southeast1 = ["35.235.240.0/20"]
        asia-southeast2 = ["35.235.240.0/20"]
        australia-southeast1 = ["35.235.240.0/20"]
        northamerica-northeast2 = ["35.235.240.0/20"]
      }
      allowed = [
        {
          protocol = "tcp"
          port = 22
        }
      ]
    }
  ]
  # Remove RDP and SSH rules in the default network. Also remove legacy leonardo-notebooks-rule if it exists.
  firewallsToRemove = ["default-allow-rdp", "default-allow-icmp", "allow-icmp"]
  pollPeriod = 5 seconds
  maxAttempts = 24 # 2 minutes
}

groups {
  #subEmail = "google@{{$appsSubdomain}}"
  #dataprocImageProjectGroupName = "dataproc-image-project-group"
  #dataprocImageProjectGroupEmail = ${groups.dataprocImageProjectGroupName}"@{{$appsSubdomain}}"
  waitForMemberAddedPollConfig = {
    initial-delay = 5 seconds
    max-attempts = 120
    interval = 5 seconds
  }
}

gke {
  cluster {
    location = "us-central1-a",
    region = "us-central1",
    #taken from https://dsp-security.broadinstitute.org/cloud-security/google-cloud-platform/gke
    authorizedNetworks = ["69.173.127.0/25",
                          "69.173.124.0/23",
                          "69.173.126.0/24",
                          "69.173.127.230/31",
                          "69.173.64.0/19",
                          "69.173.127.224/30",
                          "69.173.127.192/27",
                          "69.173.120.0/22",
                          "69.173.127.228/32",
                          "69.173.127.232/29",
                          "69.173.127.128/26",
                          "69.173.96.0/20",
                          "69.173.127.240/28",
                          "69.173.112.0/21"
    ]
    # See https://cloud.google.com/kubernetes-engine/docs/release-notes
    version = "1.25"
    nodepoolLockCacheExpiryTime = 1 hour
    nodepoolLockCacheMaxSize = 200
  }
  defaultNodepool {
    machineType = "n1-standard-1"
    numNodes = 1
    autoscalingEnabled = false
    maxNodepoolsPerDefaultNode = 16
  }
  galaxyNodepool {
    machineType = "n1-highmem-8"
    numNodes = 1
    autoscalingEnabled = false
    autoscalingConfig {
       autoscalingMin = 0
       autoscalingMax = 2
    }
  }
  ingress {
    namespace = "nginx"
    release = "nginx"
    chartName = "/leonardo/ingress-nginx"
    # If you change this here, be sure to update it in the dockerfile
    chartVersion = "3.23.0"
    loadBalancerService = "nginx-ingress-nginx-controller"
    values = [
      "controller.publishService.enabled=true",
      "controller.admissionWebhooks.enabled=false"
    ]
  }
  galaxyApp {
    # See comment in KubernetesServiceInterp for more context. Theoretically release names should
    # only need to be unique within a namespace, but something in the Galaxy chart requires them
    # to be unique within a cluster.
    releaseNameSuffix = "gxy-rls"
    chartName = "/leonardo/galaxykubeman"
    # If you change this here, be sure to update it in the dockerfile
    # This is galaxykubeman, which references Galaxy
    chartVersion = "2.8.1"
    namespaceNameSuffix = "gxy-ns"
    serviceAccountName = "gxy-ksa"
    # Setting uninstallKeepHistory will cause the `helm uninstall` command to keep a record of
    # the deleted release, which can make debugging and auditing easier. It should be safe for
    # our use case because we generate unique release names anyway.
    # See https://helm.sh/docs/intro/using_helm/#helm-uninstall-uninstalling-a-release
    uninstallKeepHistory = true
    services = [
      {
        name = "galaxy"
        kind = "ClusterIP"
      }
    ]
    # Templated by firecloud-develop
    postgres.password = "replace-me"
    orchUrl = "https://firecloud-orchestration.dsde-dev.broadinstitute.org/api/"
    drsUrl = ${drs.url}
    minMemoryGb = 5
    minNumOfCpus = 3
    enabled = true
    # App developers - Please keep the list of non-backward compatible versions in the list below
    chartVersionsToExcludeFromUpdates = [
      "0.7.3",
      "0.8.0",
      "1.2.0",
      "1.2.1",
      "1.2.2",
      "1.6.0",
      "1.6.1",
      "2.1.0",
      "2.4.4",
      "2.4.6",
      "2.4.7",
      "2.4.8",
      "2.4.9",
      "2.5.0",
      "2.5.1",
      "2.5.2",
      "2.8.0",
      "2.8.1"
    ]
  }
  galaxyDisk {
    nfsPersistenceName = "nfs-disk"
    nfsMinimumDiskSizeGB = 100
    postgresPersistenceName = "postgres-disk"
    postgresDiskNameSuffix = "gxy-postres-disk"
    postgresDiskSizeGB = 10
    postgresDiskBlockSize = 4096
  }
  cromwellApp {
    # If you update the chart name or version here, make sure to also update it in the dockerfile:
    chartName = "/leonardo/cromwell"
<<<<<<< HEAD
    chartVersion = "0.2.451"
=======
    chartVersion = "0.2.449"
>>>>>>> 5fe732c1
    services = [
      {
        name = "cromwell-service"
        kind = "ClusterIP"
      }
    ]
    # These appear to be currently unused, but BW-860 should be able to make use of them.
    releaseNameSuffix = "cromwell-rls"
    namespaceNameSuffix = "cromwell-ns"
    serviceAccountName = "cromwell-ksa"
    dbPassword = "replace-me"
    enabled = true
    # App developers - Please keep the list of non-backward compatible versions in the list below
    chartVersionsToExcludeFromUpdates = []
  }
  allowedApp {
    # If you update this here, be sure to update in the dockerfile
    # This is really just a prefix of the chart name. Full chart name for AOU app will be
    # this chartName in config file appended with allowedChartName from createAppRequest
    chartName = "/leonardo/"
    rstudioChartVersion = "0.4.0"
    sasChartVersion = "0.5.0"

    services = [
          {
            name = "app"
            kind = "ClusterIP"
          },
          {
            name = "welder-service"
            kind = "ClusterIP"
          }
        ]
    releaseNameSuffix = "app-rls"
    namespaceNameSuffix = "app-ns"
    serviceAccountName = "app-ksa"
    enabled = true
    # App developers - Please keep the list of non-backward compatible versions in the list below
    chartVersionsToExcludeFromUpdates = []
    numOfReplicas = 1
  }

  customApp {
    chartName = "/leonardo/terra-app"
    # If you update this here, be sure to update in the dockerfile
    chartVersion = "0.5.0"
    releaseNameSuffix = "app-rls"
    namespaceNameSuffix = "app-ns"
    serviceAccountName = "app-ksa"
    customApplicationAllowList = {
      default: [],
      highSecurity: []
    }
    enabled = true
    # App developers - Please keep the list of non-backward compatible versions in the list below
    chartVersionsToExcludeFromUpdates = []
  }
}

image {
  welderGcrUri = "us.gcr.io/broad-dsp-gcr-public/welder-server"
  welderDockerHubUri = "broadinstitute/welder-server"
  welderHash = "6648f5c"
  jupyterImage =  "us.gcr.io/broad-dsp-gcr-public/terra-jupyter-gatk:2.3.6"
  proxyImage = "broadinstitute/openidc-proxy:2.3.1_2"
  # Note: If you update this, please also update prepare_gce_image.sh and
  # prepare-custom-leonardo-jupyter-dataproc-image.sh scripts.
  # It is not automatically updated by CI/CD.
  # Note: Since this is a GCR image crypto detection is currently disabled for AoU which requires
  # non-GCR images. To enable on AoU we would need to replicate the image in quay.io or potentially
  # ACR (Broad is deprecating use of Dockerhub).
  cryptoDetectorImage = "us.gcr.io/broad-dsp-gcr-public/cryptomining-detector:0.0.2"

  defaultJupyterUserHome = "/home/jupyter"
  jupyterContainerName = "jupyter-server"
  rstudioContainerName = "rstudio-server"
  welderContainerName = "welder-server"
  proxyContainerName = "proxy-server"
  cryptoDetectorContainerName = "cryptomining-detector"

  jupyterImageRegex = "us.gcr.io/broad-dsp-gcr-public/([a-z0-9-_]+):(.*)"
  rstudioImageRegex = "us.gcr.io/anvil-gcr-public/([a-z0-9-_]+):(.*)"
  broadDockerhubImageRegex = "broadinstitute/([a-z0-9-_]+):(.*)"
}

welder {
  # Set to deploy welder to clusters with the given label
  deployWelderLabel = "saturnVersion"

  # Set to upgrade welder on clusters with the given label
  updateWelderLabel = "saturnVersion"

  # Leo will only deploy welder to clusters created after this date.
  # Clusters created prior to this date will not have welder deployed and will have delocalization disabled.
  deployWelderCutoffDate = "2019-08-01"

  welderReservedMemory = 768m
}

# cluster scripts and config
gceClusterResources {
  initScript = "gce-init.sh"
  cloudInit = "cloud-init.yml"
  startupScript = "startup.sh"
  shutdownScript = "shutdown.sh"
  jupyterDockerCompose = "jupyter-docker-compose-gce.yaml"
  gpuDockerCompose = "gpu-docker-compose.yaml"
  rstudioDockerCompose = "rstudio-docker-compose-gce.yaml"
  proxyDockerCompose = "proxy-docker-compose-gce.yaml"
  welderDockerCompose = "welder-docker-compose-gce.yaml"
  proxySiteConf = "cluster-site-gce.conf"
  jupyterNotebookConfigUri = "jupyter_notebook_config.py"
  jupyterNotebookFrontendConfigUri = "notebook.json"
  customEnvVarsConfigUri = "custom_env_vars.env"
}

clusterResources {
  initScript = "init-actions.sh"
  startupScript = "startup.sh"
  shutdownScript = "shutdown.sh"
  jupyterDockerCompose = "jupyter-docker-compose.yaml"
  rstudioDockerCompose = "rstudio-docker-compose.yaml"
  proxyDockerCompose = "proxy-docker-compose.yaml"
  welderDockerCompose = "welder-docker-compose.yaml"
  proxySiteConf = "cluster-site.conf"
  jupyterNotebookConfigUri = "jupyter_notebook_config.py"
  jupyterNotebookFrontendConfigUri = "notebook.json"
  customEnvVarsConfigUri = "custom_env_vars.env"
}

clusterFiles {
  proxyServerCrt = "/etc/jupyter-server.crt"
  proxyServerKey = "/etc/jupyter-server.key"
  proxyRootCaPem = "/etc/rootCA.pem"
  proxyRootCaKey = "/etc/rootCA.key"
}

# The expiration is low because the IP changes when a runtime is pause/resumed,
# so we need to ensure we don't use stale cache entries.
runtimeDnsCache {
  cacheExpiryTime = 1 minute
  cacheMaxSize = 1000
}

# Kubernetes expiration can be higher because the IP is at the cluster level, which is
# consistent across app pause/resume. Clusters are garbage collected ~1 hour after app deletion.
kubernetesDnsCache {
  cacheExpiryTime = 10 minutes
  cacheMaxSize = 100
}

mysql {
  profile = "slick.jdbc.MySQLProfile$"
  batchSize = 2000
  db {
    driver = "com.mysql.cj.jdbc.Driver"
    #url = "jdbc:mysql://mysql/leonardo
    #user = "dbUser"
    #password = "pass"
    connectionTimeout = 5000
    numThreads = 200
  }
  concurrency = 120
}

# Liquibase configuration
liquibase {
  changelog = "org/broadinstitute/dsde/workbench/leonardo/liquibase/changelog.xml"
  initWithLiquibase = true
}

sam {
  server = "replace_me"
}

prometheus {
  endpointPort = 9098
}

proxy {
  # Should match the proxy wildcard cert
  #proxyDomain = ".firecloud.org"
  #proxyUrlBase = "https://leo/proxy/"
  proxyPort = 443
  dnsPollPeriod = 15 seconds
  tokenCacheExpiryTime = 60 minutes
  tokenCacheMaxSize = 5000
  internalIdCacheExpiryTime = 2 minutes
  internalIdCacheMaxSize = 500
}

# The fields here will be combined to build a Content-Security-Policy header
# in the Leo proxy response.
# See https://developer.mozilla.org/en-US/docs/Web/HTTP/Headers/Content-Security-Policy
# for description of the Content-Security-Policy model.
contentSecurityPolicy {
  # frameAncestors is overridden in firecloud-develop because it's environment-specific
  frameAncestors = [
    "'none'"
  ]
  scriptSrc = [
    "'self'",
    # Note: data: is insecure but needed to support tools like plotly and facets.
    # See discussion in https://github.com/DataBiosphere/leonardo/pull/1399
    "data:",
    # Note: 'unsafe-inline' in insecure but is needed by Jupyter UI.
    # See https://broadworkbench.atlassian.net/browse/IA-1763
    "'unsafe-inline'",
    "'unsafe-eval'",
    "blob:",
    "https://apis.google.com",
    "https://cdn.jsdelivr.net",
    "https://cdn.pydata.org"
  ]
  styleSrc = [
    "'self'",
    "'unsafe-inline'",
    "data:",
    "https://cdn.pydata.org"
  ]
  connectSrc = [
    "'self'",
    "blob:",
    "wss://*.broadinstitute.org:*",
    "wss://notebooks.firecloud.org:*",
    "*.googleapis.com",
    "https://*.npmjs.org",
    "https://data.broadinstitute.org",
    "https://s3.amazonaws.com/igv.broadinstitute.org/",
    "https://s3.amazonaws.com/igv.org.genomes/",
    "https://igv-genepattern-org.s3.amazonaws.com/genomes/",
    "https://hgdownload.soe.ucsc.edu/",
    "https://portals.broadinstitute.org/webservices/igv/",
    "https://igv.org/genomes/",
    "https://raw.githubusercontent.com/PAIR-code/facets/1.0.0/facets-dist/facets-jupyter.html",
    "https://cdnjs.cloudflare.com/ajax/libs/webcomponentsjs/1.3.3/webcomponents-lite.js",
    "https://*.jupyter-dev.firecloud.org",
    "https://*.jupyter-prod.firecloud.org",
    "https://igv.genepattern.org",
    "https://cdn.plot.ly",
    "https://*.tile.openstreetmap.org"
  ]
  objectSrc = [
    "'none'"
  ]
  reportUri = [
    "https://terra.report-uri.com/r/d/csp/reportOnly"
  ]
}

refererConfig {
  # list of valid hosts and enabled flag is environment specific so it's overriden in firecloud develop
  validHosts = []
  enabled = false // false for dev and QA environments, true everywhere else
  originStrict = false // true only if "*" in validHosts is to be ignored by origin validation
}

swagger {
  #googleClientId = "client_id"
  #realm = "broad-dsde-dev"
}

# akka values are not specified here because they are only picked up in the leonardo.conf

# Authorization implementation config
auth {
  providerClass = "org.broadinstitute.dsde.workbench.leonardo.auth.sam.SamAuthProvider"
  providerConfig {
    samServer = ${sam.server}
    petKeyCacheEnabled = true
    petKeyCacheExpiryTime = 24 hours
    petKeyCacheMaxSize = 10000
    notebookAuthCacheEnabled = true
    notebookAuthCacheExpiryTime = 15 minutes
    notebookAuthCacheMaxSize = 1000
    providerTimeout = 30 seconds
    customAppCreationAllowedGroup = "custom_app_users"
    sasAppCreationAllowedGroup = "sas_app_users"
  }
}

# Implement and specify a class that will provide appropriate service accounts
serviceAccounts {
  providerClass = "org.broadinstitute.dsde.workbench.leonardo.auth.sam.PetClusterServiceAccountProvider"
  providerConfig {
    leoServiceAccountJsonFile = ${application.leoServiceAccountJsonFile}
    leoServiceAccountEmail = ${application.leoServiceAccountEmail}
    samServer = ${sam.server}
    petKeyCacheExpiryTime = 24 hours
    petKeyCacheMaxSize = 10000
    providerTimeout = 30 seconds
  }
  kubeConfig {
     leoServiceAccountJsonFile = ${application.leoServiceAccountJsonFile}
     leoServiceAccountEmail = ${application.leoServiceAccountEmail}
  }
}

pubsub {
  #pubsubGoogleProject = "broad-dsde-dev"
  #topicName = "leonardo-pubsub"
  queueSize = 100
  ackDeadLine = 10 minutes // TODO change back to 5 minutes when PROD-869 is resolved

  kubernetes-monitor {
    createNodepool {
      initial-delay = 10 seconds
      max-attempts = 90 # 10 seconds * 90 is 15 min
      interval = 10 seconds
    }
    deleteNodepool {
      initial-delay = 10 seconds
      max-attempts = 90 # 10 seconds * 90 is 15 min
      interval = 10 seconds
    }
    createCluster {
      initial-delay = 30 seconds
      max-attempts = 120 # 15 seconds * 120 is 30 min
      interval = 15 seconds
    }
    deleteCluster {
      initial-delay = 30 seconds
      max-attempts = 120 # 15 seconds * 120 is 30 min
      interval = 15 seconds
    }
    createIngress {
      initial-delay = 2 seconds
      max-attempts = 100 # 3 seconds * 100 is 5 min
      interval = 3 seconds
    }
    createApp {
      interval = 15 seconds
      max-attempts = 120 # 15 seconds * 120 = 30 min
      interruptAfter = 30 minutes
    }
    deleteApp {
      initial-delay = 30 seconds
      interval = 10 seconds
      max-attempts = 120 # 10 seconds * 120 = 20 min
    }
    scalingUpNodepool {
      initial-delay = 10 seconds
      max-attempts = 90 # 10 seconds * 90 is 15 min
      interval = 10 seconds
    }
    scalingDownNodepool {
      initial-delay = 5 minutes
      max-attempts = 360 # 10 seconds * 360 is 60 min
      interval = 10 seconds
    }
    startApp {
      max-attempts = 200 # 3 seconds * 200 is 10 min
      interval = 3 seconds
      interruptAfter = 10 minutes
    }
    updateApp {
      max-attempts = 200 # 3 seconds * 200 is 10 min
      interval = 3 seconds
      interruptAfter = 10 minutes
    }
  }

  subscriber {
    concurrency = 100
    // TODO change back to 5 minutes when PROD-869 is resolved
    timeout = 595 seconds // slightly less than ackDeadline

    persistent-disk-monitor {
      create {
        checkToolsInterruptAfter = 5
        timeoutWithSourceDiskCopyInMinutes = 20
      }
      delete {
        initial-delay = 2 seconds
        max-attempts = 5
        interval = 3 seconds
      }
      update {
        initial-delay = 2 seconds
        max-attempts = 5
        interval = 3 seconds
      }
    }
  }

  non-leo-message-subscriber {
    # subscription-name = "nonLeoMessageSubscription"
    dead-letter-topic = "leoDeadLetterTopic"
    # Topic that we publish cryptomining users to.
    # Bard and Sam will subscribe to this topic and act upon it accordingly
    terra-cryptomining-topic = "terra-cryptomining"
  }
}

autoFreeze {
  enableAutoFreeze = true
  autoFreezeAfter = 30 minutes
  autoFreezeCheckScheduler = 1 minute
  maxKernelBusyLimit = 24 hours
}

autodelete {
  autodeleteCheckInterval = 2 hours
}

jupyterConfig {
  # https://*.npmjs.org and 'unsafe-eval' needed for jupyterlab
  # https://csp-evaluator.withgoogle.com/ can be used to evaluate CSP syntax
  contentSecurityPolicy = "frame-ancestors 'self' http://localhost:3000 http://localhost:4200 https://localhost:443 *.terra.bio https://bvdp-saturn-prod.appspot.com https://bvdp-saturn-staging.appspot.com https://bvdp-saturn-perf.appspot.com https://bvdp-saturn-alpha.appspot.com https://bvdp-saturn-dev.appspot.com https://all-of-us-workbench-test.appspot.com https://test.fake-research-aou.org/ https://staging.fake-research-aou.org https://stable.fake-research-aou.org https://workbench.researchallofus.org terra.biodatacatalyst.nhlbi.nih.gov *.terra.biodatacatalyst.nhlbi.nih.gov; script-src 'self' data:text/javascript 'unsafe-inline' 'unsafe-eval' https://apis.google.com; style-src 'self' 'unsafe-inline'; connect-src 'self' wss://*.broadinstitute.org:* wss://notebooks.firecloud.org:* *.googleapis.com https://*.npmjs.org https://data.broadinstitute.org https://s3.amazonaws.com/igv.broadinstitute.org/ https://s3.amazonaws.com/igv.org.genomes/ https://igv-genepattern-org.s3.amazonaws.com/genomes/ https://hgdownload.soe.ucsc.edu/ https://raw.githubusercontent.com/PAIR-code/facets/1.0.0/facets-dist/facets-jupyter.html https://cdnjs.cloudflare.com/ajax/libs/webcomponentsjs/1.3.3/webcomponents-lite.js https://*.jupyter-dev.firecloud.org ,https://*.jupyter-prod.firecloud.org; object-src 'none'"
}

zombieRuntimeMonitor {
  enableZombieRuntimeMonitor = true
  pollPeriod = 4 hours
  creationHangTolerance = 1 hour
  deletionConfirmationLabelKey = "deletionConfirmed"
  concurrency = 100
}

persistent-disk {
  default-disk-size-gb = 30
  default-disk-type = "pd-standard"
  default-block-size-bytes = 4096
  default-zone = "us-central1-a"
  default-galaxy-nfsdisk-size-gb = 250

  # This lists all google folders that represent VPC-SC perimeters. This list spans all environments. There is no downside to including folder ids
  # for all envs in each env and it reduces the risks of misconfiguration due to faulty conditionals or accidental cross env communication
  dont-clone-from-these-google-folders = [
    "737976594150", # terra_dev_aou_test
    "272722258246", # terra_dev_aou_test_2
    "796892826456", # terra_dev_baseline_test

    "791559643292", # terra_perf_aou_perf
    "851853921816", # terra_perf_aou_perf_2

    "300547813290", # terra_prod_aou_prod
    "762320479256", # terra_prod_aou_prod_2
    "96867205717",  # terra_prod_aou_stable
    "973382847971", # terra_prod_aou_stable_2
    "727685043294", # terra_prod_aou_staging
    "730698401092", # terra_prod_aou_staging_2
    "1030649683602",# terra_prod_aou_preprod
    "307813759063", # terra_prod_aou_preprod_2
    "931656019211"  # terra_prod_baseline_prod
  ]
}

clusterToolMonitor {
  pollPeriod = 2 minutes
}

leonardoExecutionMode = "combined"

clusterBucket {
  # number of days the staging bucket should continue to exist after a cluster is deleted
  stagingBucketExpiration = 10 days
}

ui {
  terraLabel = "saturnAutoCreated"
  allOfUsLabel = "all-of-us"
}

async-task-processor {
  queue-bound = 500
  max-concurrent-tasks = 200
}

terra-app-setup-chart {
  # During Leonardo deployment. Leo will `helm pull` the chart locally, and then move
  # cert files into the local chart.
  chart-name = "/leonardo/terra-app-setup"
  # If you change this here, be sure to update it in the dockerfile
  chart-version = "0.1.0"
}

app-service {
  # Defaults to true, but disabled for fiab runs
  enable-custom-app-check = true
  # Defaults to true, but for Production, we'll use Consumption model (details TBD as of 8/18/2023), which doesn't require Sam group check
  enable-sas-app = false
}

drs {
  url = "https://drshub.dsde-dev.broadinstitute.org/api/v4/drs/resolve"
}

metrics {
  enabled = true
  check-interval = 5 minutes
  # If true, will include the AzureCloudContext as a metric tag for Azure runtimes/apps.
  # Normally it's best to avoid tags for high-cardinality things (like workspaceId).
  # But MRGs are fairly low cardinality, and useful to incude for public preview launch.
  include-azure-cloud-context = true
}<|MERGE_RESOLUTION|>--- conflicted
+++ resolved
@@ -245,11 +245,7 @@
    coa-app-config {
      instrumentation-enabled = false
      chart-name = "cromwell-helm/cromwell-on-azure"
-<<<<<<< HEAD
      chart-version = "0.2.451"
-=======
-     chart-version = "0.2.449"
->>>>>>> 5fe732c1
      release-name-suffix = "coa-rls"
      namespace-name-suffix = "coa-ns"
      ksa-name = "coa-ksa"
@@ -785,11 +781,7 @@
   cromwellApp {
     # If you update the chart name or version here, make sure to also update it in the dockerfile:
     chartName = "/leonardo/cromwell"
-<<<<<<< HEAD
     chartVersion = "0.2.451"
-=======
-    chartVersion = "0.2.449"
->>>>>>> 5fe732c1
     services = [
       {
         name = "cromwell-service"
