
# NOTE: commented fields are overridden in firecloud-develop with templated values
# Fields with "replace_me" are also expected to be overridden, but need to be in
# this file to allow referential integrity.

application {
  applicationName = "leonardo"
  #leoGoogleProject = "broad-dsde-dev"
  leoServiceAccountJsonFile = "replace_me"
  leoServiceAccountEmail = "replace_me"
  # max concurrency for blocking calls across Leo, such as GCP, other blocking http calls, file writes, etc.
  concurrency = 255
}

# Google Cloud dataproc configuration
dataproc {
  # Add more regions as necessary.
  # This list should match the list of regions in
  # https://github.com/DataBiosphere/terra-ui/blob/dev/src/components/region-common.js
  supportedRegions = [
    "northamerica-northeast1",
    "southamerica-east1",
    "us-central1",
    "us-east1",
    "us-east4",
    "us-west1",
    "us-west2",
    "us-west3",
    "us-west4",
    "europe-central2",
    "europe-north1",
    "europe-west1",
    "europe-west2",
    "europe-west3",
    "europe-west4",
    "europe-west6",
    "asia-east1",
    "asia-east2",
    "asia-northeast1",
    "asia-northeast2",
    "asia-northeast3",
    "asia-south1",
    "asia-southeast1",
    "asia-southeast2",
    "australia-southeast1",
    "northamerica-northeast2"
  ]

  defaultScopes = [
    "https://www.googleapis.com/auth/userinfo.email",
    "https://www.googleapis.com/auth/source.read_only",
    "https://www.googleapis.com/auth/logging.write",
    "https://www.googleapis.com/auth/devstorage.full_control",
    "https://www.googleapis.com/auth/userinfo.profile",
    "https://www.googleapis.com/auth/cloud.useraccounts.readonly",
    "https://www.googleapis.com/auth/bigquery"
  ]

  runtimeDefaults {
    numberOfWorkers = 0
    masterMachineType = "n1-standard-4"
    masterDiskSize = 130
    workerMachineType = "n1-standard-4"
    workerDiskSize = 150
    numberOfWorkerLocalSSDs = 0
    numberOfPreemptibleWorkers = 0
    region = "us-central1"
  }


  customDataprocImage = "projects/broad-dsp-gcr-public/global/images/custom-leo-image-dataproc-2-0-51-debian10-a46b242"

  dataprocReservedMemory = 6g

  monitor {
    initialDelay = 30 seconds
    # Defines polling for runtime status transitions. Used commonly for all statuses.
    # Includes user script execution, if present.
    # Does not include tool checking (see below).
    pollStatus {
      max-attempts = 120 # 15 seconds * 120 is 30 min
      interval = 15 seconds
    }
    # Defines a timeout per status transition. If a status is not listed there is no timeout.
    # In the case of a Starting cluster, a timeout will transition it back to Stopped. Otherwise,
    # a timeout will transition it to Error status.
    statusTimeouts {
      creating = 30 minutes
      starting = 20 minutes
      deleting = 30 minutes
    }
    # Defines polling for tool checking. This is only done for Creating and Starting status transitions.
    # Tool checking is not included in the statusTimeouts above, therefore it defines its own
    # interruptAfter.
    checkTools {
      max-attempts = 75 # 8 seconds * 75 = 10 min
      interval = 8 seconds
      interruptAfter = 10 minutes
    }
  }
}

gce {
  customGceImage = "projects/broad-dsp-gcr-public/global/images/custom-leo-2-gce-cos-image-8e87ddc"
  userDiskDeviceName = "user-disk"
  defaultScopes = [
    "https://www.googleapis.com/auth/userinfo.email",
    "https://www.googleapis.com/auth/userinfo.profile",
    "https://www.googleapis.com/auth/logging.write",
    "https://www.googleapis.com/auth/cloud-platform"
  ]
  runtimeDefaults {
    machineType = "n1-standard-4"
    diskSize = 30 # This is default size for just user disk
    bootDiskSize = 120
    zone = "us-central1-a"
  }
  gceReservedMemory = 1g

  setMetadataPollDelay = 1 seconds
  setMetadataPollMaxAttempts = 120

  monitor {
    initialDelay = 20 seconds
    # Defines polling for runtime status transitions. Used commonly for all statuses.
    # Includes user script execution, if present.
    # Does not include tool checking (see below).
    pollStatus {
      max-attempts = 120 # 15 seconds * 120 is 30 min
      interval = 15 seconds
    }
    # Defines a timeout per status transition. If a status is not listed there is no timeout.
    # In the case of a Starting cluster, a timeout will transition it back to Stopped. Otherwise,
    # a timeout will transition it to Error status.
    statusTimeouts {
      creating = 30 minutes
      starting = 20 minutes
      deleting = 30 minutes
    }
    # Defines polling for tool checking. This is only done for Creating and Starting status transitions.
    # Tool checking is not included in the statusTimeouts above, therefore it defines its own
    # interruptAfter.
    checkTools {
      max-attempts = 75 # 8 seconds * 75 = 10 min
      interval = 8 seconds
      interruptAfter = 10 minutes
    }
  }
}

azure {
   wsm {
     uri = "https://localhost:8000"
   }

   pubsub-handler {
    sam-url = ${sam.server}
    wsm-url = ${azure.wsm.uri}
    welder-acr-uri = "terradevacrpublic.azurecr.io/welder-server"
    welder-image-hash = ${image.welderHash}

    create-vm-poll-config {
      initial-delay = 2 minutes
      max-attempts = 120 # 15 seconds * 120 is 30 min
      interval = 10 seconds
    }
    delete-vm-poll-config {
      initial-delay = 30 seconds
      max-attempts = 120 # 15 seconds * 120 is 30 min
      interval = 10 seconds
    }

    runtime-defaults {
     ip-name-prefix = "ip"
     ip-controlled-resource-desc = "Azure Ip"
     network-controlled-resource-desc = "Azure Network"
     network-name-prefix = "network"
     subnet-name-prefix = "subnet"
     address-space-cidr = "192.168.0.0/16"
     subnet-address-cidr = "192.168.0.0/24"
     disk-controlled-resource-desc = "Azure Disk"
     vm-controlled-resource-desc = "Azure Vm"
     image {
        publisher = "microsoft-dsvm"
        offer = "ubuntu-2004"
        sku = "2004-gen2"
        version = "22.04.27"
     }
     custom-script-extension {
        name = "vm-custom-script-extension",
        publisher = "Microsoft.Azure.Extensions",
        type = "CustomScript",
        version = "2.1",
        minor-version-auto-upgrade = true,
        file-uris = ["https://raw.githubusercontent.com/DataBiosphere/leonardo/d6f5eea1a9299f8ef95cf1dc3eaf40594af26782/http/src/main/resources/init-resources/azure_vm_init_script.sh"]
     }
     listener-image = "terradevacrpublic.azurecr.io/terra-azure-relay-listeners:3393dcb"
    }
   }


   # We need the leo azure entity for this
    app-registration {
      client-id = ""
      client-secret = ""
      managed-app-tenant-id = ""
    }

   coa-app-config {
     chart-name = "/leonardo/cromwell-on-azure"
<<<<<<< HEAD
     chart-version = "0.2.190"
=======
     chart-version = "0.2.191"
>>>>>>> 6cfb64c9
     release-name-suffix = "coa-rls"
     namespace-name-suffix = "coa-ns"
     ksa-name = "coa-ksa"
     # See https://github.com/broadinstitute/cromwhelm/blob/main/terra-batch-libchart/templates/_reverse-proxy.tpl#L81-L114
     # for list of services.
     services = [
       {
         name = "cbas"
         kind = "ClusterIP"
       },
       {
         name = "cbas-ui"
         kind = "ClusterIP"
         path = "/"
       },
       {
         name = "wds"
         kind = "ClusterIP"
       },
       {
         name = "cromwell"
         kind = "ClusterIP"
       }
     ]
   }

   # Note: see https://broadworkbench.atlassian.net/browse/IA-3804 for tracking migration to AKS Workload Identity.
   aad-pod-identity-config {
     namespace = "aad-pod-identity"
     release = "aad-pod-identity"
     chart-name = "aad-pod-identity/aad-pod-identity"
     chart-version = "4.1.14"
     values = "operationMode=managed"
   }
}

dateAccessedUpdater {
  interval = 30 seconds
  maxUpdate = 400
  queueSize = 5000
}

vpc {
  highSecurityProjectNetworkLabel = "vpc-network-name"
  highSecurityProjectSubnetworkLabel = "vpc-subnetwork-name"
  firewallAllowHttpsLabelKey = "leonardo-allow-https-firewall-name"
  firewallAllowInternalLabelKey = "leonardo-allow-internal-firewall-name"
  networkName = "leonardo-network"
  networkTag = "leonardo"
  privateAccessNetworkTag = "leonardo-private"
  # Using manual subnet creation mode because we currently only care about 1 region (us-central1)
  # and this allows us to have more control over address space. If/when we support multiple regions
  # consider auto-mode subnet creation.
  # See: https://cloud.google.com/vpc/docs/vpc#auto-mode-considerations
  autoCreateSubnetworks = false
  # Note the below 2 fields are not used if autoCreateSubnetworks is true
  subnetworkName = "leonardo-subnetwork"
  subnetworkRegionIpRangeMap = {
    us-central1 = "10.1.0.0/20"
    northamerica-northeast1 = "10.2.0.0/20"
    southamerica-east1 = "10.3.0.0/20"
    us-east1 = "10.4.0.0/20"
    us-east4 = "10.5.0.0/20"
    us-west1 = "10.6.0.0/20"
    us-west2 = "10.7.0.0/20"
    us-west3 = "10.8.0.0/20"
    us-west4 = "10.9.0.0/20"
    europe-central2 = "10.10.0.0/20"
    europe-north1 = "10.11.0.0/20"
    europe-west1 = "10.12.0.0/20"
    europe-west2 = "10.13.0.0/20"
    europe-west3 = "10.14.0.0/20"
    europe-west4 = "10.15.0.0/20"
    europe-west6 = "10.16.0.0/20"
    asia-east1 = "10.17.0.0/20"
    asia-east2 = "10.18.0.0/20"
    asia-northeast1 = "10.19.0.0/20"
    asia-northeast2 = "10.20.0.0/20"
    asia-northeast3 = "10.21.0.0/20"
    asia-south1 = "10.22.0.0/20"
    asia-southeast1 = "10.23.0.0/20"
    asia-southeast2 = "10.24.0.0/20"
    australia-southeast1 = "10.25.0.0/20"
    northamerica-northeast2 = "10.26.0.0/20"
  }
  firewallsToAdd = [
    # Allows Leonardo proxy traffic on port 443
    {
      name-prefix = "leonardo-allow-https"
      # See https://github.com/DataBiosphere/terra-resource-buffer/blob/master/src/main/java/bio/terra/buffer/service/resource/flight/CreateFirewallRuleStep.java#L37
      rbs-name = "leonardo-ssl"
      sourceRanges = {
        us-central1 = ["0.0.0.0/0"]
        northamerica-northeast1 = ["0.0.0.0/0"]
        southamerica-east1 = ["0.0.0.0/0"]
        us-east1 = ["0.0.0.0/0"]
        us-east4 = ["0.0.0.0/0"]
        us-west1 = ["0.0.0.0/0"]
        us-west2 = ["0.0.0.0/0"]
        us-west3 = ["0.0.0.0/0"]
        us-west4 = ["0.0.0.0/0"]
        europe-central2 = ["0.0.0.0/0"]
        europe-north1 = ["0.0.0.0/0"]
        europe-west1 = ["0.0.0.0/0"]
        europe-west2 = ["0.0.0.0/0"]
        europe-west3 = ["0.0.0.0/0"]
        europe-west4 = ["0.0.0.0/0"]
        europe-west6 = ["0.0.0.0/0"]
        asia-east1 = ["0.0.0.0/0"]
        asia-east2 = ["0.0.0.0/0"]
        asia-northeast1 = ["0.0.0.0/0"]
        asia-northeast2 = ["0.0.0.0/0"]
        asia-northeast3 = ["0.0.0.0/0"]
        asia-south1 = ["0.0.0.0/0"]
        asia-southeast1 = ["0.0.0.0/0"]
        asia-southeast2 = ["0.0.0.0/0"]
        australia-southeast1 = ["0.0.0.0/0"]
        northamerica-northeast2 = ["0.0.0.0/0"]
      }
      allowed = [
        {
          protocol = "tcp"
          port = "443"
        }
      ]
    },
    # Allows traffic via internal IP
    # This is a requirement for Dataproc nodes to be able to communicate with each other within a cluster.
    # Values are copied from https://github.com/DataBiosphere/terra-resource-buffer/blob/master/src/main/java/bio/terra/buffer/service/resource/flight/CreateSubnetsStep.java#L53
    {
      name-prefix = "leonardo-allow-internal"
      # See https://github.com/DataBiosphere/terra-resource-buffer/blob/master/src/main/java/bio/terra/buffer/service/resource/flight/CreateFirewallRuleStep.java#L34
      rbs-name = "leonardo-allow-internal"
      sourceRanges = {
        asia-east1 = ["10.140.0.0/20"]
        asia-east2 = ["10.170.0.0/20"]
        asia-northeast1 = ["10.146.0.0/20"]
        asia-northeast2 = ["10.174.0.0/20"]
        asia-northeast3 = ["10.178.0.0/20"]
        asia-south1 = ["10.160.0.0/20"]
        asia-southeast1 = ["10.148.0.0/20"]
        asia-southeast2 = ["10.184.0.0/20"]
        australia-southeast1 = ["10.152.0.0/20"]
        europe-central2 = ["10.186.0.0/20"]
        europe-north1 = ["10.166.0.0/20"]
        europe-west1 = ["10.132.0.0/20"]
        europe-west2 = ["10.154.0.0/20"]
        europe-west3 = ["10.156.0.0/20"]
        europe-west4 = ["10.164.0.0/20"]
        europe-west6 = ["10.172.0.0/20"]
        northamerica-northeast1 = ["10.162.0.0/20"]
        northamerica-northeast2 = ["10.188.0.0/20"]
        southamerica-east1 = ["10.158.0.0/20"]
        us-central1 = ["10.128.0.0/20"]
        us-east1 = ["10.142.0.0/20"]
        us-east4 = ["10.150.0.0/20"]
        us-west1 = ["10.138.0.0/20"]
        us-west2 = ["10.168.0.0/20"]
        us-west3 = ["10.180.0.0/20"]
        us-west4 = ["10.182.0.0/20"]
      }
      allowed = [
        {
          protocol = "tcp"
          port = "0-65535"
        },
        {
          protocol = "udp"
          port = "0-65535"
        },
        {
          protocol = "icmp"
        }
      ]
    },
    # Allows SSH access from the Broad network or VPN
    # IP list obtained from https://docs.google.com/document/d/1adV0LC2f_GIpl3A1AeoQuNiwcP59NToIt6VYT3xRCkU/edit
    {
      name-prefix = "leonardo-allow-broad-ssh"
      sourceRanges = {
        us-central1 = ${gke.cluster.authorizedNetworks}
        northamerica-northeast1 = ${gke.cluster.authorizedNetworks}
        southamerica-east1 = ${gke.cluster.authorizedNetworks}
        us-east1 = ${gke.cluster.authorizedNetworks}
        us-east4 = ${gke.cluster.authorizedNetworks}
        us-west1 = ${gke.cluster.authorizedNetworks}
        us-west2 = ${gke.cluster.authorizedNetworks}
        us-west3 = ${gke.cluster.authorizedNetworks}
        us-west4 = ${gke.cluster.authorizedNetworks}
        europe-central2 = ${gke.cluster.authorizedNetworks}
        europe-north1 = ${gke.cluster.authorizedNetworks}
        europe-west1 = ${gke.cluster.authorizedNetworks}
        europe-west2 = ${gke.cluster.authorizedNetworks}
        europe-west3 = ${gke.cluster.authorizedNetworks}
        europe-west4 = ${gke.cluster.authorizedNetworks}
        europe-west6 = ${gke.cluster.authorizedNetworks}
        asia-east1 = ${gke.cluster.authorizedNetworks}
        asia-east2 = ${gke.cluster.authorizedNetworks}
        asia-northeast1 = ${gke.cluster.authorizedNetworks}
        asia-northeast2 = ${gke.cluster.authorizedNetworks}
        asia-northeast3 = ${gke.cluster.authorizedNetworks}
        asia-south1 = ${gke.cluster.authorizedNetworks}
        asia-southeast1 = ${gke.cluster.authorizedNetworks}
        asia-southeast2 = ${gke.cluster.authorizedNetworks}
        australia-southeast1 = ${gke.cluster.authorizedNetworks}
        northamerica-northeast2 = ${gke.cluster.authorizedNetworks}
      }
      allowed = [
        {
          protocol = "tcp"
          port = 22
        }
      ]
    }
  ]
  # Remove RDP and SSH rules in the default network. Also remove legacy leonardo-notebooks-rule if it exists.
  firewallsToRemove = ["default-allow-rdp", "default-allow-icmp", "allow-icmp"]
  pollPeriod = 5 seconds
  maxAttempts = 24 # 2 minutes
}

groups {
  #subEmail = "google@{{$appsSubdomain}}"
  #dataprocImageProjectGroupName = "dataproc-image-project-group"
  #dataprocImageProjectGroupEmail = ${groups.dataprocImageProjectGroupName}"@{{$appsSubdomain}}"
  waitForMemberAddedPollConfig = {
    initial-delay = 5 seconds
    max-attempts = 120
    interval = 5 seconds
  }
}

gke {
  cluster {
    location = "us-central1-a",
    region = "us-central1",
    #taken from https://dsp-security.broadinstitute.org/cloud-security/google-cloud-platform/gke
    authorizedNetworks = ["69.173.127.0/25",
                          "69.173.124.0/23",
                          "69.173.126.0/24",
                          "69.173.127.230/31",
                          "69.173.64.0/19",
                          "69.173.127.224/30",
                          "69.173.127.192/27",
                          "69.173.120.0/22",
                          "69.173.127.228/32",
                          "69.173.127.232/29",
                          "69.173.127.128/26",
                          "69.173.96.0/20",
                          "69.173.127.240/28",
                          "69.173.112.0/21"
    ]
    # See https://cloud.google.com/kubernetes-engine/docs/release-notes
    version = "1.21"
    nodepoolLockCacheExpiryTime = 1 hour
    nodepoolLockCacheMaxSize = 200
  }
  defaultNodepool {
    machineType = "n1-standard-1"
    numNodes = 1
    autoscalingEnabled = false
    maxNodepoolsPerDefaultNode = 16
  }
  galaxyNodepool {
    machineType = "n1-highmem-8"
    numNodes = 1
    autoscalingEnabled = false
    autoscalingConfig {
       autoscalingMin = 0
       autoscalingMax = 2
    }
  }
  ingress {
    namespace = "nginx"
    release = "nginx"
    chartName = "/leonardo/ingress-nginx"
    # If you change this here, be sure to update it in the dockerfile
    chartVersion = "3.23.0"
    loadBalancerService = "nginx-ingress-nginx-controller"
    values = [
      "controller.publishService.enabled=true",
      "controller.admissionWebhooks.enabled=false"
    ]
  }
  galaxyApp {
    # See comment in KubernetesServiceInterp for more context. Theoretically release names should
    # only need to be unique within a namespace, but something in the Galaxy chart requires them
    # to be unique within a cluster.
    releaseNameSuffix = "gxy-rls"
    chartName = "/leonardo/galaxykubeman"
    # If you change this here, be sure to update it in the dockerfile
    # This is galaxykubeman, which references Galaxy
    chartVersion = "1.6.1"
    namespaceNameSuffix = "gxy-ns"
    serviceAccountName = "gxy-ksa"
    # Setting uninstallKeepHistory will cause the `helm uninstall` command to keep a record of
    # the deleted release, which can make debugging and auditing easier. It should be safe for
    # our use case because we generate unique release names anyway.
    # See https://helm.sh/docs/intro/using_helm/#helm-uninstall-uninstalling-a-release
    uninstallKeepHistory = true
    services = [
      {
        name = "galaxy"
        kind = "ClusterIP"
      }
    ]
    # Templated by firecloud-develop
    postgres.password = "replace-me"
    orchUrl = "https://firecloud-orchestration.dsde-dev.broadinstitute.org/api/"
    drsUrl = ${drs.url}
    minMemoryGb = 5
    minNumOfCpus = 3
  }
  galaxyDisk {
    nfsPersistenceName = "nfs-disk"
    nfsMinimumDiskSizeGB = 100
    postgresPersistenceName = "postgres-disk"
    postgresDiskNameSuffix = "gxy-postres-disk"
    postgresDiskSizeGB = 10
    postgresDiskBlockSize = 4096
  }
  cromwellApp {
    # If you update the chart name or version here, make sure to also update it in the dockerfile:
    chartName = "/leonardo/cromwell"
<<<<<<< HEAD
    chartVersion = "0.2.190"
=======
    chartVersion = "0.2.191"
>>>>>>> 6cfb64c9
    services = [
      {
        name = "cromwell-service"
        kind = "ClusterIP"
      }
    ]
    # These appear to be currently unused, but BW-860 should be able to make use of them.
    releaseNameSuffix = "cromwell-rls"
    namespaceNameSuffix = "cromwell-ns"
    serviceAccountName = "cromwell-ksa"
    dbPassword = "replace-me"
  }
  customApp {
    chartName = "/leonardo/terra-app"
    # If you update this here, be sure to update in the dockerfile
    chartVersion = "0.5.0"
    releaseNameSuffix = "app-rls"
    namespaceNameSuffix = "app-ns"
    serviceAccountName = "app-ksa"
    customApplicationAllowList = {
      default: [],
      highSecurity: []
    }
  }
}

image {
  welderGcrUri = "us.gcr.io/broad-dsp-gcr-public/welder-server"
  welderDockerHubUri = "broadinstitute/welder-server"
  welderHash = "6648f5c"
  jupyterImage =  "us.gcr.io/broad-dsp-gcr-public/terra-jupyter-gatk:2.2.8"
  proxyImage = "broadinstitute/openidc-proxy:2.3.1_2"
  # Note: If you update this, please also update prepare_gce_image.sh and
  # prepare-custom-leonardo-jupyter-dataproc-image.sh scripts.
  # It is not automatically updated by CI/CD.
  # Note: Since this is a GCR image crypto detection is currently disabled for AoU which requires
  # non-GCR images. To enable on AoU we would need to replicate the image in quay.io or potentially
  # ACR (Broad is deprecating use of Dockerhub).
  cryptoDetectorImage = "us.gcr.io/broad-dsp-gcr-public/cryptomining-detector:0.0.2"

  defaultJupyterUserHome = "/home/jupyter"
  jupyterContainerName = "jupyter-server"
  rstudioContainerName = "rstudio-server"
  welderContainerName = "welder-server"
  proxyContainerName = "proxy-server"
  cryptoDetectorContainerName = "cryptomining-detector"

  jupyterImageRegex = "us.gcr.io/broad-dsp-gcr-public/([a-z0-9-_]+):(.*)"
  rstudioImageRegex = "us.gcr.io/anvil-gcr-public/([a-z0-9-_]+):(.*)"
  broadDockerhubImageRegex = "broadinstitute/([a-z0-9-_]+):(.*)"
}

welder {
  # Set to deploy welder to clusters with the given label
  deployWelderLabel = "saturnVersion"

  # Set to upgrade welder on clusters with the given label
  updateWelderLabel = "saturnVersion"

  # Leo will only deploy welder to clusters created after this date.
  # Clusters created prior to this date will not have welder deployed and will have delocalization disabled.
  deployWelderCutoffDate = "2019-08-01"

  welderReservedMemory = 768m
}

# cluster scripts and config
gceClusterResources {
  initScript = "gce-init.sh"
  cloudInit = "cloud-init.yml"
  startupScript = "startup.sh"
  shutdownScript = "shutdown.sh"
  jupyterDockerCompose = "jupyter-docker-compose-gce.yaml"
  gpuDockerCompose = "gpu-docker-compose.yaml"
  rstudioDockerCompose = "rstudio-docker-compose-gce.yaml"
  proxyDockerCompose = "proxy-docker-compose-gce.yaml"
  welderDockerCompose = "welder-docker-compose-gce.yaml"
  proxySiteConf = "cluster-site-gce.conf"
  jupyterNotebookConfigUri = "jupyter_notebook_config.py"
  jupyterNotebookFrontendConfigUri = "notebook.json"
  customEnvVarsConfigUri = "custom_env_vars.env"
}

clusterResources {
  initScript = "init-actions.sh"
  startupScript = "startup.sh"
  shutdownScript = "shutdown.sh"
  jupyterDockerCompose = "jupyter-docker-compose.yaml"
  rstudioDockerCompose = "rstudio-docker-compose.yaml"
  proxyDockerCompose = "proxy-docker-compose.yaml"
  welderDockerCompose = "welder-docker-compose.yaml"
  proxySiteConf = "cluster-site.conf"
  jupyterNotebookConfigUri = "jupyter_notebook_config.py"
  jupyterNotebookFrontendConfigUri = "notebook.json"
  customEnvVarsConfigUri = "custom_env_vars.env"
}

clusterFiles {
  proxyServerCrt = "/etc/jupyter-server.crt"
  proxyServerKey = "/etc/jupyter-server.key"
  proxyRootCaPem = "/etc/rootCA.pem"
  proxyRootCaKey = "/etc/rootCA.key"
}

# The expiration is low because the IP changes when a runtime is pause/resumed,
# so we need to ensure we don't use stale cache entries.
runtimeDnsCache {
  cacheExpiryTime = 5 seconds
  cacheMaxSize = 100
}

# Kubernetes expiration can be higher because the IP is at the cluster level, which is
# consistent across app pause/resume. Clusters are garbage collected ~1 hour after app deletion.
kubernetesDnsCache {
  cacheExpiryTime = 10 minutes
  cacheMaxSize = 100
}

mysql {
  profile = "slick.jdbc.MySQLProfile$"
  batchSize = 2000
  db {
    driver = "com.mysql.cj.jdbc.Driver"
    #url = "jdbc:mysql://mysql/leonardo
    #user = "dbUser"
    #password = "pass"
    connectionTimeout = 5000
    numThreads = 200
  }
  concurrency = 120
}

# Liquibase configuration
liquibase {
  changelog = "org/broadinstitute/dsde/workbench/leonardo/liquibase/changelog.xml"
  initWithLiquibase = true
}

sam {
  server = "replace_me"
}

prometheus {
  endpointPort = 9098
}

proxy {
  # Should match the proxy wildcard cert
  #proxyDomain = ".firecloud.org"
  #proxyUrlBase = "https://leo/proxy/"
  proxyPort = 443
  dnsPollPeriod = 15 seconds
  tokenCacheExpiryTime = 60 minutes
  tokenCacheMaxSize = 5000
  internalIdCacheExpiryTime = 2 minutes
  internalIdCacheMaxSize = 500
}

# The fields here will be combined to build a Content-Security-Policy header
# in the Leo proxy response.
# See https://developer.mozilla.org/en-US/docs/Web/HTTP/Headers/Content-Security-Policy
# for description of the Content-Security-Policy model.
contentSecurityPolicy {
  # frameAncestors is overridden in firecloud-develop because it's environment-specific
  frameAncestors = [
    "'none'"
  ]
  scriptSrc = [
    "'self'",
    # Note: data: is insecure but needed to support tools like plotly and facets.
    # See discussion in https://github.com/DataBiosphere/leonardo/pull/1399
    "data:",
    # Note: 'unsafe-inline' in insecure but is needed by Jupyter UI.
    # See https://broadworkbench.atlassian.net/browse/IA-1763
    "'unsafe-inline'",
    "'unsafe-eval'",
    "https://apis.google.com",
    "https://cdn.jsdelivr.net",
    "https://cdn.pydata.org"
  ]
  styleSrc = [
    "'self'",
    "'unsafe-inline'",
    "data:",
    "https://cdn.pydata.org"
  ]
  connectSrc = [
    "'self'",
    "wss://*.broadinstitute.org:*",
    "wss://notebooks.firecloud.org:*",
    "*.googleapis.com",
    "https://*.npmjs.org",
    "https://data.broadinstitute.org",
    "https://s3.amazonaws.com/igv.broadinstitute.org/",
    "https://s3.amazonaws.com/igv.org.genomes/",
    "https://portals.broadinstitute.org/webservices/igv/",
    "https://igv.org/genomes/",
    "https://raw.githubusercontent.com/PAIR-code/facets/1.0.0/facets-dist/facets-jupyter.html",
    "https://cdnjs.cloudflare.com/ajax/libs/webcomponentsjs/1.3.3/webcomponents-lite.js"
  ]
  objectSrc = [
    "'none'"
  ]
  reportUri = [
    "https://terra.report-uri.com/r/d/csp/reportOnly"
  ]
}

refererConfig {
  # list of valid hosts and enabled flag is environment specific so it's overriden in firecloud develop
  validHosts = []
  enabled = false // false for dev and QA environments, true everywhere else
}

swagger {
  #googleClientId = "client_id"
  #realm = "broad-dsde-dev"
}

# akka values are not specified here because they are only picked up in the leonardo.conf

# Authorization implementation config
auth {
  providerClass = "org.broadinstitute.dsde.workbench.leonardo.auth.sam.SamAuthProvider"
  providerConfig {
    samServer = ${sam.server}
    petKeyCacheEnabled = true
    petKeyCacheExpiryTime = 24 hours
    petKeyCacheMaxSize = 10000
    notebookAuthCacheEnabled = true
    notebookAuthCacheExpiryTime = 15 minutes
    notebookAuthCacheMaxSize = 1000
    providerTimeout = 30 seconds
    customAppCreationAllowedGroup = "custom_app_users"
  }
}

# Implement and specify a class that will provide appropriate service accounts
serviceAccounts {
  providerClass = "org.broadinstitute.dsde.workbench.leonardo.auth.sam.PetClusterServiceAccountProvider"
  providerConfig {
    leoServiceAccountJsonFile = ${application.leoServiceAccountJsonFile}
    leoServiceAccountEmail = ${application.leoServiceAccountEmail}
    samServer = ${sam.server}
    petKeyCacheExpiryTime = 24 hours
    petKeyCacheMaxSize = 10000
    providerTimeout = 30 seconds
  }
  kubeConfig {
     leoServiceAccountJsonFile = ${application.leoServiceAccountJsonFile}
     leoServiceAccountEmail = ${application.leoServiceAccountEmail}
  }
}

pubsub {
  #pubsubGoogleProject = "broad-dsde-dev"
  #topicName = "leonardo-pubsub"
  queueSize = 100
  ackDeadLine = 5 minutes

  kubernetes-monitor {
    createNodepool {
      max-attempts = 90 # 10 seconds * 90 is 15 min
      interval = 10 seconds
    }
    deleteNodepool {
      max-attempts = 90 # 10 seconds * 90 is 15 min
      interval = 10 seconds
    }
    createCluster {
      max-attempts = 120 # 15 seconds * 120 is 30 min
      interval = 15 seconds
    }
    deleteCluster {
      max-attempts = 120 # 15 seconds * 120 is 30 min
      interval = 15 seconds
    }
    createIngress {
      max-attempts = 100 # 3 seconds * 100 is 5 min
      interval = 3 seconds
    }
    createApp {
      interval = 10 seconds
      max-attempts = 120 # 10 seconds * 120 = 20 min
      interruptAfter = 20 minutes
    }
    deleteApp {
      interval = 10 seconds
      max-attempts = 120 # 10 seconds * 120 = 20 min
    }
    scaleNodepool {
      max-attempts = 90 # 10 seconds * 90 is 15 min
      interval = 10 seconds
    }
    setNodepoolAutoscaling {
      max-attempts = 90 # 10 seconds * 90 is 15 min
      interval = 10 seconds
    }
    startApp {
      max-attempts = 200 # 3 seconds * 200 is 10 min
      interval = 3 seconds
      interruptAfter = 10 minutes
    }
  }

  subscriber {
    concurrency = 100
    timeout = 295 seconds // slightly less than ackDeadline

    persistent-disk-monitor {
      create {
        checkToolsInterruptAfter = 5
        timeoutWithSourceDiskCopyInMinutes = 20
      }
      delete {
        max-attempts = 5
        interval = 3 seconds
      }
      update {
        max-attempts = 5
        interval = 3 seconds
      }
    }
  }

  non-leo-message-subscriber {
    # subscription-name = "nonLeoMessageSubscription"
    dead-letter-topic = "leoDeadLetterTopic"
    # Topic that we publish cryptomining users to.
    # Bard and Sam will subscribe to this topic and act upon it accordingly
    terra-cryptomining-topic = "terra-cryptomining"
  }
}

autoFreeze {
  enableAutoFreeze = true
  autoFreezeAfter = 30 minutes
  autoFreezeCheckScheduler = 1 minute
  maxKernelBusyLimit = 24 hours
}

jupyterConfig {
  # https://*.npmjs.org and 'unsafe-eval' needed for jupyterlab
  # https://csp-evaluator.withgoogle.com/ can be used to evaluate CSP syntax
  contentSecurityPolicy = "frame-ancestors 'self' http://localhost:3000 http://localhost:4200 https://localhost:443 *.terra.bio https://bvdp-saturn-prod.appspot.com https://bvdp-saturn-staging.appspot.com https://bvdp-saturn-perf.appspot.com https://bvdp-saturn-alpha.appspot.com https://bvdp-saturn-dev.appspot.com https://all-of-us-workbench-test.appspot.com https://staging.fake-research-aou.org https://stable.fake-research-aou.org https://workbench.researchallofus.org terra.biodatacatalyst.nhlbi.nih.gov *.terra.biodatacatalyst.nhlbi.nih.gov; script-src 'self' data:text/javascript 'unsafe-inline' 'unsafe-eval' https://apis.google.com; style-src 'self' 'unsafe-inline'; connect-src 'self' wss://*.broadinstitute.org:* wss://notebooks.firecloud.org:* *.googleapis.com https://*.npmjs.org https://data.broadinstitute.org https://s3.amazonaws.com/igv.broadinstitute.org/ https://s3.amazonaws.com/igv.org.genomes/ https://raw.githubusercontent.com/PAIR-code/facets/1.0.0/facets-dist/facets-jupyter.html https://cdnjs.cloudflare.com/ajax/libs/webcomponentsjs/1.3.3/webcomponents-lite.js; object-src 'none'"
}

zombieRuntimeMonitor {
  enableZombieRuntimeMonitor = true
  pollPeriod = 4 hours
  creationHangTolerance = 1 hour
  deletionConfirmationLabelKey = "deletionConfirmed"
  concurrency = 100
}

persistent-disk {
  default-disk-size-gb = 30
  default-disk-type = "pd-standard"
  default-block-size-bytes = 4096
  default-zone = "us-central1-a"
  default-galaxy-nfsdisk-size-gb = 250

  # This lists all google folders that represent VPC-SC perimeters. This list spans all environments. There is no downside to including folder ids
  # for all envs in each env and it reduces the risks of misconfiguration due to faulty conditionals or accidental cross env communication
  dont-clone-from-these-google-folders = [
    "737976594150", # terra_dev_aou_test
    "272722258246", # terra_dev_aou_test_2
    "796892826456", # terra_dev_baseline_test

    "791559643292", # terra_perf_aou_perf
    "851853921816", # terra_perf_aou_perf_2

    "300547813290", # terra_prod_aou_prod
    "762320479256", # terra_prod_aou_prod_2
    "96867205717",  # terra_prod_aou_stable
    "973382847971", # terra_prod_aou_stable_2
    "727685043294", # terra_prod_aou_staging
    "730698401092", # terra_prod_aou_staging_2
    "1030649683602",# terra_prod_aou_preprod
    "307813759063", # terra_prod_aou_preprod_2
    "931656019211"  # terra_prod_baseline_prod
  ]
}

clusterToolMonitor {
  pollPeriod = 2 minutes
}

leonardoExecutionMode = "combined"

clusterBucket {
  # number of days the staging bucket should continue to exist after a cluster is deleted
  stagingBucketExpiration = 10 days
}

ui {
  terraLabel = "saturnAutoCreated"
  allOfUsLabel = "all-of-us"
}

async-task-processor {
  queue-bound = 500
  max-concurrent-tasks = 200
}

terra-app-setup-chart {
  # During Leonardo deployment. Leo will `helm pull` the chart locally, and then move
  # cert files into the local chart.
  chart-name = "/leonardo/terra-app-setup"
  # If you change this here, be sure to update it in the dockerfile
  chart-version = "0.0.6"
}

app-service {
  # Defaults to true, but disabled for fiab runs
  enable-custom-app-check = true
}

drs {
  url = "https://drshub.dsde-dev.broadinstitute.org/api/v4/drs/resolve"
}<|MERGE_RESOLUTION|>--- conflicted
+++ resolved
@@ -208,11 +208,7 @@
 
    coa-app-config {
      chart-name = "/leonardo/cromwell-on-azure"
-<<<<<<< HEAD
-     chart-version = "0.2.190"
-=======
      chart-version = "0.2.191"
->>>>>>> 6cfb64c9
      release-name-suffix = "coa-rls"
      namespace-name-suffix = "coa-ns"
      ksa-name = "coa-ksa"
@@ -537,11 +533,7 @@
   cromwellApp {
     # If you update the chart name or version here, make sure to also update it in the dockerfile:
     chartName = "/leonardo/cromwell"
-<<<<<<< HEAD
-    chartVersion = "0.2.190"
-=======
     chartVersion = "0.2.191"
->>>>>>> 6cfb64c9
     services = [
       {
         name = "cromwell-service"
