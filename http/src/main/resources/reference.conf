--- conflicted
+++ resolved
@@ -350,11 +350,7 @@
    wds-app-config {
      instrumentation-enabled = false
      chart-name = "/leonardo/wds"
-<<<<<<< HEAD
      chart-version = "0.44.113"
-=======
-     chart-version = "0.45.0"
->>>>>>> 372491b9
      release-name-suffix = "wds-rls"
      namespace-name-suffix = "wds-ns"
      ksa-name = "wds-ksa"
