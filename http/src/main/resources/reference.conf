
# NOTE: commented fields are overridden in firecloud-develop with templated values
# Fields with "replace_me" are also expected to be overridden, but need to be in
# this file to allow referential integrity.

application {
  applicationName = "leonardo"
  #leoGoogleProject = "broad-dsde-dev"
  leoServiceAccountJsonFile = "replace_me"
  leoServiceAccountEmail = "replace_me"
  leoUrlBase = "https://replace_me"
  # max concurrency for blocking calls across Leo, such as GCP, other blocking http calls, file writes, etc.
  concurrency = 255
}

# Google Cloud dataproc configuration
dataproc {
  # Add more regions as necessary.
  # This list should match the list of regions in
  # https://github.com/DataBiosphere/terra-ui/blob/dev/src/components/region-common.js
  supportedRegions = [
    "northamerica-northeast1",
    "southamerica-east1",
    "us-central1",
    "us-east1",
    "us-east4",
    "us-west1",
    "us-west2",
    "us-west3",
    "us-west4",
    "europe-central2",
    "europe-north1",
    "europe-west1",
    "europe-west2",
    "europe-west3",
    "europe-west4",
    "europe-west6",
    "asia-east1",
    "asia-east2",
    "asia-northeast1",
    "asia-northeast2",
    "asia-northeast3",
    "asia-south1",
    "asia-southeast1",
    "asia-southeast2",
    "australia-southeast1",
    "northamerica-northeast2"
  ]

  defaultScopes = [
    "https://www.googleapis.com/auth/userinfo.email",
    "https://www.googleapis.com/auth/source.read_only",
    "https://www.googleapis.com/auth/logging.write",
    "https://www.googleapis.com/auth/devstorage.full_control",
    "https://www.googleapis.com/auth/userinfo.profile",
    "https://www.googleapis.com/auth/cloud.useraccounts.readonly",
    "https://www.googleapis.com/auth/bigquery"
  ]

  runtimeDefaults {
    numberOfWorkers = 0
    masterMachineType = "n1-standard-4"
    masterDiskSize = 130
    workerMachineType = "n1-standard-4"
    workerDiskSize = 150
    numberOfWorkerLocalSSDs = 0
    numberOfPreemptibleWorkers = 0
    region = "us-central1"
  }

  # Cached dataproc image used by Terra
  customDataprocImage = "projects/broad-dsp-gcr-public/global/images/leo-dataproc-image-2-1-11-debian11-2023-07-28-21-05-58"
  # Cached dataproc image used by AOU
  legacyAouCustomDataprocImage = "projects/broad-dsp-gcr-public/global/images/leo-dataproc-image-2-0-51-debian10-2023-08-09-18-50-48"

  # The ratio of memory allocated to spark. 0.8 = 80%.
  # Hail/Spark users generally allocate 80% of the ram to the JVM.
  sparkMemoryConfigRatio = 0.8
  # This allows at minimmum 4gb to be reserved away from Hail/Spark for Jupyter/system processes
  # Jupyter has a suggested a minimum of 1.5gb, welder has a minimum of 0.5g, and we want some space for system processes.
  # This limit is used to define the max memory available to Jupyter.
  # This limit is used to define the max memory available to Jupyter.
  minimumRuntimeMemoryInGb = 4

  monitor {
    initialDelay = 30 seconds
    # Defines polling for runtime status transitions. Used commonly for all statuses.
    # Includes user script execution, if present.
    # Does not include tool checking (see below).
    pollStatus {
      initial-delay = 2 seconds
      max-attempts = 120 # 15 seconds * 120 is 30 min
      interval = 15 seconds
    }
    # Defines a timeout per status transition. If a status is not listed there is no timeout.
    # In the case of a Starting cluster, a timeout will transition it back to Stopped. Otherwise,
    # a timeout will transition it to Error status.
    statusTimeouts {
      creating = 30 minutes
      starting = 20 minutes
      deleting = 30 minutes
    }
    # Defines polling for tool checking. This is only done for Creating and Starting status transitions.
    # Tool checking is not included in the statusTimeouts above, therefore it defines its own
    # interruptAfter.
    checkTools {
      max-attempts = 75 # 8 seconds * 75 = 10 min
      interval = 8 seconds
      interruptAfter = 10 minutes
    }
  }
}

gce {
  customGceImage = "projects/broad-dsp-gcr-public/global/images/leo-gce-image-2023-08-03-18-31-36"
  userDiskDeviceName = "user-disk"
  defaultScopes = [
    "https://www.googleapis.com/auth/userinfo.email",
    "https://www.googleapis.com/auth/userinfo.profile",
    "https://www.googleapis.com/auth/logging.write",
    "https://www.googleapis.com/auth/cloud-platform"
  ]
  runtimeDefaults {
    machineType = "n1-standard-4"
    diskSize = 30 # This is default size for just user disk
    bootDiskSize = 250
    zone = "us-central1-a"
  }
  gceReservedMemory = 1g

  setMetadataPollDelay = 1 seconds
  setMetadataPollMaxAttempts = 120

  monitor {
    initialDelay = 20 seconds
    # Defines polling for runtime status transitions. Used commonly for all statuses.
    # Includes user script execution, if present.
    # Does not include tool checking (see below).
    pollStatus {
      initial-delay = 2 seconds
      max-attempts = 120 # 15 seconds * 120 is 30 min
      interval = 15 seconds
    }
    # Defines a timeout per status transition. If a status is not listed there is no timeout.
    # In the case of a Starting cluster, a timeout will transition it back to Stopped. Otherwise,
    # a timeout will transition it to Error status.
    statusTimeouts {
      creating = 30 minutes
      starting = 20 minutes
      deleting = 30 minutes
    }
    # Defines polling for tool checking. This is only done for Creating and Starting status transitions.
    # Tool checking is not included in the statusTimeouts above, therefore it defines its own
    # interruptAfter.
    checkTools {
      max-attempts = 75 # 8 seconds * 75 = 10 min
      interval = 8 seconds
      interruptAfter = 10 minutes
    }
  }
}

azure {
  wsm {
    uri = "https://localhost:8000"
  }

  tdr {
    url = "https://jade.datarepo-dev.broadinstitute.org"
  }

  pubsub-handler {
    sam-url = ${sam.server}
    wsm-url = ${azure.wsm.uri}
    welder-acr-uri = "terradevacrpublic.azurecr.io/welder-server"
    welder-image-hash = ${image.welderHash}

    create-vm-poll-config {
      initial-delay = 2 minutes
      max-attempts = 120 # 15 seconds * 120 is 30 min
      interval = 10 seconds
    }
    delete-disk-poll-config {
          initial-delay = 1 minute
          max-attempts = 54 # 1 + 54*10 sec = 10 min
          interval = 10 seconds
    }
    delete-vm-poll-config {
      initial-delay = 30 seconds
      max-attempts = 120 # 15 seconds * 120 is 30 min
      interval = 10 seconds
    }

    runtime-defaults {
      ip-name-prefix = "ip"
      ip-controlled-resource-desc = "Azure Ip"
      network-controlled-resource-desc = "Azure Network"
      network-name-prefix = "network"
      subnet-name-prefix = "subnet"
      address-space-cidr = "192.168.0.0/16"
      subnet-address-cidr = "192.168.0.0/24"
      disk-controlled-resource-desc = "Azure Disk"
      vm-controlled-resource-desc = "Azure Vm"
      image {
        publisher = "microsoft-dsvm"
        offer = "ubuntu-2004"
        sku = "2004-gen2"
        version = "23.01.06"
      }
      custom-script-extension {
        name = "vm-custom-script-extension",
        publisher = "Microsoft.Azure.Extensions",
        type = "CustomScript",
        version = "2.1",
        minor-version-auto-upgrade = true,
        file-uris = ["https://raw.githubusercontent.com/DataBiosphere/leonardo/270bd6aad916344fadc06d1a51629c432da663a8/http/src/main/resources/init-resources/azure_vm_init_script.sh"]
      }
      listener-image = "terradevacrpublic.azurecr.io/terra-azure-relay-listeners:b7a3e08"
    }
  }


  # We need the leo azure entity for this
  app-registration {
    client-id = ""
    client-secret = ""
    managed-app-tenant-id = ""
  }

   coa-app-config {
     instrumentation-enabled = false
     chart-name = "/leonardo/cromwell-on-azure"
<<<<<<< HEAD
     chart-version = "0.0.4"
=======
     chart-version = "0.2.323"
>>>>>>> c3db3f65
     release-name-suffix = "coa-rls"
     namespace-name-suffix = "coa-ns"
     ksa-name = "coa-ksa"
     dockstore-base-url = "https://staging.dockstore.org/"
     # See https://github.com/broadinstitute/cromwhelm/blob/main/terra-batch-libchart/templates/_reverse-proxy.tpl#L81-L114
     # for list of services.
     services = [
       {
         name = "cbas"
         kind = "ClusterIP"
       },
       {
         name = "cbas-ui"
         kind = "ClusterIP"
         path = "/"
       },
       {
         name = "cromwell"
         kind = "ClusterIP"
       }
     ]
     enabled = true
     database-enabled = false
     # App developers - Please keep the list of non-backward compatible versions in the list below
     chart-versions-to-exclude-from-updates = [
       "0.2.232",
       "0.2.231",
       "0.2.229",
       "0.2.225",
       "0.2.223",
       "0.2.220",
       "0.2.219",
       "0.2.218",
       "0.2.217",
       "0.2.216",
       "0.2.215",
       "0.2.213",
       "0.2.212",
       "0.2.211",
       "0.2.210",
       "0.2.209",
       "0.2.204",
       "0.2.201",
       "0.2.199",
       "0.2.197",
       "0.2.195",
       "0.2.192",
       "0.2.191",
       "0.2.187",
       "0.2.184",
       "0.2.179",
       "0.2.160",
       "0.2.159",
       "0.2.148",
       "0.2.39"
     ]
   }

  workflows-app-config {
    instrumentation-enabled = false
    chart-name = "/leonardo/workflows-app"
    chart-version = "0.1.0"
    release-name-suffix = "workflows-app-rls"
    namespace-name-suffix = "workflows-app-ns"
    ksa-name = "workflows-app-ksa"
    dockstore-base-url = "https://staging.dockstore.org/"
    services = [
      {
        name = "cbas"
        kind = "ClusterIP"
      },
      {
        name = "cromwell-reader"
        kind = "ClusterIP"
      }
    ]
    # Not enabled to make sure people cannot start the (not yet complete) app:
    enabled = false
    database-enabled = false
    chart-versions-to-exclude-from-updates = []
  }

  cromwell-runner-app-config {
    instrumentation-enabled = false
    chart-name = "/leonardo/cromwell-runner-app"
    chart-version = "0.1.0"
    release-name-suffix = "cromwell-runner-app-rls"
    namespace-name-suffix = "cromwell-runner-app-ns"
    ksa-name = "cromwell-runner-app-ksa"
    dockstore-base-url = "https://staging.dockstore.org/"
    # See https://github.com/broadinstitute/cromwhelm/blob/main/terra-batch-libchart/templates/_reverse-proxy.tpl#L81-L114
    # for list of services.
    services = [
      {
        name = "cromwell-writer"
        kind = "ClusterIP"
      }
    ]
    # Not enabled to make sure people cannot start the (not yet complete) app:
    enabled = false
    database-enabled = false
    chart-versions-to-exclude-from-updates = []
  }

   wds-app-config {
     instrumentation-enabled = false
     chart-name = "/leonardo/wds"
     chart-version = "0.0.1"
     release-name-suffix = "wds-rls"
     namespace-name-suffix = "wds-ns"
     ksa-name = "wds-ksa"
     services = [
       {
         name = "wds"
         kind = "ClusterIP"
         path = "/"
       }
     ]
     enabled = true
     database-enabled = false
     # App developers - Please keep the list of non-backward compatible versions in the list below
     chart-versions-to-exclude-from-updates = [
       "0.3.0",
       "0.7.0",
       "0.13.0",
       "0.16.0",
       "0.17.0",
       "0.19.0",
       "0.20.0",
       "0.21.0",
       "0.22.0",
       "0.24.0",
       "0.26.0",
       "0.27.0"
     ]
   }

   hail-batch-app-config {
     chart-name = "/leonardo/hail-batch-terra-azure"
     chart-version = "0.1.9"
     release-name-suffix = "hail-rls"
     namespace-name-suffix = "hail-ns"
     ksa-name = "hail-ksa"
     services = [
       {
         name = "batch"
         kind = "ClusterIP"
       }
     ]
     enabled = true
     # App developers - Please keep the list of non-backward compatible versions in the list below
     chart-versions-to-exclude-from-updates = []
   }

   # Note: see https://broadworkbench.atlassian.net/browse/IA-3804 for tracking migration to AKS Workload Identity.
   aad-pod-identity-config {
     namespace = "aad-pod-identity"
     release = "aad-pod-identity"
     chart-name = "aad-pod-identity/aad-pod-identity"
     chart-version = "4.1.14"
     values = "operationMode=managed"
   }

   # App types which are allowed to launch with WORKSPACE_SHARED access scope.
   allowed-shared-apps = [
     "WDS"
   ]

  listener-chart-config {
    chart-name = "/leonardo/listener"
    chart-version = "0.0.3"
  }
}

dateAccessedUpdater {
  interval = 30 seconds
  maxUpdate = 400
  queueSize = 5000
}

vpc {
  highSecurityProjectNetworkLabel = "vpc-network-name"
  highSecurityProjectSubnetworkLabel = "vpc-subnetwork-name"
  firewallAllowHttpsLabelKey = "leonardo-allow-https-firewall-name"
  firewallAllowInternalLabelKey = "leonardo-allow-internal-firewall-name"
  networkName = "leonardo-network"
  networkTag = "leonardo"
  privateAccessNetworkTag = "leonardo-private"
  # Using manual subnet creation mode because we currently only care about 1 region (us-central1)
  # and this allows us to have more control over address space. If/when we support multiple regions
  # consider auto-mode subnet creation.
  # See: https://cloud.google.com/vpc/docs/vpc#auto-mode-considerations
  autoCreateSubnetworks = false
  # Note the below 2 fields are not used if autoCreateSubnetworks is true
  subnetworkName = "leonardo-subnetwork"
  subnetworkRegionIpRangeMap = {
    us-central1 = "10.1.0.0/20"
    northamerica-northeast1 = "10.2.0.0/20"
    southamerica-east1 = "10.3.0.0/20"
    us-east1 = "10.4.0.0/20"
    us-east4 = "10.5.0.0/20"
    us-west1 = "10.6.0.0/20"
    us-west2 = "10.7.0.0/20"
    us-west3 = "10.8.0.0/20"
    us-west4 = "10.9.0.0/20"
    europe-central2 = "10.10.0.0/20"
    europe-north1 = "10.11.0.0/20"
    europe-west1 = "10.12.0.0/20"
    europe-west2 = "10.13.0.0/20"
    europe-west3 = "10.14.0.0/20"
    europe-west4 = "10.15.0.0/20"
    europe-west6 = "10.16.0.0/20"
    asia-east1 = "10.17.0.0/20"
    asia-east2 = "10.18.0.0/20"
    asia-northeast1 = "10.19.0.0/20"
    asia-northeast2 = "10.20.0.0/20"
    asia-northeast3 = "10.21.0.0/20"
    asia-south1 = "10.22.0.0/20"
    asia-southeast1 = "10.23.0.0/20"
    asia-southeast2 = "10.24.0.0/20"
    australia-southeast1 = "10.25.0.0/20"
    northamerica-northeast2 = "10.26.0.0/20"
  }
  firewallsToAdd = [
    # Allows Leonardo proxy traffic on port 443
    {
      name-prefix = "leonardo-allow-https"
      # See https://github.com/DataBiosphere/terra-resource-buffer/blob/master/src/main/java/bio/terra/buffer/service/resource/flight/CreateFirewallRuleStep.java#L37
      rbs-name = "leonardo-ssl"
      sourceRanges = {
        us-central1 = ["0.0.0.0/0"]
        northamerica-northeast1 = ["0.0.0.0/0"]
        southamerica-east1 = ["0.0.0.0/0"]
        us-east1 = ["0.0.0.0/0"]
        us-east4 = ["0.0.0.0/0"]
        us-west1 = ["0.0.0.0/0"]
        us-west2 = ["0.0.0.0/0"]
        us-west3 = ["0.0.0.0/0"]
        us-west4 = ["0.0.0.0/0"]
        europe-central2 = ["0.0.0.0/0"]
        europe-north1 = ["0.0.0.0/0"]
        europe-west1 = ["0.0.0.0/0"]
        europe-west2 = ["0.0.0.0/0"]
        europe-west3 = ["0.0.0.0/0"]
        europe-west4 = ["0.0.0.0/0"]
        europe-west6 = ["0.0.0.0/0"]
        asia-east1 = ["0.0.0.0/0"]
        asia-east2 = ["0.0.0.0/0"]
        asia-northeast1 = ["0.0.0.0/0"]
        asia-northeast2 = ["0.0.0.0/0"]
        asia-northeast3 = ["0.0.0.0/0"]
        asia-south1 = ["0.0.0.0/0"]
        asia-southeast1 = ["0.0.0.0/0"]
        asia-southeast2 = ["0.0.0.0/0"]
        australia-southeast1 = ["0.0.0.0/0"]
        northamerica-northeast2 = ["0.0.0.0/0"]
      }
      allowed = [
        {
          protocol = "tcp"
          port = "443"
        }
      ]
    },
    # Allows traffic via internal IP
    # This is a requirement for Dataproc nodes to be able to communicate with each other within a cluster.
    # Values are copied from https://github.com/DataBiosphere/terra-resource-buffer/blob/master/src/main/java/bio/terra/buffer/service/resource/flight/CreateSubnetsStep.java#L53
    {
      name-prefix = "leonardo-allow-internal"
      # See https://github.com/DataBiosphere/terra-resource-buffer/blob/master/src/main/java/bio/terra/buffer/service/resource/flight/CreateFirewallRuleStep.java#L34
      rbs-name = "leonardo-allow-internal"
      sourceRanges = {
        asia-east1 = ["10.140.0.0/20"]
        asia-east2 = ["10.170.0.0/20"]
        asia-northeast1 = ["10.146.0.0/20"]
        asia-northeast2 = ["10.174.0.0/20"]
        asia-northeast3 = ["10.178.0.0/20"]
        asia-south1 = ["10.160.0.0/20"]
        asia-southeast1 = ["10.148.0.0/20"]
        asia-southeast2 = ["10.184.0.0/20"]
        australia-southeast1 = ["10.152.0.0/20"]
        europe-central2 = ["10.186.0.0/20"]
        europe-north1 = ["10.166.0.0/20"]
        europe-west1 = ["10.132.0.0/20"]
        europe-west2 = ["10.154.0.0/20"]
        europe-west3 = ["10.156.0.0/20"]
        europe-west4 = ["10.164.0.0/20"]
        europe-west6 = ["10.172.0.0/20"]
        northamerica-northeast1 = ["10.162.0.0/20"]
        northamerica-northeast2 = ["10.188.0.0/20"]
        southamerica-east1 = ["10.158.0.0/20"]
        us-central1 = ["10.128.0.0/20"]
        us-east1 = ["10.142.0.0/20"]
        us-east4 = ["10.150.0.0/20"]
        us-west1 = ["10.138.0.0/20"]
        us-west2 = ["10.168.0.0/20"]
        us-west3 = ["10.180.0.0/20"]
        us-west4 = ["10.182.0.0/20"]
      }
      allowed = [
        {
          protocol = "tcp"
          port = "0-65535"
        },
        {
          protocol = "udp"
          port = "0-65535"
        },
        {
          protocol = "icmp"
        }
      ]
    },
    # Allows SSH access from the Broad network or VPN
    # IP list obtained from https://docs.google.com/document/d/1adV0LC2f_GIpl3A1AeoQuNiwcP59NToIt6VYT3xRCkU/edit
    {
      name-prefix = "leonardo-allow-broad-ssh"
      sourceRanges = {
        us-central1 = ${gke.cluster.authorizedNetworks}
        northamerica-northeast1 = ${gke.cluster.authorizedNetworks}
        southamerica-east1 = ${gke.cluster.authorizedNetworks}
        us-east1 = ${gke.cluster.authorizedNetworks}
        us-east4 = ${gke.cluster.authorizedNetworks}
        us-west1 = ${gke.cluster.authorizedNetworks}
        us-west2 = ${gke.cluster.authorizedNetworks}
        us-west3 = ${gke.cluster.authorizedNetworks}
        us-west4 = ${gke.cluster.authorizedNetworks}
        europe-central2 = ${gke.cluster.authorizedNetworks}
        europe-north1 = ${gke.cluster.authorizedNetworks}
        europe-west1 = ${gke.cluster.authorizedNetworks}
        europe-west2 = ${gke.cluster.authorizedNetworks}
        europe-west3 = ${gke.cluster.authorizedNetworks}
        europe-west4 = ${gke.cluster.authorizedNetworks}
        europe-west6 = ${gke.cluster.authorizedNetworks}
        asia-east1 = ${gke.cluster.authorizedNetworks}
        asia-east2 = ${gke.cluster.authorizedNetworks}
        asia-northeast1 = ${gke.cluster.authorizedNetworks}
        asia-northeast2 = ${gke.cluster.authorizedNetworks}
        asia-northeast3 = ${gke.cluster.authorizedNetworks}
        asia-south1 = ${gke.cluster.authorizedNetworks}
        asia-southeast1 = ${gke.cluster.authorizedNetworks}
        asia-southeast2 = ${gke.cluster.authorizedNetworks}
        australia-southeast1 = ${gke.cluster.authorizedNetworks}
        northamerica-northeast2 = ${gke.cluster.authorizedNetworks}
      }
      allowed = [
        {
          protocol = "tcp"
          port = 22
        }
      ]
    }
  ]
  # Remove RDP and SSH rules in the default network. Also remove legacy leonardo-notebooks-rule if it exists.
  firewallsToRemove = ["default-allow-rdp", "default-allow-icmp", "allow-icmp"]
  pollPeriod = 5 seconds
  maxAttempts = 24 # 2 minutes
}

groups {
  #subEmail = "google@{{$appsSubdomain}}"
  #dataprocImageProjectGroupName = "dataproc-image-project-group"
  #dataprocImageProjectGroupEmail = ${groups.dataprocImageProjectGroupName}"@{{$appsSubdomain}}"
  waitForMemberAddedPollConfig = {
    initial-delay = 5 seconds
    max-attempts = 120
    interval = 5 seconds
  }
}

gke {
  cluster {
    location = "us-central1-a",
    region = "us-central1",
    #taken from https://dsp-security.broadinstitute.org/cloud-security/google-cloud-platform/gke
    authorizedNetworks = ["69.173.127.0/25",
                          "69.173.124.0/23",
                          "69.173.126.0/24",
                          "69.173.127.230/31",
                          "69.173.64.0/19",
                          "69.173.127.224/30",
                          "69.173.127.192/27",
                          "69.173.120.0/22",
                          "69.173.127.228/32",
                          "69.173.127.232/29",
                          "69.173.127.128/26",
                          "69.173.96.0/20",
                          "69.173.127.240/28",
                          "69.173.112.0/21"
    ]
    # See https://cloud.google.com/kubernetes-engine/docs/release-notes
    version = "1.24"
    nodepoolLockCacheExpiryTime = 1 hour
    nodepoolLockCacheMaxSize = 200
  }
  defaultNodepool {
    machineType = "n1-standard-1"
    numNodes = 1
    autoscalingEnabled = false
    maxNodepoolsPerDefaultNode = 16
  }
  galaxyNodepool {
    machineType = "n1-highmem-8"
    numNodes = 1
    autoscalingEnabled = false
    autoscalingConfig {
       autoscalingMin = 0
       autoscalingMax = 2
    }
  }
  ingress {
    namespace = "nginx"
    release = "nginx"
    chartName = "/leonardo/ingress-nginx"
    # If you change this here, be sure to update it in the dockerfile
    chartVersion = "3.23.0"
    loadBalancerService = "nginx-ingress-nginx-controller"
    values = [
      "controller.publishService.enabled=true",
      "controller.admissionWebhooks.enabled=false"
    ]
  }
  galaxyApp {
    # See comment in KubernetesServiceInterp for more context. Theoretically release names should
    # only need to be unique within a namespace, but something in the Galaxy chart requires them
    # to be unique within a cluster.
    releaseNameSuffix = "gxy-rls"
    chartName = "/leonardo/galaxykubeman"
    # If you change this here, be sure to update it in the dockerfile
    # This is galaxykubeman, which references Galaxy
    chartVersion = "2.5.2"
    namespaceNameSuffix = "gxy-ns"
    serviceAccountName = "gxy-ksa"
    # Setting uninstallKeepHistory will cause the `helm uninstall` command to keep a record of
    # the deleted release, which can make debugging and auditing easier. It should be safe for
    # our use case because we generate unique release names anyway.
    # See https://helm.sh/docs/intro/using_helm/#helm-uninstall-uninstalling-a-release
    uninstallKeepHistory = true
    services = [
      {
        name = "galaxy"
        kind = "ClusterIP"
      }
    ]
    # Templated by firecloud-develop
    postgres.password = "replace-me"
    orchUrl = "https://firecloud-orchestration.dsde-dev.broadinstitute.org/api/"
    drsUrl = ${drs.url}
    minMemoryGb = 5
    minNumOfCpus = 3
    enabled = true
    # App developers - Please keep the list of non-backward compatible versions in the list below
    chartVersionsToExcludeFromUpdates = [
      "0.7.3",
      "0.8.0",
      "1.2.0",
      "1.2.1",
      "1.2.2",
      "1.6.0",
      "1.6.1",
      "2.1.0",
      "2.4.4",
      "2.4.6",
      "2.4.7",
      "2.4.8",
      "2.4.9",
      "2.5.0",
      "2.5.1",
      "2.5.2"
    ]
  }
  galaxyDisk {
    nfsPersistenceName = "nfs-disk"
    nfsMinimumDiskSizeGB = 100
    postgresPersistenceName = "postgres-disk"
    postgresDiskNameSuffix = "gxy-postres-disk"
    postgresDiskSizeGB = 10
    postgresDiskBlockSize = 4096
  }
  cromwellApp {
    # If you update the chart name or version here, make sure to also update it in the dockerfile:
    chartName = "/leonardo/cromwell"
    chartVersion = "0.2.323"
    services = [
      {
        name = "cromwell-service"
        kind = "ClusterIP"
      }
    ]
    # These appear to be currently unused, but BW-860 should be able to make use of them.
    releaseNameSuffix = "cromwell-rls"
    namespaceNameSuffix = "cromwell-ns"
    serviceAccountName = "cromwell-ksa"
    dbPassword = "replace-me"
    enabled = true
    # App developers - Please keep the list of non-backward compatible versions in the list below
    chartVersionsToExcludeFromUpdates = []
  }
  allowedApp {
    # If you update this here, be sure to update in the dockerfile
    # This is really just a prefix of the chart name. Full chart name for AOU app will be
    # this chartName in config file appended with allowedChartName from createAppRequest
    chartName = "/leonardo/"
    rstudioChartVersion = "0.2.0"
    sasChartVersion = "0.1.0"

    services = [
          {
            name = "app"
            kind = "ClusterIP"
          },
          {
            name = "welder-service"
            kind = "ClusterIP"
          }
        ]
    releaseNameSuffix = "rstudio-rls"
    namespaceNameSuffix = "rstudio-ns"
    serviceAccountName = "rstudio-ksa"
    enabled = true
    # App developers - Please keep the list of non-backward compatible versions in the list below
    chartVersionsToExcludeFromUpdates = []
  }

  customApp {
    chartName = "/leonardo/terra-app"
    # If you update this here, be sure to update in the dockerfile
    chartVersion = "0.5.0"
    releaseNameSuffix = "app-rls"
    namespaceNameSuffix = "app-ns"
    serviceAccountName = "app-ksa"
    customApplicationAllowList = {
      default: [],
      highSecurity: []
    }
    enabled = true
    # App developers - Please keep the list of non-backward compatible versions in the list below
    chartVersionsToExcludeFromUpdates = []
  }
}

image {
  welderGcrUri = "us.gcr.io/broad-dsp-gcr-public/welder-server"
  welderDockerHubUri = "broadinstitute/welder-server"
  welderHash = "6648f5c"
  jupyterImage =  "us.gcr.io/broad-dsp-gcr-public/terra-jupyter-gatk:2.3.1"
  proxyImage = "broadinstitute/openidc-proxy:2.3.1_2"
  # Note: If you update this, please also update prepare_gce_image.sh and
  # prepare-custom-leonardo-jupyter-dataproc-image.sh scripts.
  # It is not automatically updated by CI/CD.
  # Note: Since this is a GCR image crypto detection is currently disabled for AoU which requires
  # non-GCR images. To enable on AoU we would need to replicate the image in quay.io or potentially
  # ACR (Broad is deprecating use of Dockerhub).
  cryptoDetectorImage = "us.gcr.io/broad-dsp-gcr-public/cryptomining-detector:0.0.2"

  defaultJupyterUserHome = "/home/jupyter"
  jupyterContainerName = "jupyter-server"
  rstudioContainerName = "rstudio-server"
  welderContainerName = "welder-server"
  proxyContainerName = "proxy-server"
  cryptoDetectorContainerName = "cryptomining-detector"

  jupyterImageRegex = "us.gcr.io/broad-dsp-gcr-public/([a-z0-9-_]+):(.*)"
  rstudioImageRegex = "us.gcr.io/anvil-gcr-public/([a-z0-9-_]+):(.*)"
  broadDockerhubImageRegex = "broadinstitute/([a-z0-9-_]+):(.*)"
}

welder {
  # Set to deploy welder to clusters with the given label
  deployWelderLabel = "saturnVersion"

  # Set to upgrade welder on clusters with the given label
  updateWelderLabel = "saturnVersion"

  # Leo will only deploy welder to clusters created after this date.
  # Clusters created prior to this date will not have welder deployed and will have delocalization disabled.
  deployWelderCutoffDate = "2019-08-01"

  welderReservedMemory = 768m
}

# cluster scripts and config
gceClusterResources {
  initScript = "gce-init.sh"
  cloudInit = "cloud-init.yml"
  startupScript = "startup.sh"
  shutdownScript = "shutdown.sh"
  jupyterDockerCompose = "jupyter-docker-compose-gce.yaml"
  gpuDockerCompose = "gpu-docker-compose.yaml"
  rstudioDockerCompose = "rstudio-docker-compose-gce.yaml"
  proxyDockerCompose = "proxy-docker-compose-gce.yaml"
  welderDockerCompose = "welder-docker-compose-gce.yaml"
  proxySiteConf = "cluster-site-gce.conf"
  jupyterNotebookConfigUri = "jupyter_notebook_config.py"
  jupyterNotebookFrontendConfigUri = "notebook.json"
  customEnvVarsConfigUri = "custom_env_vars.env"
}

clusterResources {
  initScript = "init-actions.sh"
  startupScript = "startup.sh"
  shutdownScript = "shutdown.sh"
  jupyterDockerCompose = "jupyter-docker-compose.yaml"
  rstudioDockerCompose = "rstudio-docker-compose.yaml"
  proxyDockerCompose = "proxy-docker-compose.yaml"
  welderDockerCompose = "welder-docker-compose.yaml"
  proxySiteConf = "cluster-site.conf"
  jupyterNotebookConfigUri = "jupyter_notebook_config.py"
  jupyterNotebookFrontendConfigUri = "notebook.json"
  customEnvVarsConfigUri = "custom_env_vars.env"
}

clusterFiles {
  proxyServerCrt = "/etc/jupyter-server.crt"
  proxyServerKey = "/etc/jupyter-server.key"
  proxyRootCaPem = "/etc/rootCA.pem"
  proxyRootCaKey = "/etc/rootCA.key"
}

# The expiration is low because the IP changes when a runtime is pause/resumed,
# so we need to ensure we don't use stale cache entries.
runtimeDnsCache {
  cacheExpiryTime = 1 minute
  cacheMaxSize = 1000
}

# Kubernetes expiration can be higher because the IP is at the cluster level, which is
# consistent across app pause/resume. Clusters are garbage collected ~1 hour after app deletion.
kubernetesDnsCache {
  cacheExpiryTime = 10 minutes
  cacheMaxSize = 100
}

mysql {
  profile = "slick.jdbc.MySQLProfile$"
  batchSize = 2000
  db {
    driver = "com.mysql.cj.jdbc.Driver"
    #url = "jdbc:mysql://mysql/leonardo
    #user = "dbUser"
    #password = "pass"
    connectionTimeout = 5000
    numThreads = 200
  }
  concurrency = 120
}

# Liquibase configuration
liquibase {
  changelog = "org/broadinstitute/dsde/workbench/leonardo/liquibase/changelog.xml"
  initWithLiquibase = true
}

sam {
  server = "replace_me"
}

prometheus {
  endpointPort = 9098
}

proxy {
  # Should match the proxy wildcard cert
  #proxyDomain = ".firecloud.org"
  #proxyUrlBase = "https://leo/proxy/"
  proxyPort = 443
  dnsPollPeriod = 15 seconds
  tokenCacheExpiryTime = 60 minutes
  tokenCacheMaxSize = 5000
  internalIdCacheExpiryTime = 2 minutes
  internalIdCacheMaxSize = 500
}

# The fields here will be combined to build a Content-Security-Policy header
# in the Leo proxy response.
# See https://developer.mozilla.org/en-US/docs/Web/HTTP/Headers/Content-Security-Policy
# for description of the Content-Security-Policy model.
contentSecurityPolicy {
  # frameAncestors is overridden in firecloud-develop because it's environment-specific
  frameAncestors = [
    "'none'"
  ]
  scriptSrc = [
    "'self'",
    # Note: data: is insecure but needed to support tools like plotly and facets.
    # See discussion in https://github.com/DataBiosphere/leonardo/pull/1399
    "data:",
    # Note: 'unsafe-inline' in insecure but is needed by Jupyter UI.
    # See https://broadworkbench.atlassian.net/browse/IA-1763
    "'unsafe-inline'",
    "'unsafe-eval'",
    "blob:",
    "https://apis.google.com",
    "https://cdn.jsdelivr.net",
    "https://cdn.pydata.org"
  ]
  styleSrc = [
    "'self'",
    "'unsafe-inline'",
    "data:",
    "https://cdn.pydata.org"
  ]
  connectSrc = [
    "'self'",
    "blob:",
    "wss://*.broadinstitute.org:*",
    "wss://notebooks.firecloud.org:*",
    "*.googleapis.com",
    "https://*.npmjs.org",
    "https://data.broadinstitute.org",
    "https://s3.amazonaws.com/igv.broadinstitute.org/",
    "https://s3.amazonaws.com/igv.org.genomes/",
    "https://igv-genepattern-org.s3.amazonaws.com/genomes/",
    "https://hgdownload.soe.ucsc.edu/",
    "https://portals.broadinstitute.org/webservices/igv/",
    "https://igv.org/genomes/",
    "https://raw.githubusercontent.com/PAIR-code/facets/1.0.0/facets-dist/facets-jupyter.html",
    "https://cdnjs.cloudflare.com/ajax/libs/webcomponentsjs/1.3.3/webcomponents-lite.js",
    "https://*.jupyter-dev.firecloud.org",
    "https://*.jupyter-prod.firecloud.org",
    "https://igv.genepattern.org",
    "https://cdn.plot.ly",
    "https://*.tile.openstreetmap.org"
  ]
  objectSrc = [
    "'none'"
  ]
  reportUri = [
    "https://terra.report-uri.com/r/d/csp/reportOnly"
  ]
}

refererConfig {
  # list of valid hosts and enabled flag is environment specific so it's overriden in firecloud develop
  validHosts = []
  enabled = false // false for dev and QA environments, true everywhere else
  originStrict = false // true only if "*" in validHosts is to be ignored by origin validation
}

swagger {
  #googleClientId = "client_id"
  #realm = "broad-dsde-dev"
}

# akka values are not specified here because they are only picked up in the leonardo.conf

# Authorization implementation config
auth {
  providerClass = "org.broadinstitute.dsde.workbench.leonardo.auth.sam.SamAuthProvider"
  providerConfig {
    samServer = ${sam.server}
    petKeyCacheEnabled = true
    petKeyCacheExpiryTime = 24 hours
    petKeyCacheMaxSize = 10000
    notebookAuthCacheEnabled = true
    notebookAuthCacheExpiryTime = 15 minutes
    notebookAuthCacheMaxSize = 1000
    providerTimeout = 30 seconds
    customAppCreationAllowedGroup = "custom_app_users"
  }
}

# Implement and specify a class that will provide appropriate service accounts
serviceAccounts {
  providerClass = "org.broadinstitute.dsde.workbench.leonardo.auth.sam.PetClusterServiceAccountProvider"
  providerConfig {
    leoServiceAccountJsonFile = ${application.leoServiceAccountJsonFile}
    leoServiceAccountEmail = ${application.leoServiceAccountEmail}
    samServer = ${sam.server}
    petKeyCacheExpiryTime = 24 hours
    petKeyCacheMaxSize = 10000
    providerTimeout = 30 seconds
  }
  kubeConfig {
     leoServiceAccountJsonFile = ${application.leoServiceAccountJsonFile}
     leoServiceAccountEmail = ${application.leoServiceAccountEmail}
  }
}

pubsub {
  #pubsubGoogleProject = "broad-dsde-dev"
  #topicName = "leonardo-pubsub"
  queueSize = 100
  ackDeadLine = 5 minutes

  kubernetes-monitor {
    createNodepool {
      initial-delay = 10 seconds
      max-attempts = 90 # 10 seconds * 90 is 15 min
      interval = 10 seconds
    }
    deleteNodepool {
      initial-delay = 10 seconds
      max-attempts = 90 # 10 seconds * 90 is 15 min
      interval = 10 seconds
    }
    createCluster {
      initial-delay = 30 seconds
      max-attempts = 120 # 15 seconds * 120 is 30 min
      interval = 15 seconds
    }
    deleteCluster {
      initial-delay = 30 seconds
      max-attempts = 120 # 15 seconds * 120 is 30 min
      interval = 15 seconds
    }
    createIngress {
      initial-delay = 2 seconds
      max-attempts = 100 # 3 seconds * 100 is 5 min
      interval = 3 seconds
    }
    createApp {
      interval = 15 seconds
      max-attempts = 120 # 15 seconds * 120 = 30 min
      interruptAfter = 30 minutes
    }
    deleteApp {
      initial-delay = 30 seconds
      interval = 10 seconds
      max-attempts = 120 # 10 seconds * 120 = 20 min
    }
    scalingUpNodepool {
      initial-delay = 10 seconds
      max-attempts = 90 # 10 seconds * 90 is 15 min
      interval = 10 seconds
    }
    scalingDownNodepool {
      initial-delay = 5 minutes
      max-attempts = 360 # 10 seconds * 360 is 60 min
      interval = 10 seconds
    }
    startApp {
      max-attempts = 200 # 3 seconds * 200 is 10 min
      interval = 3 seconds
      interruptAfter = 10 minutes
    }
    updateApp {
      max-attempts = 200 # 3 seconds * 200 is 10 min
      interval = 3 seconds
      interruptAfter = 10 minutes
    }
  }

  subscriber {
    concurrency = 100
    timeout = 295 seconds // slightly less than ackDeadline

    persistent-disk-monitor {
      create {
        checkToolsInterruptAfter = 5
        timeoutWithSourceDiskCopyInMinutes = 20
      }
      delete {
        initial-delay = 2 seconds
        max-attempts = 5
        interval = 3 seconds
      }
      update {
        initial-delay = 2 seconds
        max-attempts = 5
        interval = 3 seconds
      }
    }
  }

  non-leo-message-subscriber {
    # subscription-name = "nonLeoMessageSubscription"
    dead-letter-topic = "leoDeadLetterTopic"
    # Topic that we publish cryptomining users to.
    # Bard and Sam will subscribe to this topic and act upon it accordingly
    terra-cryptomining-topic = "terra-cryptomining"
  }
}

autoFreeze {
  enableAutoFreeze = true
  autoFreezeAfter = 30 minutes
  autoFreezeCheckScheduler = 1 minute
  maxKernelBusyLimit = 24 hours
}

jupyterConfig {
  # https://*.npmjs.org and 'unsafe-eval' needed for jupyterlab
  # https://csp-evaluator.withgoogle.com/ can be used to evaluate CSP syntax
  contentSecurityPolicy = "frame-ancestors 'self' http://localhost:3000 http://localhost:4200 https://localhost:443 *.terra.bio https://bvdp-saturn-prod.appspot.com https://bvdp-saturn-staging.appspot.com https://bvdp-saturn-perf.appspot.com https://bvdp-saturn-alpha.appspot.com https://bvdp-saturn-dev.appspot.com https://all-of-us-workbench-test.appspot.com https://staging.fake-research-aou.org https://stable.fake-research-aou.org https://workbench.researchallofus.org terra.biodatacatalyst.nhlbi.nih.gov *.terra.biodatacatalyst.nhlbi.nih.gov; script-src 'self' data:text/javascript 'unsafe-inline' 'unsafe-eval' https://apis.google.com; style-src 'self' 'unsafe-inline'; connect-src 'self' wss://*.broadinstitute.org:* wss://notebooks.firecloud.org:* *.googleapis.com https://*.npmjs.org https://data.broadinstitute.org https://s3.amazonaws.com/igv.broadinstitute.org/ https://s3.amazonaws.com/igv.org.genomes/ https://igv-genepattern-org.s3.amazonaws.com/genomes/ https://hgdownload.soe.ucsc.edu/ https://raw.githubusercontent.com/PAIR-code/facets/1.0.0/facets-dist/facets-jupyter.html https://cdnjs.cloudflare.com/ajax/libs/webcomponentsjs/1.3.3/webcomponents-lite.js https://*.jupyter-dev.firecloud.org ,https://*.jupyter-prod.firecloud.org; object-src 'none'"
}

zombieRuntimeMonitor {
  enableZombieRuntimeMonitor = true
  pollPeriod = 4 hours
  creationHangTolerance = 1 hour
  deletionConfirmationLabelKey = "deletionConfirmed"
  concurrency = 100
}

persistent-disk {
  default-disk-size-gb = 30
  default-disk-type = "pd-standard"
  default-block-size-bytes = 4096
  default-zone = "us-central1-a"
  default-galaxy-nfsdisk-size-gb = 250

  # This lists all google folders that represent VPC-SC perimeters. This list spans all environments. There is no downside to including folder ids
  # for all envs in each env and it reduces the risks of misconfiguration due to faulty conditionals or accidental cross env communication
  dont-clone-from-these-google-folders = [
    "737976594150", # terra_dev_aou_test
    "272722258246", # terra_dev_aou_test_2
    "796892826456", # terra_dev_baseline_test

    "791559643292", # terra_perf_aou_perf
    "851853921816", # terra_perf_aou_perf_2

    "300547813290", # terra_prod_aou_prod
    "762320479256", # terra_prod_aou_prod_2
    "96867205717",  # terra_prod_aou_stable
    "973382847971", # terra_prod_aou_stable_2
    "727685043294", # terra_prod_aou_staging
    "730698401092", # terra_prod_aou_staging_2
    "1030649683602",# terra_prod_aou_preprod
    "307813759063", # terra_prod_aou_preprod_2
    "931656019211"  # terra_prod_baseline_prod
  ]
}

clusterToolMonitor {
  pollPeriod = 2 minutes
}

leonardoExecutionMode = "combined"

clusterBucket {
  # number of days the staging bucket should continue to exist after a cluster is deleted
  stagingBucketExpiration = 10 days
}

ui {
  terraLabel = "saturnAutoCreated"
  allOfUsLabel = "all-of-us"
}

async-task-processor {
  queue-bound = 500
  max-concurrent-tasks = 200
}

terra-app-setup-chart {
  # During Leonardo deployment. Leo will `helm pull` the chart locally, and then move
  # cert files into the local chart.
  chart-name = "/leonardo/terra-app-setup"
  # If you change this here, be sure to update it in the dockerfile
  chart-version = "0.1.0"
}

app-service {
  # Defaults to true, but disabled for fiab runs
  enable-custom-app-check = true
}

drs {
  url = "https://drshub.dsde-dev.broadinstitute.org/api/v4/drs/resolve"
}

metrics {
  enabled = true
  check-interval = 5 minutes
  # If true, will include the AzureCloudContext as a metric tag for Azure runtimes/apps.
  # Normally it's best to avoid tags for high-cardinality things (like workspaceId).
  # But MRGs are fairly low cardinality, and useful to incude for public preview launch.
  include-azure-cloud-context = true
}<|MERGE_RESOLUTION|>--- conflicted
+++ resolved
@@ -230,11 +230,7 @@
    coa-app-config {
      instrumentation-enabled = false
      chart-name = "/leonardo/cromwell-on-azure"
-<<<<<<< HEAD
      chart-version = "0.0.4"
-=======
-     chart-version = "0.2.323"
->>>>>>> c3db3f65
      release-name-suffix = "coa-rls"
      namespace-name-suffix = "coa-ns"
      ksa-name = "coa-ksa"
