
# NOTE: commented fields are overridden in firecloud-develop with templated values
# Fields with "replace_me" are also expected to be overridden, but need to be in
# this file to allow referential integrity.

application {
  applicationName = "leonardo"
  #leoGoogleProject = "broad-dsde-dev"
  leoServiceAccountJsonFile = "replace_me"
  leoServiceAccountEmail = "replace_me"
  leoUrlBase = "https://replace_me"
  # max concurrency for blocking calls across Leo, such as GCP, other blocking http calls, file writes, etc.
  concurrency = 255
}

# Google Cloud dataproc configuration
dataproc {
  # Add more regions as necessary.
  # This list should match the list of regions in
  # https://github.com/DataBiosphere/terra-ui/blob/dev/src/components/region-common.js
  supportedRegions = [
    "northamerica-northeast1",
    "southamerica-east1",
    "us-central1",
    "us-east1",
    "us-east4",
    "us-west1",
    "us-west2",
    "us-west3",
    "us-west4",
    "europe-central2",
    "europe-north1",
    "europe-west1",
    "europe-west2",
    "europe-west3",
    "europe-west4",
    "europe-west6",
    "asia-east1",
    "asia-east2",
    "asia-northeast1",
    "asia-northeast2",
    "asia-northeast3",
    "asia-south1",
    "asia-southeast1",
    "asia-southeast2",
    "australia-southeast1",
    "northamerica-northeast2"
  ]

  defaultScopes = [
    "https://www.googleapis.com/auth/userinfo.email",
    "https://www.googleapis.com/auth/source.read_only",
    "https://www.googleapis.com/auth/logging.write",
    "https://www.googleapis.com/auth/devstorage.full_control",
    "https://www.googleapis.com/auth/userinfo.profile",
    "https://www.googleapis.com/auth/cloud.useraccounts.readonly",
    "https://www.googleapis.com/auth/bigquery"
  ]

  runtimeDefaults {
    numberOfWorkers = 0
    masterMachineType = "n1-standard-4"
    masterDiskSize = 130
    workerMachineType = "n1-standard-4"
    workerDiskSize = 150
    numberOfWorkerLocalSSDs = 0
    numberOfPreemptibleWorkers = 0
    region = "us-central1"
  }

  # Cached dataproc image used by Terra
  customDataprocImage = "projects/broad-dsp-gcr-public/global/images/leo-dataproc-image-2-1-11-debian11-2023-12-01-22-47-51"
  # Cached dataproc image used by AOU
  legacyAouCustomDataprocImage = "projects/broad-dsp-gcr-public/global/images/leo-dataproc-image-2-0-51-debian10-2023-12-05-21-47-12"

  # The ratio of memory allocated to spark. 0.8 = 80%.
  # Hail/Spark users generally allocate 80% of the ram to the JVM.
  sparkMemoryConfigRatio = 0.8
  # This allows at minimmum 4gb to be reserved away from Hail/Spark for Jupyter/system processes
  # Jupyter has a suggested a minimum of 1.5gb, welder has a minimum of 0.5g, and we want some space for system processes.
  # This limit is used to define the max memory available to Jupyter.
  # This limit is used to define the max memory available to Jupyter.
  minimumRuntimeMemoryInGb = 4

  monitor {
    initialDelay = 30 seconds
    # Defines polling for runtime status transitions. Used commonly for all statuses.
    # Includes user script execution, if present.
    # Does not include tool checking (see below).
    pollStatus {
      initial-delay = 2 seconds
      max-attempts = 120 # 15 seconds * 120 is 30 min
      interval = 15 seconds
    }
    # Defines a timeout per status transition. If a status is not listed there is no timeout.
    # In the case of a Starting cluster, a timeout will transition it back to Stopped. Otherwise,
    # a timeout will transition it to Error status.
    statusTimeouts {
      creating = 30 minutes
      starting = 20 minutes
      deleting = 30 minutes
    }
    # Defines polling for tool checking. This is only done for Creating and Starting status transitions.
    # Tool checking is not included in the statusTimeouts above, therefore it defines its own
    # interruptAfter.
    checkTools {
      max-attempts = 75 # 8 seconds * 75 = 10 min
      interval = 8 seconds
      interruptAfter = 10 minutes
    }
  }
}

gce {
  customGceImage = "projects/broad-dsp-gcr-public/global/images/leo-gce-image-2023-12-01-17-29-26"
  userDiskDeviceName = "user-disk"
  defaultScopes = [
    "https://www.googleapis.com/auth/userinfo.email",
    "https://www.googleapis.com/auth/userinfo.profile",
    "https://www.googleapis.com/auth/logging.write",
    "https://www.googleapis.com/auth/cloud-platform"
  ]
  runtimeDefaults {
    machineType = "n1-standard-4"
    diskSize = 30 # This is default size for just user disk
    bootDiskSize = 250
    zone = "us-central1-a"
  }
  gceReservedMemory = 1g

  setMetadataPollDelay = 1 seconds
  setMetadataPollMaxAttempts = 120

  monitor {
    initialDelay = 20 seconds
    # Defines polling for runtime status transitions. Used commonly for all statuses.
    # Includes user script execution, if present.
    # Does not include tool checking (see below).
    pollStatus {
      initial-delay = 2 seconds
      max-attempts = 120 # 15 seconds * 120 is 30 min
      interval = 15 seconds
    }
    # Defines a timeout per status transition. If a status is not listed there is no timeout.
    # In the case of a Starting cluster, a timeout will transition it back to Stopped. Otherwise,
    # a timeout will transition it to Error status.
    statusTimeouts {
      creating = 30 minutes
      starting = 20 minutes
      deleting = 30 minutes
    }
    # Defines polling for tool checking. This is only done for Creating and Starting status transitions.
    # Tool checking is not included in the statusTimeouts above, therefore it defines its own
    # interruptAfter.
    checkTools {
      max-attempts = 75 # 8 seconds * 75 = 10 min
      interval = 8 seconds
      interruptAfter = 10 minutes
    }
  }
}

azure {
  wsm {
    uri = "https://localhost:8000"
  }

  tdr {
    url = "https://jade.datarepo-dev.broadinstitute.org"
  }

  pubsub-handler {
    sam-url = ${sam.server}
    wsm-url = ${azure.wsm.uri}
    welder-acr-uri = "terradevacrpublic.azurecr.io/welder-server"
    welder-image-hash = ${image.welderHash}

    // These timeouts are set to take longer than the WSM job timeout with some buffer: https://github.com/DataBiosphere/terra-workspace-manager/blob/main/service/src/main/resources/application.yml#L77
    create-vm-poll-config {
      initial-delay = 2 minutes
      max-attempts = 240 # 10 seconds * 240 is 40 min, we wait for wsm to error if at all possible (which is at 30min)
      interval = 10 seconds
    }
    delete-disk-poll-config {
          initial-delay = 1 minute
          max-attempts = 240 # 1 + 240*10 sec = 40 min
          interval = 10 seconds
    }
    delete-vm-poll-config {
      initial-delay = 30 seconds
      max-attempts = 240 # 10 seconds * 240 is 40 min
      interval = 10 seconds
    }

    runtime-defaults {
      ip-name-prefix = "ip"
      ip-controlled-resource-desc = "Azure Ip"
      network-controlled-resource-desc = "Azure Network"
      network-name-prefix = "network"
      subnet-name-prefix = "subnet"
      address-space-cidr = "192.168.0.0/16"
      subnet-address-cidr = "192.168.0.0/24"
      disk-controlled-resource-desc = "Azure Disk"
      vm-controlled-resource-desc = "Azure Vm"
      image {
        publisher = "microsoft-dsvm"
        offer = "ubuntu-2004"
        sku = "2004-gen2"
        version = "23.01.06"
      }
      custom-script-extension {
        name = "vm-custom-script-extension",
        publisher = "Microsoft.Azure.Extensions",
        type = "CustomScript",
        version = "2.1",
        minor-version-auto-upgrade = true,
        file-uris = ["https://raw.githubusercontent.com/DataBiosphere/leonardo/52aab3b7f252667f73b23682062ab3e0d9d533b9/http/src/main/resources/init-resources/azure_vm_init_script.sh"]
      }
      listener-image = "terradevacrpublic.azurecr.io/terra-azure-relay-listeners:39641f8"
    }
  }


  # We need the leo azure entity for this
  app-registration {
    client-id = ""
    client-secret = ""
    managed-app-tenant-id = ""
  }

   coa-app-config {
     instrumentation-enabled = false
     chart-name = "cromwell-helm/cromwell-on-azure"
     chart-version = "0.2.397"
     release-name-suffix = "coa-rls"
     namespace-name-suffix = "coa-ns"
     ksa-name = "coa-ksa"
     dockstore-base-url = "https://staging.dockstore.org/"
     # See https://github.com/broadinstitute/cromwhelm/blob/main/terra-batch-libchart/templates/_reverse-proxy.tpl#L81-L114
     # for list of services.
     services = [
       {
         name = "cbas"
         kind = "ClusterIP"
       },
       {
         name = "cromwell"
         kind = "ClusterIP"
       }
     ]
     enabled = true
     database-enabled = false
     # App developers - Please keep the list of non-backward compatible versions in the list below
     # All app versions excluded up until the switch to WSM-controlled KubernetesNamespace
     # https://github.com/DataBiosphere/leonardo/pull/3666
     chart-versions-to-exclude-from-updates = [
       "0.2.341",
       "0.2.338",
       "0.2.334",
       "0.2.332",
       "0.2.328",
       "0.2.291",
       "0.2.277",
       "0.2.276",
       "0.2.268",
       "0.2.265",
       "0.2.263",
       "0.2.251",
       "0.2.242",
       "0.2.239",
       "0.2.237",
       "0.2.232",
       "0.2.231",
       "0.2.229",
       "0.2.225",
       "0.2.223",
       "0.2.220",
       "0.2.219",
       "0.2.218",
       "0.2.217",
       "0.2.216",
       "0.2.215",
       "0.2.213",
       "0.2.212",
       "0.2.211",
       "0.2.210",
       "0.2.209",
       "0.2.204",
       "0.2.201",
       "0.2.199",
       "0.2.197",
       "0.2.195",
       "0.2.192",
       "0.2.191",
       "0.2.187",
       "0.2.184",
       "0.2.179",
       "0.2.160",
       "0.2.159",
       "0.2.148",
       "0.2.39"
     ]
   }

  workflows-app-config {
    instrumentation-enabled = false
<<<<<<< HEAD
    chart-name = "terra-helm/workflows-app"
    chart-version = "0.83.0"
=======
    chart-name = "/leonardo/workflows-app"
    chart-version = "0.91.0"
>>>>>>> ddebdc04
    release-name-suffix = "wfa-rls"
    namespace-name-suffix = "wfa-ns"
    ksa-name = "wfa-ksa"
    dockstore-base-url = "https://staging.dockstore.org/"
    services = [
      {
        name = "cbas"
        kind = "ClusterIP"
      },
      {
        name = "cromwell-reader"
        kind = "ClusterIP"
        path = "/cromwell"
      }
    ]
    enabled = true
    chart-versions-to-exclude-from-updates = []
  }

  cromwell-runner-app-config {
    instrumentation-enabled = false
    chart-name = "terra-helm/cromwell-runner-app"
    chart-version = "0.52.0"
    release-name-suffix = "cra-rls"
    namespace-name-suffix = "cra-ns"
    ksa-name = "cra-ksa"
    # See https://github.com/broadinstitute/cromwhelm/blob/main/terra-batch-libchart/templates/_reverse-proxy.tpl#L81-L114
    # for list of services.
    services = [
      {
        name = "cromwell-runner"
        kind = "ClusterIP"
        path = "/cromwell"
      }
    ]
    enabled = true
    chart-versions-to-exclude-from-updates = []
  }

   wds-app-config {
     environment = "dev"
     environment-base = "live"
     instrumentation-enabled = false
     chart-name = "terra-helm/wds"
     chart-version = "0.59.0"
     release-name-suffix = "wds-rls"
     namespace-name-suffix = "wds-ns"
     ksa-name = "wds-ksa"
     services = [
       {
         name = "wds"
         kind = "ClusterIP"
         path = "/"
       }
     ]
     enabled = true
     database-enabled = false
     # App developers - Please keep the list of non-backward compatible versions in the list below
     # All app versions excluded up until the switch to WSM-controlled KubernetesNamespace
     # https://github.com/DataBiosphere/leonardo/pull/3666
     chart-versions-to-exclude-from-updates = [
       "0.3.0",
       "0.7.0",
       "0.13.0",
       "0.16.0",
       "0.17.0",
       "0.19.0",
       "0.20.0",
       "0.21.0",
       "0.22.0",
       "0.24.0",
       "0.26.0",
       "0.27.0",
       "0.28.0",
       "0.31.0",
       "0.38.0",
       "0.39.0",
       "0.41.0",
       "0.42.0",
       "0.43.0"
     ]
   }

   hail-batch-app-config {
     chart-name = "/leonardo/hail-batch-terra-azure"
     chart-version = "0.1.9"
     release-name-suffix = "hail-rls"
     namespace-name-suffix = "hail-ns"
     ksa-name = "hail-ksa"
     services = [
       {
         name = "batch"
         kind = "ClusterIP"
       }
     ]
     enabled = true
     # App developers - Please keep the list of non-backward compatible versions in the list below
     chart-versions-to-exclude-from-updates = []
   }

   # App types which are allowed to launch with WORKSPACE_SHARED access scope.
   allowed-shared-apps = [
     "WDS",
     "WORKFLOWS_APP"
   ]

  listener-chart-config {
    chart-name = "terra-helm/listener"
    chart-version = "0.2.0"
  }
}

dateAccessedUpdater {
  interval = 30 seconds
  maxUpdate = 400
  queueSize = 5000
}

vpc {
  highSecurityProjectNetworkLabel = "vpc-network-name"
  highSecurityProjectSubnetworkLabel = "vpc-subnetwork-name"
  firewallAllowHttpsLabelKey = "leonardo-allow-https-firewall-name"
  firewallAllowInternalLabelKey = "leonardo-allow-internal-firewall-name"
  networkName = "leonardo-network"
  networkTag = "leonardo"
  privateAccessNetworkTag = "leonardo-private"
  # Using manual subnet creation mode because we currently only care about 1 region (us-central1)
  # and this allows us to have more control over address space. If/when we support multiple regions
  # consider auto-mode subnet creation.
  # See: https://cloud.google.com/vpc/docs/vpc#auto-mode-considerations
  autoCreateSubnetworks = false
  # Note the below 2 fields are not used if autoCreateSubnetworks is true
  subnetworkName = "leonardo-subnetwork"
  subnetworkRegionIpRangeMap = {
    us-central1 = "10.1.0.0/20"
    northamerica-northeast1 = "10.2.0.0/20"
    southamerica-east1 = "10.3.0.0/20"
    us-east1 = "10.4.0.0/20"
    us-east4 = "10.5.0.0/20"
    us-west1 = "10.6.0.0/20"
    us-west2 = "10.7.0.0/20"
    us-west3 = "10.8.0.0/20"
    us-west4 = "10.9.0.0/20"
    europe-central2 = "10.10.0.0/20"
    europe-north1 = "10.11.0.0/20"
    europe-west1 = "10.12.0.0/20"
    europe-west2 = "10.13.0.0/20"
    europe-west3 = "10.14.0.0/20"
    europe-west4 = "10.15.0.0/20"
    europe-west6 = "10.16.0.0/20"
    asia-east1 = "10.17.0.0/20"
    asia-east2 = "10.18.0.0/20"
    asia-northeast1 = "10.19.0.0/20"
    asia-northeast2 = "10.20.0.0/20"
    asia-northeast3 = "10.21.0.0/20"
    asia-south1 = "10.22.0.0/20"
    asia-southeast1 = "10.23.0.0/20"
    asia-southeast2 = "10.24.0.0/20"
    australia-southeast1 = "10.25.0.0/20"
    northamerica-northeast2 = "10.26.0.0/20"
  }
  firewallsToAdd = [
    # Allows Leonardo proxy traffic on port 443
    {
      name-prefix = "leonardo-allow-https"
      # See https://github.com/DataBiosphere/terra-resource-buffer/blob/master/src/main/java/bio/terra/buffer/service/resource/flight/CreateFirewallRuleStep.java#L37
      rbs-name = "leonardo-ssl"
      sourceRanges = {
        us-central1 = ["0.0.0.0/0"]
        northamerica-northeast1 = ["0.0.0.0/0"]
        southamerica-east1 = ["0.0.0.0/0"]
        us-east1 = ["0.0.0.0/0"]
        us-east4 = ["0.0.0.0/0"]
        us-west1 = ["0.0.0.0/0"]
        us-west2 = ["0.0.0.0/0"]
        us-west3 = ["0.0.0.0/0"]
        us-west4 = ["0.0.0.0/0"]
        europe-central2 = ["0.0.0.0/0"]
        europe-north1 = ["0.0.0.0/0"]
        europe-west1 = ["0.0.0.0/0"]
        europe-west2 = ["0.0.0.0/0"]
        europe-west3 = ["0.0.0.0/0"]
        europe-west4 = ["0.0.0.0/0"]
        europe-west6 = ["0.0.0.0/0"]
        asia-east1 = ["0.0.0.0/0"]
        asia-east2 = ["0.0.0.0/0"]
        asia-northeast1 = ["0.0.0.0/0"]
        asia-northeast2 = ["0.0.0.0/0"]
        asia-northeast3 = ["0.0.0.0/0"]
        asia-south1 = ["0.0.0.0/0"]
        asia-southeast1 = ["0.0.0.0/0"]
        asia-southeast2 = ["0.0.0.0/0"]
        australia-southeast1 = ["0.0.0.0/0"]
        northamerica-northeast2 = ["0.0.0.0/0"]
      }
      allowed = [
        {
          protocol = "tcp"
          port = "443"
        }
      ]
    },
    # Allows traffic via internal IP
    # This is a requirement for Dataproc nodes to be able to communicate with each other within a cluster.
    # Values are copied from https://github.com/DataBiosphere/terra-resource-buffer/blob/master/src/main/java/bio/terra/buffer/service/resource/flight/CreateSubnetsStep.java#L53
    {
      name-prefix = "leonardo-allow-internal"
      # See https://github.com/DataBiosphere/terra-resource-buffer/blob/master/src/main/java/bio/terra/buffer/service/resource/flight/CreateFirewallRuleStep.java#L34
      rbs-name = "leonardo-allow-internal"
      sourceRanges = {
        asia-east1 = ["10.140.0.0/20"]
        asia-east2 = ["10.170.0.0/20"]
        asia-northeast1 = ["10.146.0.0/20"]
        asia-northeast2 = ["10.174.0.0/20"]
        asia-northeast3 = ["10.178.0.0/20"]
        asia-south1 = ["10.160.0.0/20"]
        asia-southeast1 = ["10.148.0.0/20"]
        asia-southeast2 = ["10.184.0.0/20"]
        australia-southeast1 = ["10.152.0.0/20"]
        europe-central2 = ["10.186.0.0/20"]
        europe-north1 = ["10.166.0.0/20"]
        europe-west1 = ["10.132.0.0/20"]
        europe-west2 = ["10.154.0.0/20"]
        europe-west3 = ["10.156.0.0/20"]
        europe-west4 = ["10.164.0.0/20"]
        europe-west6 = ["10.172.0.0/20"]
        northamerica-northeast1 = ["10.162.0.0/20"]
        northamerica-northeast2 = ["10.188.0.0/20"]
        southamerica-east1 = ["10.158.0.0/20"]
        us-central1 = ["10.128.0.0/20"]
        us-east1 = ["10.142.0.0/20"]
        us-east4 = ["10.150.0.0/20"]
        us-west1 = ["10.138.0.0/20"]
        us-west2 = ["10.168.0.0/20"]
        us-west3 = ["10.180.0.0/20"]
        us-west4 = ["10.182.0.0/20"]
      }
      allowed = [
        {
          protocol = "tcp"
          port = "0-65535"
        },
        {
          protocol = "udp"
          port = "0-65535"
        },
        {
          protocol = "icmp"
        }
      ]
    },
    # Allows SSH access from the Broad network or VPN
    # IP list obtained from https://docs.google.com/document/d/1adV0LC2f_GIpl3A1AeoQuNiwcP59NToIt6VYT3xRCkU/edit
    {
      name-prefix = "leonardo-allow-broad-ssh"
      sourceRanges = {
        us-central1 = ${gke.cluster.authorizedNetworks}
        northamerica-northeast1 = ${gke.cluster.authorizedNetworks}
        southamerica-east1 = ${gke.cluster.authorizedNetworks}
        us-east1 = ${gke.cluster.authorizedNetworks}
        us-east4 = ${gke.cluster.authorizedNetworks}
        us-west1 = ${gke.cluster.authorizedNetworks}
        us-west2 = ${gke.cluster.authorizedNetworks}
        us-west3 = ${gke.cluster.authorizedNetworks}
        us-west4 = ${gke.cluster.authorizedNetworks}
        europe-central2 = ${gke.cluster.authorizedNetworks}
        europe-north1 = ${gke.cluster.authorizedNetworks}
        europe-west1 = ${gke.cluster.authorizedNetworks}
        europe-west2 = ${gke.cluster.authorizedNetworks}
        europe-west3 = ${gke.cluster.authorizedNetworks}
        europe-west4 = ${gke.cluster.authorizedNetworks}
        europe-west6 = ${gke.cluster.authorizedNetworks}
        asia-east1 = ${gke.cluster.authorizedNetworks}
        asia-east2 = ${gke.cluster.authorizedNetworks}
        asia-northeast1 = ${gke.cluster.authorizedNetworks}
        asia-northeast2 = ${gke.cluster.authorizedNetworks}
        asia-northeast3 = ${gke.cluster.authorizedNetworks}
        asia-south1 = ${gke.cluster.authorizedNetworks}
        asia-southeast1 = ${gke.cluster.authorizedNetworks}
        asia-southeast2 = ${gke.cluster.authorizedNetworks}
        australia-southeast1 = ${gke.cluster.authorizedNetworks}
        northamerica-northeast2 = ${gke.cluster.authorizedNetworks}
      }
      allowed = [
        {
          protocol = "tcp"
          port = 22
        }
      ]
    }
  ]
  # Remove RDP and SSH rules in the default network. Also remove legacy leonardo-notebooks-rule if it exists.
  firewallsToRemove = ["default-allow-rdp", "default-allow-icmp", "allow-icmp"]
  pollPeriod = 5 seconds
  maxAttempts = 24 # 2 minutes
}

groups {
  #subEmail = "google@{{$appsSubdomain}}"
  #dataprocImageProjectGroupName = "dataproc-image-project-group"
  #dataprocImageProjectGroupEmail = ${groups.dataprocImageProjectGroupName}"@{{$appsSubdomain}}"
  waitForMemberAddedPollConfig = {
    initial-delay = 5 seconds
    max-attempts = 120
    interval = 5 seconds
  }
}

gke {
  cluster {
    location = "us-central1-a",
    region = "us-central1",
    #taken from https://dsp-security.broadinstitute.org/cloud-security/google-cloud-platform/gke
    authorizedNetworks = ["69.173.127.0/25",
                          "69.173.124.0/23",
                          "69.173.126.0/24",
                          "69.173.127.230/31",
                          "69.173.64.0/19",
                          "69.173.127.224/30",
                          "69.173.127.192/27",
                          "69.173.120.0/22",
                          "69.173.127.228/32",
                          "69.173.127.232/29",
                          "69.173.127.128/26",
                          "69.173.96.0/20",
                          "69.173.127.240/28",
                          "69.173.112.0/21"
    ]
    # See https://cloud.google.com/kubernetes-engine/docs/release-notes
    version = "1.25"
    nodepoolLockCacheExpiryTime = 1 hour
    nodepoolLockCacheMaxSize = 200
  }
  defaultNodepool {
    machineType = "n1-standard-1"
    numNodes = 1
    autoscalingEnabled = false
    maxNodepoolsPerDefaultNode = 16
  }
  galaxyNodepool {
    machineType = "n1-highmem-8"
    numNodes = 1
    autoscalingEnabled = false
    autoscalingConfig {
       autoscalingMin = 0
       autoscalingMax = 2
    }
  }
  ingress {
    namespace = "nginx"
    release = "nginx"
    chartName = "ingress-nginx/ingress-nginx"
    # If you change this here, be sure to update it in the dockerfile
    chartVersion = "3.23.0"
    loadBalancerService = "nginx-ingress-nginx-controller"
    values = [
      "controller.publishService.enabled=true",
      "controller.admissionWebhooks.enabled=false"
    ]
  }
  galaxyApp {
    # See comment in KubernetesServiceInterp for more context. Theoretically release names should
    # only need to be unique within a namespace, but something in the Galaxy chart requires them
    # to be unique within a cluster.
    releaseNameSuffix = "gxy-rls"
    chartName = "galaxy/galaxykubeman"
    # If you change this here, be sure to update it in the dockerfile
    # This is galaxykubeman, which references Galaxy
    chartVersion = "2.8.1"
    namespaceNameSuffix = "gxy-ns"
    serviceAccountName = "gxy-ksa"
    # Setting uninstallKeepHistory will cause the `helm uninstall` command to keep a record of
    # the deleted release, which can make debugging and auditing easier. It should be safe for
    # our use case because we generate unique release names anyway.
    # See https://helm.sh/docs/intro/using_helm/#helm-uninstall-uninstalling-a-release
    uninstallKeepHistory = true
    services = [
      {
        name = "galaxy"
        kind = "ClusterIP"
      }
    ]
    # Templated by firecloud-develop
    postgres.password = "replace-me"
    orchUrl = "https://firecloud-orchestration.dsde-dev.broadinstitute.org/api/"
    drsUrl = ${drs.url}
    minMemoryGb = 5
    minNumOfCpus = 3
    enabled = true
    # App developers - Please keep the list of non-backward compatible versions in the list below
    chartVersionsToExcludeFromUpdates = [
      "0.7.3",
      "0.8.0",
      "1.2.0",
      "1.2.1",
      "1.2.2",
      "1.6.0",
      "1.6.1",
      "2.1.0",
      "2.4.4",
      "2.4.6",
      "2.4.7",
      "2.4.8",
      "2.4.9",
      "2.5.0",
      "2.5.1",
      "2.5.2",
      "2.8.0",
      "2.8.1"
    ]
  }
  galaxyDisk {
    nfsPersistenceName = "nfs-disk"
    nfsMinimumDiskSizeGB = 100
    postgresPersistenceName = "postgres-disk"
    postgresDiskNameSuffix = "gxy-postres-disk"
    postgresDiskSizeGB = 10
    postgresDiskBlockSize = 4096
  }
  cromwellApp {
    # If you update the chart name or version here, make sure to also update it in the dockerfile:
    chartName = "cromwell-helm/cromwell"
    chartVersion = "0.2.397"
    services = [
      {
        name = "cromwell-service"
        kind = "ClusterIP"
      }
    ]
    # These appear to be currently unused, but BW-860 should be able to make use of them.
    releaseNameSuffix = "cromwell-rls"
    namespaceNameSuffix = "cromwell-ns"
    serviceAccountName = "cromwell-ksa"
    dbPassword = "replace-me"
    enabled = true
    # App developers - Please keep the list of non-backward compatible versions in the list below
    chartVersionsToExcludeFromUpdates = []
  }
  allowedApp {
    # If you update this here, be sure to update in the dockerfile
    # This is really just a prefix of the chart name. Full chart name for AOU app will be
    # this chartName in config file appended with allowedChartName from createAppRequest
    chartName = "terra-helm/"
    rstudioChartVersion = "0.3.0"
    sasChartVersion = "0.3.0"

    services = [
          {
            name = "app"
            kind = "ClusterIP"
          },
          {
            name = "welder-service"
            kind = "ClusterIP"
          }
        ]
    releaseNameSuffix = "app-rls"
    namespaceNameSuffix = "app-ns"
    serviceAccountName = "app-ksa"
    enabled = true
    # App developers - Please keep the list of non-backward compatible versions in the list below
    chartVersionsToExcludeFromUpdates = []
    numOfReplicas = 1
  }

  customApp {
    chartName = "terra/terra-app"
    # If you update this here, be sure to update in the dockerfile
    chartVersion = "0.5.0"
    releaseNameSuffix = "app-rls"
    namespaceNameSuffix = "app-ns"
    serviceAccountName = "app-ksa"
    customApplicationAllowList = {
      default: [],
      highSecurity: []
    }
    enabled = true
    # App developers - Please keep the list of non-backward compatible versions in the list below
    chartVersionsToExcludeFromUpdates = []
  }
}

image {
  welderGcrUri = "us.gcr.io/broad-dsp-gcr-public/welder-server"
  welderDockerHubUri = "broadinstitute/welder-server"
  welderHash = "6648f5c"
  jupyterImage =  "us.gcr.io/broad-dsp-gcr-public/terra-jupyter-gatk:2.3.6"
  proxyImage = "broadinstitute/openidc-proxy:2.3.1_2"
  # Note: If you update this, please also update prepare_gce_image.sh and
  # prepare-custom-leonardo-jupyter-dataproc-image.sh scripts.
  # It is not automatically updated by CI/CD.
  # Note: Since this is a GCR image crypto detection is currently disabled for AoU which requires
  # non-GCR images. To enable on AoU we would need to replicate the image in quay.io or potentially
  # ACR (Broad is deprecating use of Dockerhub).
  cryptoDetectorImage = "us.gcr.io/broad-dsp-gcr-public/cryptomining-detector:0.0.2"

  defaultJupyterUserHome = "/home/jupyter"
  jupyterContainerName = "jupyter-server"
  rstudioContainerName = "rstudio-server"
  welderContainerName = "welder-server"
  proxyContainerName = "proxy-server"
  cryptoDetectorContainerName = "cryptomining-detector"

  jupyterImageRegex = "us.gcr.io/broad-dsp-gcr-public/([a-z0-9-_]+):(.*)"
  rstudioImageRegex = "us.gcr.io/anvil-gcr-public/([a-z0-9-_]+):(.*)"
  broadDockerhubImageRegex = "broadinstitute/([a-z0-9-_]+):(.*)"
}

welder {
  # Set to deploy welder to clusters with the given label
  deployWelderLabel = "saturnVersion"

  # Set to upgrade welder on clusters with the given label
  updateWelderLabel = "saturnVersion"

  # Leo will only deploy welder to clusters created after this date.
  # Clusters created prior to this date will not have welder deployed and will have delocalization disabled.
  deployWelderCutoffDate = "2019-08-01"

  welderReservedMemory = 768m
}

# cluster scripts and config
gceClusterResources {
  initScript = "gce-init.sh"
  cloudInit = "cloud-init.yml"
  startupScript = "startup.sh"
  shutdownScript = "shutdown.sh"
  jupyterDockerCompose = "jupyter-docker-compose-gce.yaml"
  gpuDockerCompose = "gpu-docker-compose.yaml"
  rstudioDockerCompose = "rstudio-docker-compose-gce.yaml"
  proxyDockerCompose = "proxy-docker-compose-gce.yaml"
  welderDockerCompose = "welder-docker-compose-gce.yaml"
  proxySiteConf = "cluster-site-gce.conf"
  jupyterNotebookConfigUri = "jupyter_notebook_config.py"
  jupyterNotebookFrontendConfigUri = "notebook.json"
  customEnvVarsConfigUri = "custom_env_vars.env"
}

clusterResources {
  initScript = "init-actions.sh"
  startupScript = "startup.sh"
  shutdownScript = "shutdown.sh"
  jupyterDockerCompose = "jupyter-docker-compose.yaml"
  rstudioDockerCompose = "rstudio-docker-compose.yaml"
  proxyDockerCompose = "proxy-docker-compose.yaml"
  welderDockerCompose = "welder-docker-compose.yaml"
  proxySiteConf = "cluster-site.conf"
  jupyterNotebookConfigUri = "jupyter_notebook_config.py"
  jupyterNotebookFrontendConfigUri = "notebook.json"
  customEnvVarsConfigUri = "custom_env_vars.env"
}

clusterFiles {
  proxyServerCrt = "/etc/jupyter-server.crt"
  proxyServerKey = "/etc/jupyter-server.key"
  proxyRootCaPem = "/etc/rootCA.pem"
  proxyRootCaKey = "/etc/rootCA.key"
}

# The expiration is low because the IP changes when a runtime is pause/resumed,
# so we need to ensure we don't use stale cache entries.
runtimeDnsCache {
  cacheExpiryTime = 1 minute
  cacheMaxSize = 1000
}

# Kubernetes expiration can be higher because the IP is at the cluster level, which is
# consistent across app pause/resume. Clusters are garbage collected ~1 hour after app deletion.
kubernetesDnsCache {
  cacheExpiryTime = 10 minutes
  cacheMaxSize = 100
}

mysql {
  profile = "slick.jdbc.MySQLProfile$"
  batchSize = 2000
  db {
    driver = "com.mysql.cj.jdbc.Driver"
    #url = "jdbc:mysql://mysql/leonardo
    #user = "dbUser"
    #password = "pass"
    connectionTimeout = 5000
    numThreads = 200
  }
  concurrency = 120
}

# Liquibase configuration
liquibase {
  changelog = "org/broadinstitute/dsde/workbench/leonardo/liquibase/changelog.xml"
  initWithLiquibase = true
}

sam {
  server = "replace_me"
}

prometheus {
  endpointPort = 9098
}

proxy {
  # Should match the proxy wildcard cert
  #proxyDomain = ".firecloud.org"
  #proxyUrlBase = "https://leo/proxy/"
  proxyPort = 443
  dnsPollPeriod = 15 seconds
  tokenCacheExpiryTime = 60 minutes
  tokenCacheMaxSize = 5000
  internalIdCacheExpiryTime = 2 minutes
  internalIdCacheMaxSize = 500
}

# The fields here will be combined to build a Content-Security-Policy header
# in the Leo proxy response.
# See https://developer.mozilla.org/en-US/docs/Web/HTTP/Headers/Content-Security-Policy
# for description of the Content-Security-Policy model.
contentSecurityPolicy {
  # frameAncestors is overridden in firecloud-develop because it's environment-specific
  frameAncestors = [
    "'none'"
  ]
  scriptSrc = [
    "'self'",
    # Note: data: is insecure but needed to support tools like plotly and facets.
    # See discussion in https://github.com/DataBiosphere/leonardo/pull/1399
    "data:",
    # Note: 'unsafe-inline' in insecure but is needed by Jupyter UI.
    # See https://broadworkbench.atlassian.net/browse/IA-1763
    "'unsafe-inline'",
    "'unsafe-eval'",
    "blob:",
    "https://apis.google.com",
    "https://cdn.jsdelivr.net",
    "https://cdn.pydata.org"
  ]
  styleSrc = [
    "'self'",
    "'unsafe-inline'",
    "data:",
    "https://cdn.pydata.org"
  ]
  connectSrc = [
    "'self'",
    "blob:",
    "wss://*.broadinstitute.org:*",
    "wss://notebooks.firecloud.org:*",
    "*.googleapis.com",
    "https://*.npmjs.org",
    "https://data.broadinstitute.org",
    "https://s3.amazonaws.com/igv.broadinstitute.org/",
    "https://s3.amazonaws.com/igv.org.genomes/",
    "https://igv-genepattern-org.s3.amazonaws.com/genomes/",
    "https://hgdownload.soe.ucsc.edu/",
    "https://portals.broadinstitute.org/webservices/igv/",
    "https://igv.org/genomes/",
    "https://raw.githubusercontent.com/PAIR-code/facets/1.0.0/facets-dist/facets-jupyter.html",
    "https://cdnjs.cloudflare.com/ajax/libs/webcomponentsjs/1.3.3/webcomponents-lite.js",
    "https://*.jupyter-dev.firecloud.org",
    "https://*.jupyter-prod.firecloud.org",
    "https://igv.genepattern.org",
    "https://cdn.plot.ly",
    "https://*.tile.openstreetmap.org"
  ]
  objectSrc = [
    "'none'"
  ]
  reportUri = [
    "https://terra.report-uri.com/r/d/csp/reportOnly"
  ]
}

refererConfig {
  # list of valid hosts and enabled flag is environment specific so it's overriden in firecloud develop
  validHosts = []
  enabled = false // false for dev and QA environments, true everywhere else
  originStrict = false // true only if "*" in validHosts is to be ignored by origin validation
}

swagger {
  #googleClientId = "client_id"
  #realm = "broad-dsde-dev"
}

# akka values are not specified here because they are only picked up in the leonardo.conf

# Authorization implementation config
auth {
  providerClass = "org.broadinstitute.dsde.workbench.leonardo.auth.sam.SamAuthProvider"
  providerConfig {
    samServer = ${sam.server}
    petKeyCacheEnabled = true
    petKeyCacheExpiryTime = 24 hours
    petKeyCacheMaxSize = 10000
    notebookAuthCacheEnabled = true
    notebookAuthCacheExpiryTime = 15 minutes
    notebookAuthCacheMaxSize = 1000
    providerTimeout = 30 seconds
    customAppCreationAllowedGroup = "custom_app_users"
    sasAppCreationAllowedGroup = "sas_app_users"
  }
}

# Implement and specify a class that will provide appropriate service accounts
serviceAccounts {
  providerClass = "org.broadinstitute.dsde.workbench.leonardo.auth.sam.PetClusterServiceAccountProvider"
  providerConfig {
    leoServiceAccountJsonFile = ${application.leoServiceAccountJsonFile}
    leoServiceAccountEmail = ${application.leoServiceAccountEmail}
    samServer = ${sam.server}
    petKeyCacheExpiryTime = 24 hours
    petKeyCacheMaxSize = 10000
    providerTimeout = 30 seconds
  }
  kubeConfig {
     leoServiceAccountJsonFile = ${application.leoServiceAccountJsonFile}
     leoServiceAccountEmail = ${application.leoServiceAccountEmail}
  }
}

pubsub {
  #pubsubGoogleProject = "broad-dsde-dev"
  #topicName = "leonardo-pubsub"
  queueSize = 100
  ackDeadLine = 10 minutes // TODO change back to 5 minutes when PROD-869 is resolved

  kubernetes-monitor {
    createNodepool {
      initial-delay = 10 seconds
      max-attempts = 90 # 10 seconds * 90 is 15 min
      interval = 10 seconds
    }
    deleteNodepool {
      initial-delay = 10 seconds
      max-attempts = 90 # 10 seconds * 90 is 15 min
      interval = 10 seconds
    }
    createCluster {
      initial-delay = 30 seconds
      max-attempts = 120 # 15 seconds * 120 is 30 min
      interval = 15 seconds
    }
    deleteCluster {
      initial-delay = 30 seconds
      max-attempts = 120 # 15 seconds * 120 is 30 min
      interval = 15 seconds
    }
    createIngress {
      initial-delay = 2 seconds
      max-attempts = 100 # 3 seconds * 100 is 5 min
      interval = 3 seconds
    }
    createApp {
      interval = 15 seconds
      max-attempts = 120 # 15 seconds * 120 = 30 min
      interruptAfter = 30 minutes
    }
    deleteApp {
      initial-delay = 30 seconds
      interval = 10 seconds
      max-attempts = 120 # 10 seconds * 120 = 20 min
    }
    scalingUpNodepool {
      initial-delay = 10 seconds
      max-attempts = 90 # 10 seconds * 90 is 15 min
      interval = 10 seconds
    }
    scalingDownNodepool {
      initial-delay = 5 minutes
      max-attempts = 360 # 10 seconds * 360 is 60 min
      interval = 10 seconds
    }
    startApp {
      max-attempts = 200 # 3 seconds * 200 is 10 min
      interval = 3 seconds
      interruptAfter = 10 minutes
    }
    updateApp {
      max-attempts = 200 # 3 seconds * 200 is 10 min
      interval = 3 seconds
      interruptAfter = 10 minutes
    }
  }

  subscriber {
    concurrency = 100
    // TODO change back to 5 minutes when PROD-869 is resolved
    timeout = 595 seconds // slightly less than ackDeadline

    persistent-disk-monitor {
      create {
        checkToolsInterruptAfter = 5
        timeoutWithSourceDiskCopyInMinutes = 20
      }
      delete {
        initial-delay = 2 seconds
        max-attempts = 5
        interval = 3 seconds
      }
      update {
        initial-delay = 2 seconds
        max-attempts = 5
        interval = 3 seconds
      }
    }
  }

  non-leo-message-subscriber {
    # subscription-name = "nonLeoMessageSubscription"
    dead-letter-topic = "leoDeadLetterTopic"
    # Topic that we publish cryptomining users to.
    # Bard and Sam will subscribe to this topic and act upon it accordingly
    terra-cryptomining-topic = "terra-cryptomining"
  }
}

autoFreeze {
  enableAutoFreeze = true
  autoFreezeAfter = 30 minutes
  autoFreezeCheckScheduler = 1 minute
  maxKernelBusyLimit = 24 hours
}

jupyterConfig {
  # https://*.npmjs.org and 'unsafe-eval' needed for jupyterlab
  # https://csp-evaluator.withgoogle.com/ can be used to evaluate CSP syntax
  contentSecurityPolicy = "frame-ancestors 'self' http://localhost:3000 http://localhost:4200 https://localhost:443 *.terra.bio https://bvdp-saturn-prod.appspot.com https://bvdp-saturn-staging.appspot.com https://bvdp-saturn-perf.appspot.com https://bvdp-saturn-alpha.appspot.com https://bvdp-saturn-dev.appspot.com https://all-of-us-workbench-test.appspot.com https://staging.fake-research-aou.org https://stable.fake-research-aou.org https://workbench.researchallofus.org terra.biodatacatalyst.nhlbi.nih.gov *.terra.biodatacatalyst.nhlbi.nih.gov; script-src 'self' data:text/javascript 'unsafe-inline' 'unsafe-eval' https://apis.google.com; style-src 'self' 'unsafe-inline'; connect-src 'self' wss://*.broadinstitute.org:* wss://notebooks.firecloud.org:* *.googleapis.com https://*.npmjs.org https://data.broadinstitute.org https://s3.amazonaws.com/igv.broadinstitute.org/ https://s3.amazonaws.com/igv.org.genomes/ https://igv-genepattern-org.s3.amazonaws.com/genomes/ https://hgdownload.soe.ucsc.edu/ https://raw.githubusercontent.com/PAIR-code/facets/1.0.0/facets-dist/facets-jupyter.html https://cdnjs.cloudflare.com/ajax/libs/webcomponentsjs/1.3.3/webcomponents-lite.js https://*.jupyter-dev.firecloud.org ,https://*.jupyter-prod.firecloud.org; object-src 'none'"
}

zombieRuntimeMonitor {
  enableZombieRuntimeMonitor = true
  pollPeriod = 4 hours
  creationHangTolerance = 1 hour
  deletionConfirmationLabelKey = "deletionConfirmed"
  concurrency = 100
}

persistent-disk {
  default-disk-size-gb = 30
  default-disk-type = "pd-standard"
  default-block-size-bytes = 4096
  default-zone = "us-central1-a"
  default-galaxy-nfsdisk-size-gb = 250

  # This lists all google folders that represent VPC-SC perimeters. This list spans all environments. There is no downside to including folder ids
  # for all envs in each env and it reduces the risks of misconfiguration due to faulty conditionals or accidental cross env communication
  dont-clone-from-these-google-folders = [
    "737976594150", # terra_dev_aou_test
    "272722258246", # terra_dev_aou_test_2
    "796892826456", # terra_dev_baseline_test

    "791559643292", # terra_perf_aou_perf
    "851853921816", # terra_perf_aou_perf_2

    "300547813290", # terra_prod_aou_prod
    "762320479256", # terra_prod_aou_prod_2
    "96867205717",  # terra_prod_aou_stable
    "973382847971", # terra_prod_aou_stable_2
    "727685043294", # terra_prod_aou_staging
    "730698401092", # terra_prod_aou_staging_2
    "1030649683602",# terra_prod_aou_preprod
    "307813759063", # terra_prod_aou_preprod_2
    "931656019211"  # terra_prod_baseline_prod
  ]
}

clusterToolMonitor {
  pollPeriod = 2 minutes
}

leonardoExecutionMode = "combined"

clusterBucket {
  # number of days the staging bucket should continue to exist after a cluster is deleted
  stagingBucketExpiration = 10 days
}

ui {
  terraLabel = "saturnAutoCreated"
  allOfUsLabel = "all-of-us"
}

async-task-processor {
  queue-bound = 500
  max-concurrent-tasks = 200
}

terra-app-setup-chart {
  # During Leonardo deployment. Leo will `helm pull` the chart locally, and then move
  # cert files into the local chart.
  chart-name = "/leonardo/terra-app-setup"
  # If you change this here, be sure to update it in the dockerfile
  chart-version = "0.1.0"
}

app-service {
  # Defaults to true, but disabled for fiab runs
  enable-custom-app-check = true
  # Defaults to true, but for Production, we'll use Consumption model (details TBD as of 8/18/2023), which doesn't require Sam group check
  enable-sas-app = false
}

drs {
  url = "https://drshub.dsde-dev.broadinstitute.org/api/v4/drs/resolve"
}

metrics {
  enabled = true
  check-interval = 5 minutes
  # If true, will include the AzureCloudContext as a metric tag for Azure runtimes/apps.
  # Normally it's best to avoid tags for high-cardinality things (like workspaceId).
  # But MRGs are fairly low cardinality, and useful to incude for public preview launch.
  include-azure-cloud-context = true
}<|MERGE_RESOLUTION|>--- conflicted
+++ resolved
@@ -304,13 +304,8 @@
 
   workflows-app-config {
     instrumentation-enabled = false
-<<<<<<< HEAD
     chart-name = "terra-helm/workflows-app"
-    chart-version = "0.83.0"
-=======
-    chart-name = "/leonardo/workflows-app"
     chart-version = "0.91.0"
->>>>>>> ddebdc04
     release-name-suffix = "wfa-rls"
     namespace-name-suffix = "wfa-ns"
     ksa-name = "wfa-ksa"
