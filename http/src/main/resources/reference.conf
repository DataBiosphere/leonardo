--- conflicted
+++ resolved
@@ -214,11 +214,7 @@
         minor-version-auto-upgrade = true,
         file-uris = ["https://raw.githubusercontent.com/DataBiosphere/leonardo/52aab3b7f252667f73b23682062ab3e0d9d533b9/http/src/main/resources/init-resources/azure_vm_init_script.sh"]
       }
-<<<<<<< HEAD
       listener-image = "terradevacrpublic.azurecr.io/terra-azure-relay-listeners:387a302"
-=======
-      listener-image = "terradevacrpublic.azurecr.io/terra-azure-relay-listeners:ae65380"
->>>>>>> ce215893
     }
   }
 
