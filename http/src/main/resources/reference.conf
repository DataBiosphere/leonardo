
# NOTE: commented fields are overridden in firecloud-develop with templated values
# Fields with "replace_me" are also expected to be overridden, but need to be in
# this file to allow referential integrity.

application {
  applicationName = "leonardo"
  #leoGoogleProject = "broad-dsde-dev"
  leoServiceAccountJsonFile = "replace_me"
  leoServiceAccountEmail = "replace_me"
  leoUrlBase = "https://replace_me"
  # max concurrency for blocking calls across Leo, such as GCP, other blocking http calls, file writes, etc.
  concurrency = 255
}

# Google Cloud dataproc configuration
dataproc {
  # Add more regions as necessary.
  # This list should match the list of regions in
  # https://github.com/DataBiosphere/terra-ui/blob/dev/src/components/region-common.js
  supportedRegions = [
    "northamerica-northeast1",
    "southamerica-east1",
    "us-central1",
    "us-east1",
    "us-east4",
    "us-west1",
    "us-west2",
    "us-west3",
    "us-west4",
    "europe-central2",
    "europe-north1",
    "europe-west1",
    "europe-west2",
    "europe-west3",
    "europe-west4",
    "europe-west6",
    "asia-east1",
    "asia-east2",
    "asia-northeast1",
    "asia-northeast2",
    "asia-northeast3",
    "asia-south1",
    "asia-southeast1",
    "asia-southeast2",
    "australia-southeast1",
    "northamerica-northeast2"
  ]

  defaultScopes = [
    "https://www.googleapis.com/auth/userinfo.email",
    "https://www.googleapis.com/auth/source.read_only",
    "https://www.googleapis.com/auth/logging.write",
    "https://www.googleapis.com/auth/devstorage.full_control",
    "https://www.googleapis.com/auth/userinfo.profile",
    "https://www.googleapis.com/auth/cloud.useraccounts.readonly",
    "https://www.googleapis.com/auth/bigquery"
  ]

  runtimeDefaults {
    numberOfWorkers = 0
    masterMachineType = "n1-standard-4"
    masterDiskSize = 130
    workerMachineType = "n1-standard-4"
    workerDiskSize = 150
    numberOfWorkerLocalSSDs = 0
    numberOfPreemptibleWorkers = 0
    region = "us-central1"
  }

  # Cached dataproc image used by Terra
  customDataprocImage = "projects/broad-dsp-gcr-public/global/images/leo-dataproc-image-2-1-11-debian11-2023-07-28-21-05-58"
  # Cached dataproc image used by AOU
  legacyAouCustomDataprocImage = "projects/broad-dsp-gcr-public/global/images/leo-dataproc-image-2-0-51-debian10-2023-08-09-18-50-48"

  # The ratio of memory allocated to spark. 0.8 = 80%.
  # Hail/Spark users generally allocate 80% of the ram to the JVM.
  sparkMemoryConfigRatio = 0.8
  # This allows at minimmum 4gb to be reserved away from Hail/Spark for Jupyter/system processes
  # Jupyter has a suggested a minimum of 1.5gb, welder has a minimum of 0.5g, and we want some space for system processes.
  # This limit is used to define the max memory available to Jupyter.
  # This limit is used to define the max memory available to Jupyter.
  minimumRuntimeMemoryInGb = 4

  monitor {
    initialDelay = 30 seconds
    # Defines polling for runtime status transitions. Used commonly for all statuses.
    # Includes user script execution, if present.
    # Does not include tool checking (see below).
    pollStatus {
      initial-delay = 2 seconds
      max-attempts = 120 # 15 seconds * 120 is 30 min
      interval = 15 seconds
    }
    # Defines a timeout per status transition. If a status is not listed there is no timeout.
    # In the case of a Starting cluster, a timeout will transition it back to Stopped. Otherwise,
    # a timeout will transition it to Error status.
    statusTimeouts {
      creating = 30 minutes
      starting = 20 minutes
      deleting = 30 minutes
    }
    # Defines polling for tool checking. This is only done for Creating and Starting status transitions.
    # Tool checking is not included in the statusTimeouts above, therefore it defines its own
    # interruptAfter.
    checkTools {
      max-attempts = 75 # 8 seconds * 75 = 10 min
      interval = 8 seconds
      interruptAfter = 10 minutes
    }
  }
}

gce {
  customGceImage = "projects/broad-dsp-gcr-public/global/images/leo-gce-image-2023-08-03-18-31-36"
  userDiskDeviceName = "user-disk"
  defaultScopes = [
    "https://www.googleapis.com/auth/userinfo.email",
    "https://www.googleapis.com/auth/userinfo.profile",
    "https://www.googleapis.com/auth/logging.write",
    "https://www.googleapis.com/auth/cloud-platform"
  ]
  runtimeDefaults {
    machineType = "n1-standard-4"
    diskSize = 30 # This is default size for just user disk
    bootDiskSize = 250
    zone = "us-central1-a"
  }
  gceReservedMemory = 1g

  setMetadataPollDelay = 1 seconds
  setMetadataPollMaxAttempts = 120

  monitor {
    initialDelay = 20 seconds
    # Defines polling for runtime status transitions. Used commonly for all statuses.
    # Includes user script execution, if present.
    # Does not include tool checking (see below).
    pollStatus {
      initial-delay = 2 seconds
      max-attempts = 120 # 15 seconds * 120 is 30 min
      interval = 15 seconds
    }
    # Defines a timeout per status transition. If a status is not listed there is no timeout.
    # In the case of a Starting cluster, a timeout will transition it back to Stopped. Otherwise,
    # a timeout will transition it to Error status.
    statusTimeouts {
      creating = 30 minutes
      starting = 20 minutes
      deleting = 30 minutes
    }
    # Defines polling for tool checking. This is only done for Creating and Starting status transitions.
    # Tool checking is not included in the statusTimeouts above, therefore it defines its own
    # interruptAfter.
    checkTools {
      max-attempts = 75 # 8 seconds * 75 = 10 min
      interval = 8 seconds
      interruptAfter = 10 minutes
    }
  }
}

azure {
  wsm {
    uri = "https://localhost:8000"
  }

  tdr {
    url = "https://jade.datarepo-dev.broadinstitute.org"
  }

  pubsub-handler {
    sam-url = ${sam.server}
    wsm-url = ${azure.wsm.uri}
    welder-acr-uri = "terradevacrpublic.azurecr.io/welder-server"
    welder-image-hash = ${image.welderHash}

    // These timeouts are set to take longer than the WSM job timeout with some buffer: https://github.com/DataBiosphere/terra-workspace-manager/blob/main/service/src/main/resources/application.yml#L77
    create-vm-poll-config {
      initial-delay = 2 minutes
      max-attempts = 240 # 10 seconds * 240 is 40 min, we wait for wsm to error if at all possible (which is at 30min)
      interval = 10 seconds
    }
    delete-disk-poll-config {
          initial-delay = 1 minute
          max-attempts = 240 # 1 + 240*10 sec = 40 min
          interval = 10 seconds
    }
    delete-vm-poll-config {
      initial-delay = 30 seconds
      max-attempts = 240 # 10 seconds * 240 is 40 min
      interval = 10 seconds
    }

    runtime-defaults {
      ip-name-prefix = "ip"
      ip-controlled-resource-desc = "Azure Ip"
      network-controlled-resource-desc = "Azure Network"
      network-name-prefix = "network"
      subnet-name-prefix = "subnet"
      address-space-cidr = "192.168.0.0/16"
      subnet-address-cidr = "192.168.0.0/24"
      disk-controlled-resource-desc = "Azure Disk"
      vm-controlled-resource-desc = "Azure Vm"
      image {
        publisher = "microsoft-dsvm"
        offer = "ubuntu-2004"
        sku = "2004-gen2"
        version = "23.01.06"
      }
      custom-script-extension {
        name = "vm-custom-script-extension",
        publisher = "Microsoft.Azure.Extensions",
        type = "CustomScript",
        version = "2.1",
        minor-version-auto-upgrade = true,
        file-uris = ["https://raw.githubusercontent.com/DataBiosphere/leonardo/270bd6aad916344fadc06d1a51629c432da663a8/http/src/main/resources/init-resources/azure_vm_init_script.sh"]
      }
      listener-image = "terradevacrpublic.azurecr.io/terra-azure-relay-listeners:39641f8"
    }
  }


  # We need the leo azure entity for this
  app-registration {
    client-id = ""
    client-secret = ""
    managed-app-tenant-id = ""
  }

   coa-app-config {
     instrumentation-enabled = false
     chart-name = "/leonardo/cromwell-on-azure"
     chart-version = "0.2.335"
     release-name-suffix = "coa-rls"
     namespace-name-suffix = "coa-ns"
     ksa-name = "coa-ksa"
     dockstore-base-url = "https://staging.dockstore.org/"
     # See https://github.com/broadinstitute/cromwhelm/blob/main/terra-batch-libchart/templates/_reverse-proxy.tpl#L81-L114
     # for list of services.
     services = [
       {
         name = "cbas"
         kind = "ClusterIP"
       },
       {
         name = "cbas-ui"
         kind = "ClusterIP"
         path = "/"
       },
       {
         name = "cromwell"
         kind = "ClusterIP"
       }
     ]
     enabled = true
     database-enabled = false
     # App developers - Please keep the list of non-backward compatible versions in the list below
     chart-versions-to-exclude-from-updates = [
       "0.2.232",
       "0.2.231",
       "0.2.229",
       "0.2.225",
       "0.2.223",
       "0.2.220",
       "0.2.219",
       "0.2.218",
       "0.2.217",
       "0.2.216",
       "0.2.215",
       "0.2.213",
       "0.2.212",
       "0.2.211",
       "0.2.210",
       "0.2.209",
       "0.2.204",
       "0.2.201",
       "0.2.199",
       "0.2.197",
       "0.2.195",
       "0.2.192",
       "0.2.191",
       "0.2.187",
       "0.2.184",
       "0.2.179",
       "0.2.160",
       "0.2.159",
       "0.2.148",
       "0.2.39"
     ]
   }

  workflows-app-config {
    instrumentation-enabled = false
    chart-name = "/leonardo/workflows-app"
<<<<<<< HEAD
    chart-version = "0.26.0"
    release-name-suffix = "workflows-app-rls"
    namespace-name-suffix = "workflows-app-ns"
    ksa-name = "workflows-app-ksa"
=======
    chart-version = "0.24.0"
    release-name-suffix = "wfa-rls"
    namespace-name-suffix = "wfa-ns"
    ksa-name = "wfa-ksa"
>>>>>>> d61f5d66
    dockstore-base-url = "https://staging.dockstore.org/"
    services = [
      {
        name = "cbas"
        kind = "ClusterIP"
      },
      {
        name = "cromwell-reader"
        kind = "ClusterIP"
        path = "/cromwell"
      }
    ]
    # Not enabled to make sure people cannot start the (not yet complete) app:
    enabled = false
    chart-versions-to-exclude-from-updates = []
  }

  cromwell-runner-app-config {
    instrumentation-enabled = false
    chart-name = "/leonardo/cromwell-runner-app"
    chart-version = "0.16.0"
    release-name-suffix = "cromwell-runner-app-rls"
    namespace-name-suffix = "cromwell-runner-app-ns"
    ksa-name = "cromwell-runner-app-ksa"
    dockstore-base-url = "https://staging.dockstore.org/"
    # See https://github.com/broadinstitute/cromwhelm/blob/main/terra-batch-libchart/templates/_reverse-proxy.tpl#L81-L114
    # for list of services.
    services = [
      {
        name = "cromwell-writer"
        kind = "ClusterIP"
      }
    ]
    # Not enabled to make sure people cannot start the (not yet complete) app:
    enabled = false
    database-enabled = false
    chart-versions-to-exclude-from-updates = []
  }

   wds-app-config {
     instrumentation-enabled = false
     chart-name = "/leonardo/wds"
     chart-version = "0.41.0"
     release-name-suffix = "wds-rls"
     namespace-name-suffix = "wds-ns"
     ksa-name = "wds-ksa"
     services = [
       {
         name = "wds"
         kind = "ClusterIP"
         path = "/"
       }
     ]
     enabled = true
     database-enabled = false
     # App developers - Please keep the list of non-backward compatible versions in the list below
     chart-versions-to-exclude-from-updates = [
       "0.3.0",
       "0.7.0",
       "0.13.0",
       "0.16.0",
       "0.17.0",
       "0.19.0",
       "0.20.0",
       "0.21.0",
       "0.22.0",
       "0.24.0",
       "0.26.0",
       "0.27.0"
     ]
   }

   hail-batch-app-config {
     chart-name = "/leonardo/hail-batch-terra-azure"
     chart-version = "0.1.9"
     release-name-suffix = "hail-rls"
     namespace-name-suffix = "hail-ns"
     ksa-name = "hail-ksa"
     services = [
       {
         name = "batch"
         kind = "ClusterIP"
       }
     ]
     enabled = true
     # App developers - Please keep the list of non-backward compatible versions in the list below
     chart-versions-to-exclude-from-updates = []
   }

   # Note: see https://broadworkbench.atlassian.net/browse/IA-3804 for tracking migration to AKS Workload Identity.
   aad-pod-identity-config {
     namespace = "aad-pod-identity"
     release = "aad-pod-identity"
     chart-name = "aad-pod-identity/aad-pod-identity"
     chart-version = "4.1.14"
     values = "operationMode=managed"
   }

   # App types which are allowed to launch with WORKSPACE_SHARED access scope.
   allowed-shared-apps = [
     "WDS",
     "WORKFLOWS_APP"
   ]

  listener-chart-config {
    chart-name = "/leonardo/listener"
    chart-version = "0.2.0"
  }
}

dateAccessedUpdater {
  interval = 30 seconds
  maxUpdate = 400
  queueSize = 5000
}

vpc {
  highSecurityProjectNetworkLabel = "vpc-network-name"
  highSecurityProjectSubnetworkLabel = "vpc-subnetwork-name"
  firewallAllowHttpsLabelKey = "leonardo-allow-https-firewall-name"
  firewallAllowInternalLabelKey = "leonardo-allow-internal-firewall-name"
  networkName = "leonardo-network"
  networkTag = "leonardo"
  privateAccessNetworkTag = "leonardo-private"
  # Using manual subnet creation mode because we currently only care about 1 region (us-central1)
  # and this allows us to have more control over address space. If/when we support multiple regions
  # consider auto-mode subnet creation.
  # See: https://cloud.google.com/vpc/docs/vpc#auto-mode-considerations
  autoCreateSubnetworks = false
  # Note the below 2 fields are not used if autoCreateSubnetworks is true
  subnetworkName = "leonardo-subnetwork"
  subnetworkRegionIpRangeMap = {
    us-central1 = "10.1.0.0/20"
    northamerica-northeast1 = "10.2.0.0/20"
    southamerica-east1 = "10.3.0.0/20"
    us-east1 = "10.4.0.0/20"
    us-east4 = "10.5.0.0/20"
    us-west1 = "10.6.0.0/20"
    us-west2 = "10.7.0.0/20"
    us-west3 = "10.8.0.0/20"
    us-west4 = "10.9.0.0/20"
    europe-central2 = "10.10.0.0/20"
    europe-north1 = "10.11.0.0/20"
    europe-west1 = "10.12.0.0/20"
    europe-west2 = "10.13.0.0/20"
    europe-west3 = "10.14.0.0/20"
    europe-west4 = "10.15.0.0/20"
    europe-west6 = "10.16.0.0/20"
    asia-east1 = "10.17.0.0/20"
    asia-east2 = "10.18.0.0/20"
    asia-northeast1 = "10.19.0.0/20"
    asia-northeast2 = "10.20.0.0/20"
    asia-northeast3 = "10.21.0.0/20"
    asia-south1 = "10.22.0.0/20"
    asia-southeast1 = "10.23.0.0/20"
    asia-southeast2 = "10.24.0.0/20"
    australia-southeast1 = "10.25.0.0/20"
    northamerica-northeast2 = "10.26.0.0/20"
  }
  firewallsToAdd = [
    # Allows Leonardo proxy traffic on port 443
    {
      name-prefix = "leonardo-allow-https"
      # See https://github.com/DataBiosphere/terra-resource-buffer/blob/master/src/main/java/bio/terra/buffer/service/resource/flight/CreateFirewallRuleStep.java#L37
      rbs-name = "leonardo-ssl"
      sourceRanges = {
        us-central1 = ["0.0.0.0/0"]
        northamerica-northeast1 = ["0.0.0.0/0"]
        southamerica-east1 = ["0.0.0.0/0"]
        us-east1 = ["0.0.0.0/0"]
        us-east4 = ["0.0.0.0/0"]
        us-west1 = ["0.0.0.0/0"]
        us-west2 = ["0.0.0.0/0"]
        us-west3 = ["0.0.0.0/0"]
        us-west4 = ["0.0.0.0/0"]
        europe-central2 = ["0.0.0.0/0"]
        europe-north1 = ["0.0.0.0/0"]
        europe-west1 = ["0.0.0.0/0"]
        europe-west2 = ["0.0.0.0/0"]
        europe-west3 = ["0.0.0.0/0"]
        europe-west4 = ["0.0.0.0/0"]
        europe-west6 = ["0.0.0.0/0"]
        asia-east1 = ["0.0.0.0/0"]
        asia-east2 = ["0.0.0.0/0"]
        asia-northeast1 = ["0.0.0.0/0"]
        asia-northeast2 = ["0.0.0.0/0"]
        asia-northeast3 = ["0.0.0.0/0"]
        asia-south1 = ["0.0.0.0/0"]
        asia-southeast1 = ["0.0.0.0/0"]
        asia-southeast2 = ["0.0.0.0/0"]
        australia-southeast1 = ["0.0.0.0/0"]
        northamerica-northeast2 = ["0.0.0.0/0"]
      }
      allowed = [
        {
          protocol = "tcp"
          port = "443"
        }
      ]
    },
    # Allows traffic via internal IP
    # This is a requirement for Dataproc nodes to be able to communicate with each other within a cluster.
    # Values are copied from https://github.com/DataBiosphere/terra-resource-buffer/blob/master/src/main/java/bio/terra/buffer/service/resource/flight/CreateSubnetsStep.java#L53
    {
      name-prefix = "leonardo-allow-internal"
      # See https://github.com/DataBiosphere/terra-resource-buffer/blob/master/src/main/java/bio/terra/buffer/service/resource/flight/CreateFirewallRuleStep.java#L34
      rbs-name = "leonardo-allow-internal"
      sourceRanges = {
        asia-east1 = ["10.140.0.0/20"]
        asia-east2 = ["10.170.0.0/20"]
        asia-northeast1 = ["10.146.0.0/20"]
        asia-northeast2 = ["10.174.0.0/20"]
        asia-northeast3 = ["10.178.0.0/20"]
        asia-south1 = ["10.160.0.0/20"]
        asia-southeast1 = ["10.148.0.0/20"]
        asia-southeast2 = ["10.184.0.0/20"]
        australia-southeast1 = ["10.152.0.0/20"]
        europe-central2 = ["10.186.0.0/20"]
        europe-north1 = ["10.166.0.0/20"]
        europe-west1 = ["10.132.0.0/20"]
        europe-west2 = ["10.154.0.0/20"]
        europe-west3 = ["10.156.0.0/20"]
        europe-west4 = ["10.164.0.0/20"]
        europe-west6 = ["10.172.0.0/20"]
        northamerica-northeast1 = ["10.162.0.0/20"]
        northamerica-northeast2 = ["10.188.0.0/20"]
        southamerica-east1 = ["10.158.0.0/20"]
        us-central1 = ["10.128.0.0/20"]
        us-east1 = ["10.142.0.0/20"]
        us-east4 = ["10.150.0.0/20"]
        us-west1 = ["10.138.0.0/20"]
        us-west2 = ["10.168.0.0/20"]
        us-west3 = ["10.180.0.0/20"]
        us-west4 = ["10.182.0.0/20"]
      }
      allowed = [
        {
          protocol = "tcp"
          port = "0-65535"
        },
        {
          protocol = "udp"
          port = "0-65535"
        },
        {
          protocol = "icmp"
        }
      ]
    },
    # Allows SSH access from the Broad network or VPN
    # IP list obtained from https://docs.google.com/document/d/1adV0LC2f_GIpl3A1AeoQuNiwcP59NToIt6VYT3xRCkU/edit
    {
      name-prefix = "leonardo-allow-broad-ssh"
      sourceRanges = {
        us-central1 = ${gke.cluster.authorizedNetworks}
        northamerica-northeast1 = ${gke.cluster.authorizedNetworks}
        southamerica-east1 = ${gke.cluster.authorizedNetworks}
        us-east1 = ${gke.cluster.authorizedNetworks}
        us-east4 = ${gke.cluster.authorizedNetworks}
        us-west1 = ${gke.cluster.authorizedNetworks}
        us-west2 = ${gke.cluster.authorizedNetworks}
        us-west3 = ${gke.cluster.authorizedNetworks}
        us-west4 = ${gke.cluster.authorizedNetworks}
        europe-central2 = ${gke.cluster.authorizedNetworks}
        europe-north1 = ${gke.cluster.authorizedNetworks}
        europe-west1 = ${gke.cluster.authorizedNetworks}
        europe-west2 = ${gke.cluster.authorizedNetworks}
        europe-west3 = ${gke.cluster.authorizedNetworks}
        europe-west4 = ${gke.cluster.authorizedNetworks}
        europe-west6 = ${gke.cluster.authorizedNetworks}
        asia-east1 = ${gke.cluster.authorizedNetworks}
        asia-east2 = ${gke.cluster.authorizedNetworks}
        asia-northeast1 = ${gke.cluster.authorizedNetworks}
        asia-northeast2 = ${gke.cluster.authorizedNetworks}
        asia-northeast3 = ${gke.cluster.authorizedNetworks}
        asia-south1 = ${gke.cluster.authorizedNetworks}
        asia-southeast1 = ${gke.cluster.authorizedNetworks}
        asia-southeast2 = ${gke.cluster.authorizedNetworks}
        australia-southeast1 = ${gke.cluster.authorizedNetworks}
        northamerica-northeast2 = ${gke.cluster.authorizedNetworks}
      }
      allowed = [
        {
          protocol = "tcp"
          port = 22
        }
      ]
    }
  ]
  # Remove RDP and SSH rules in the default network. Also remove legacy leonardo-notebooks-rule if it exists.
  firewallsToRemove = ["default-allow-rdp", "default-allow-icmp", "allow-icmp"]
  pollPeriod = 5 seconds
  maxAttempts = 24 # 2 minutes
}

groups {
  #subEmail = "google@{{$appsSubdomain}}"
  #dataprocImageProjectGroupName = "dataproc-image-project-group"
  #dataprocImageProjectGroupEmail = ${groups.dataprocImageProjectGroupName}"@{{$appsSubdomain}}"
  waitForMemberAddedPollConfig = {
    initial-delay = 5 seconds
    max-attempts = 120
    interval = 5 seconds
  }
}

gke {
  cluster {
    location = "us-central1-a",
    region = "us-central1",
    #taken from https://dsp-security.broadinstitute.org/cloud-security/google-cloud-platform/gke
    authorizedNetworks = ["69.173.127.0/25",
                          "69.173.124.0/23",
                          "69.173.126.0/24",
                          "69.173.127.230/31",
                          "69.173.64.0/19",
                          "69.173.127.224/30",
                          "69.173.127.192/27",
                          "69.173.120.0/22",
                          "69.173.127.228/32",
                          "69.173.127.232/29",
                          "69.173.127.128/26",
                          "69.173.96.0/20",
                          "69.173.127.240/28",
                          "69.173.112.0/21"
    ]
    # See https://cloud.google.com/kubernetes-engine/docs/release-notes
    version = "1.24"
    nodepoolLockCacheExpiryTime = 1 hour
    nodepoolLockCacheMaxSize = 200
  }
  defaultNodepool {
    machineType = "n1-standard-1"
    numNodes = 1
    autoscalingEnabled = false
    maxNodepoolsPerDefaultNode = 16
  }
  galaxyNodepool {
    machineType = "n1-highmem-8"
    numNodes = 1
    autoscalingEnabled = false
    autoscalingConfig {
       autoscalingMin = 0
       autoscalingMax = 2
    }
  }
  ingress {
    namespace = "nginx"
    release = "nginx"
    chartName = "/leonardo/ingress-nginx"
    # If you change this here, be sure to update it in the dockerfile
    chartVersion = "3.23.0"
    loadBalancerService = "nginx-ingress-nginx-controller"
    values = [
      "controller.publishService.enabled=true",
      "controller.admissionWebhooks.enabled=false"
    ]
  }
  galaxyApp {
    # See comment in KubernetesServiceInterp for more context. Theoretically release names should
    # only need to be unique within a namespace, but something in the Galaxy chart requires them
    # to be unique within a cluster.
    releaseNameSuffix = "gxy-rls"
    chartName = "/leonardo/galaxykubeman"
    # If you change this here, be sure to update it in the dockerfile
    # This is galaxykubeman, which references Galaxy
    chartVersion = "2.5.2"
    namespaceNameSuffix = "gxy-ns"
    serviceAccountName = "gxy-ksa"
    # Setting uninstallKeepHistory will cause the `helm uninstall` command to keep a record of
    # the deleted release, which can make debugging and auditing easier. It should be safe for
    # our use case because we generate unique release names anyway.
    # See https://helm.sh/docs/intro/using_helm/#helm-uninstall-uninstalling-a-release
    uninstallKeepHistory = true
    services = [
      {
        name = "galaxy"
        kind = "ClusterIP"
      }
    ]
    # Templated by firecloud-develop
    postgres.password = "replace-me"
    orchUrl = "https://firecloud-orchestration.dsde-dev.broadinstitute.org/api/"
    drsUrl = ${drs.url}
    minMemoryGb = 5
    minNumOfCpus = 3
    enabled = true
    # App developers - Please keep the list of non-backward compatible versions in the list below
    chartVersionsToExcludeFromUpdates = [
      "0.7.3",
      "0.8.0",
      "1.2.0",
      "1.2.1",
      "1.2.2",
      "1.6.0",
      "1.6.1",
      "2.1.0",
      "2.4.4",
      "2.4.6",
      "2.4.7",
      "2.4.8",
      "2.4.9",
      "2.5.0",
      "2.5.1",
      "2.5.2"
    ]
  }
  galaxyDisk {
    nfsPersistenceName = "nfs-disk"
    nfsMinimumDiskSizeGB = 100
    postgresPersistenceName = "postgres-disk"
    postgresDiskNameSuffix = "gxy-postres-disk"
    postgresDiskSizeGB = 10
    postgresDiskBlockSize = 4096
  }
  cromwellApp {
    # If you update the chart name or version here, make sure to also update it in the dockerfile:
    chartName = "/leonardo/cromwell"
    chartVersion = "0.2.335"
    services = [
      {
        name = "cromwell-service"
        kind = "ClusterIP"
      }
    ]
    # These appear to be currently unused, but BW-860 should be able to make use of them.
    releaseNameSuffix = "cromwell-rls"
    namespaceNameSuffix = "cromwell-ns"
    serviceAccountName = "cromwell-ksa"
    dbPassword = "replace-me"
    enabled = true
    # App developers - Please keep the list of non-backward compatible versions in the list below
    chartVersionsToExcludeFromUpdates = []
  }
  allowedApp {
    # If you update this here, be sure to update in the dockerfile
    # This is really just a prefix of the chart name. Full chart name for AOU app will be
    # this chartName in config file appended with allowedChartName from createAppRequest
    chartName = "/leonardo/"
    rstudioChartVersion = "0.2.0"
    sasChartVersion = "0.1.0"

    services = [
          {
            name = "app"
            kind = "ClusterIP"
          },
          {
            name = "welder-service"
            kind = "ClusterIP"
          }
        ]
    releaseNameSuffix = "app-rls"
    namespaceNameSuffix = "app-ns"
    serviceAccountName = "app-ksa"
    enabled = true
    # App developers - Please keep the list of non-backward compatible versions in the list below
    chartVersionsToExcludeFromUpdates = []
  }

  customApp {
    chartName = "/leonardo/terra-app"
    # If you update this here, be sure to update in the dockerfile
    chartVersion = "0.5.0"
    releaseNameSuffix = "app-rls"
    namespaceNameSuffix = "app-ns"
    serviceAccountName = "app-ksa"
    customApplicationAllowList = {
      default: [],
      highSecurity: []
    }
    enabled = true
    # App developers - Please keep the list of non-backward compatible versions in the list below
    chartVersionsToExcludeFromUpdates = []
  }
}

image {
  welderGcrUri = "us.gcr.io/broad-dsp-gcr-public/welder-server"
  welderDockerHubUri = "broadinstitute/welder-server"
  welderHash = "6648f5c"
  jupyterImage =  "us.gcr.io/broad-dsp-gcr-public/terra-jupyter-gatk:2.3.1"
  proxyImage = "broadinstitute/openidc-proxy:2.3.1_2"
  # Note: If you update this, please also update prepare_gce_image.sh and
  # prepare-custom-leonardo-jupyter-dataproc-image.sh scripts.
  # It is not automatically updated by CI/CD.
  # Note: Since this is a GCR image crypto detection is currently disabled for AoU which requires
  # non-GCR images. To enable on AoU we would need to replicate the image in quay.io or potentially
  # ACR (Broad is deprecating use of Dockerhub).
  cryptoDetectorImage = "us.gcr.io/broad-dsp-gcr-public/cryptomining-detector:0.0.2"

  defaultJupyterUserHome = "/home/jupyter"
  jupyterContainerName = "jupyter-server"
  rstudioContainerName = "rstudio-server"
  welderContainerName = "welder-server"
  proxyContainerName = "proxy-server"
  cryptoDetectorContainerName = "cryptomining-detector"

  jupyterImageRegex = "us.gcr.io/broad-dsp-gcr-public/([a-z0-9-_]+):(.*)"
  rstudioImageRegex = "us.gcr.io/anvil-gcr-public/([a-z0-9-_]+):(.*)"
  broadDockerhubImageRegex = "broadinstitute/([a-z0-9-_]+):(.*)"
}

welder {
  # Set to deploy welder to clusters with the given label
  deployWelderLabel = "saturnVersion"

  # Set to upgrade welder on clusters with the given label
  updateWelderLabel = "saturnVersion"

  # Leo will only deploy welder to clusters created after this date.
  # Clusters created prior to this date will not have welder deployed and will have delocalization disabled.
  deployWelderCutoffDate = "2019-08-01"

  welderReservedMemory = 768m
}

# cluster scripts and config
gceClusterResources {
  initScript = "gce-init.sh"
  cloudInit = "cloud-init.yml"
  startupScript = "startup.sh"
  shutdownScript = "shutdown.sh"
  jupyterDockerCompose = "jupyter-docker-compose-gce.yaml"
  gpuDockerCompose = "gpu-docker-compose.yaml"
  rstudioDockerCompose = "rstudio-docker-compose-gce.yaml"
  proxyDockerCompose = "proxy-docker-compose-gce.yaml"
  welderDockerCompose = "welder-docker-compose-gce.yaml"
  proxySiteConf = "cluster-site-gce.conf"
  jupyterNotebookConfigUri = "jupyter_notebook_config.py"
  jupyterNotebookFrontendConfigUri = "notebook.json"
  customEnvVarsConfigUri = "custom_env_vars.env"
}

clusterResources {
  initScript = "init-actions.sh"
  startupScript = "startup.sh"
  shutdownScript = "shutdown.sh"
  jupyterDockerCompose = "jupyter-docker-compose.yaml"
  rstudioDockerCompose = "rstudio-docker-compose.yaml"
  proxyDockerCompose = "proxy-docker-compose.yaml"
  welderDockerCompose = "welder-docker-compose.yaml"
  proxySiteConf = "cluster-site.conf"
  jupyterNotebookConfigUri = "jupyter_notebook_config.py"
  jupyterNotebookFrontendConfigUri = "notebook.json"
  customEnvVarsConfigUri = "custom_env_vars.env"
}

clusterFiles {
  proxyServerCrt = "/etc/jupyter-server.crt"
  proxyServerKey = "/etc/jupyter-server.key"
  proxyRootCaPem = "/etc/rootCA.pem"
  proxyRootCaKey = "/etc/rootCA.key"
}

# The expiration is low because the IP changes when a runtime is pause/resumed,
# so we need to ensure we don't use stale cache entries.
runtimeDnsCache {
  cacheExpiryTime = 1 minute
  cacheMaxSize = 1000
}

# Kubernetes expiration can be higher because the IP is at the cluster level, which is
# consistent across app pause/resume. Clusters are garbage collected ~1 hour after app deletion.
kubernetesDnsCache {
  cacheExpiryTime = 10 minutes
  cacheMaxSize = 100
}

mysql {
  profile = "slick.jdbc.MySQLProfile$"
  batchSize = 2000
  db {
    driver = "com.mysql.cj.jdbc.Driver"
    #url = "jdbc:mysql://mysql/leonardo
    #user = "dbUser"
    #password = "pass"
    connectionTimeout = 5000
    numThreads = 200
  }
  concurrency = 120
}

# Liquibase configuration
liquibase {
  changelog = "org/broadinstitute/dsde/workbench/leonardo/liquibase/changelog.xml"
  initWithLiquibase = true
}

sam {
  server = "replace_me"
}

prometheus {
  endpointPort = 9098
}

proxy {
  # Should match the proxy wildcard cert
  #proxyDomain = ".firecloud.org"
  #proxyUrlBase = "https://leo/proxy/"
  proxyPort = 443
  dnsPollPeriod = 15 seconds
  tokenCacheExpiryTime = 60 minutes
  tokenCacheMaxSize = 5000
  internalIdCacheExpiryTime = 2 minutes
  internalIdCacheMaxSize = 500
}

# The fields here will be combined to build a Content-Security-Policy header
# in the Leo proxy response.
# See https://developer.mozilla.org/en-US/docs/Web/HTTP/Headers/Content-Security-Policy
# for description of the Content-Security-Policy model.
contentSecurityPolicy {
  # frameAncestors is overridden in firecloud-develop because it's environment-specific
  frameAncestors = [
    "'none'"
  ]
  scriptSrc = [
    "'self'",
    # Note: data: is insecure but needed to support tools like plotly and facets.
    # See discussion in https://github.com/DataBiosphere/leonardo/pull/1399
    "data:",
    # Note: 'unsafe-inline' in insecure but is needed by Jupyter UI.
    # See https://broadworkbench.atlassian.net/browse/IA-1763
    "'unsafe-inline'",
    "'unsafe-eval'",
    "blob:",
    "https://apis.google.com",
    "https://cdn.jsdelivr.net",
    "https://cdn.pydata.org"
  ]
  styleSrc = [
    "'self'",
    "'unsafe-inline'",
    "data:",
    "https://cdn.pydata.org"
  ]
  connectSrc = [
    "'self'",
    "blob:",
    "wss://*.broadinstitute.org:*",
    "wss://notebooks.firecloud.org:*",
    "*.googleapis.com",
    "https://*.npmjs.org",
    "https://data.broadinstitute.org",
    "https://s3.amazonaws.com/igv.broadinstitute.org/",
    "https://s3.amazonaws.com/igv.org.genomes/",
    "https://igv-genepattern-org.s3.amazonaws.com/genomes/",
    "https://hgdownload.soe.ucsc.edu/",
    "https://portals.broadinstitute.org/webservices/igv/",
    "https://igv.org/genomes/",
    "https://raw.githubusercontent.com/PAIR-code/facets/1.0.0/facets-dist/facets-jupyter.html",
    "https://cdnjs.cloudflare.com/ajax/libs/webcomponentsjs/1.3.3/webcomponents-lite.js",
    "https://*.jupyter-dev.firecloud.org",
    "https://*.jupyter-prod.firecloud.org",
    "https://igv.genepattern.org",
    "https://cdn.plot.ly",
    "https://*.tile.openstreetmap.org"
  ]
  objectSrc = [
    "'none'"
  ]
  reportUri = [
    "https://terra.report-uri.com/r/d/csp/reportOnly"
  ]
}

refererConfig {
  # list of valid hosts and enabled flag is environment specific so it's overriden in firecloud develop
  validHosts = []
  enabled = false // false for dev and QA environments, true everywhere else
  originStrict = false // true only if "*" in validHosts is to be ignored by origin validation
}

swagger {
  #googleClientId = "client_id"
  #realm = "broad-dsde-dev"
}

# akka values are not specified here because they are only picked up in the leonardo.conf

# Authorization implementation config
auth {
  providerClass = "org.broadinstitute.dsde.workbench.leonardo.auth.sam.SamAuthProvider"
  providerConfig {
    samServer = ${sam.server}
    petKeyCacheEnabled = true
    petKeyCacheExpiryTime = 24 hours
    petKeyCacheMaxSize = 10000
    notebookAuthCacheEnabled = true
    notebookAuthCacheExpiryTime = 15 minutes
    notebookAuthCacheMaxSize = 1000
    providerTimeout = 30 seconds
    customAppCreationAllowedGroup = "custom_app_users"
    sasAppCreationAllowedGroup = "sas_app_users"
  }
}

# Implement and specify a class that will provide appropriate service accounts
serviceAccounts {
  providerClass = "org.broadinstitute.dsde.workbench.leonardo.auth.sam.PetClusterServiceAccountProvider"
  providerConfig {
    leoServiceAccountJsonFile = ${application.leoServiceAccountJsonFile}
    leoServiceAccountEmail = ${application.leoServiceAccountEmail}
    samServer = ${sam.server}
    petKeyCacheExpiryTime = 24 hours
    petKeyCacheMaxSize = 10000
    providerTimeout = 30 seconds
  }
  kubeConfig {
     leoServiceAccountJsonFile = ${application.leoServiceAccountJsonFile}
     leoServiceAccountEmail = ${application.leoServiceAccountEmail}
  }
}

pubsub {
  #pubsubGoogleProject = "broad-dsde-dev"
  #topicName = "leonardo-pubsub"
  queueSize = 100
  ackDeadLine = 5 minutes

  kubernetes-monitor {
    createNodepool {
      initial-delay = 10 seconds
      max-attempts = 90 # 10 seconds * 90 is 15 min
      interval = 10 seconds
    }
    deleteNodepool {
      initial-delay = 10 seconds
      max-attempts = 90 # 10 seconds * 90 is 15 min
      interval = 10 seconds
    }
    createCluster {
      initial-delay = 30 seconds
      max-attempts = 120 # 15 seconds * 120 is 30 min
      interval = 15 seconds
    }
    deleteCluster {
      initial-delay = 30 seconds
      max-attempts = 120 # 15 seconds * 120 is 30 min
      interval = 15 seconds
    }
    createIngress {
      initial-delay = 2 seconds
      max-attempts = 100 # 3 seconds * 100 is 5 min
      interval = 3 seconds
    }
    createApp {
      interval = 15 seconds
      max-attempts = 120 # 15 seconds * 120 = 30 min
      interruptAfter = 30 minutes
    }
    deleteApp {
      initial-delay = 30 seconds
      interval = 10 seconds
      max-attempts = 120 # 10 seconds * 120 = 20 min
    }
    scalingUpNodepool {
      initial-delay = 10 seconds
      max-attempts = 90 # 10 seconds * 90 is 15 min
      interval = 10 seconds
    }
    scalingDownNodepool {
      initial-delay = 5 minutes
      max-attempts = 360 # 10 seconds * 360 is 60 min
      interval = 10 seconds
    }
    startApp {
      max-attempts = 200 # 3 seconds * 200 is 10 min
      interval = 3 seconds
      interruptAfter = 10 minutes
    }
    updateApp {
      max-attempts = 200 # 3 seconds * 200 is 10 min
      interval = 3 seconds
      interruptAfter = 10 minutes
    }
  }

  subscriber {
    concurrency = 100
    timeout = 295 seconds // slightly less than ackDeadline

    persistent-disk-monitor {
      create {
        checkToolsInterruptAfter = 5
        timeoutWithSourceDiskCopyInMinutes = 20
      }
      delete {
        initial-delay = 2 seconds
        max-attempts = 5
        interval = 3 seconds
      }
      update {
        initial-delay = 2 seconds
        max-attempts = 5
        interval = 3 seconds
      }
    }
  }

  non-leo-message-subscriber {
    # subscription-name = "nonLeoMessageSubscription"
    dead-letter-topic = "leoDeadLetterTopic"
    # Topic that we publish cryptomining users to.
    # Bard and Sam will subscribe to this topic and act upon it accordingly
    terra-cryptomining-topic = "terra-cryptomining"
  }
}

autoFreeze {
  enableAutoFreeze = true
  autoFreezeAfter = 30 minutes
  autoFreezeCheckScheduler = 1 minute
  maxKernelBusyLimit = 24 hours
}

jupyterConfig {
  # https://*.npmjs.org and 'unsafe-eval' needed for jupyterlab
  # https://csp-evaluator.withgoogle.com/ can be used to evaluate CSP syntax
  contentSecurityPolicy = "frame-ancestors 'self' http://localhost:3000 http://localhost:4200 https://localhost:443 *.terra.bio https://bvdp-saturn-prod.appspot.com https://bvdp-saturn-staging.appspot.com https://bvdp-saturn-perf.appspot.com https://bvdp-saturn-alpha.appspot.com https://bvdp-saturn-dev.appspot.com https://all-of-us-workbench-test.appspot.com https://staging.fake-research-aou.org https://stable.fake-research-aou.org https://workbench.researchallofus.org terra.biodatacatalyst.nhlbi.nih.gov *.terra.biodatacatalyst.nhlbi.nih.gov; script-src 'self' data:text/javascript 'unsafe-inline' 'unsafe-eval' https://apis.google.com; style-src 'self' 'unsafe-inline'; connect-src 'self' wss://*.broadinstitute.org:* wss://notebooks.firecloud.org:* *.googleapis.com https://*.npmjs.org https://data.broadinstitute.org https://s3.amazonaws.com/igv.broadinstitute.org/ https://s3.amazonaws.com/igv.org.genomes/ https://igv-genepattern-org.s3.amazonaws.com/genomes/ https://hgdownload.soe.ucsc.edu/ https://raw.githubusercontent.com/PAIR-code/facets/1.0.0/facets-dist/facets-jupyter.html https://cdnjs.cloudflare.com/ajax/libs/webcomponentsjs/1.3.3/webcomponents-lite.js https://*.jupyter-dev.firecloud.org ,https://*.jupyter-prod.firecloud.org; object-src 'none'"
}

zombieRuntimeMonitor {
  enableZombieRuntimeMonitor = true
  pollPeriod = 4 hours
  creationHangTolerance = 1 hour
  deletionConfirmationLabelKey = "deletionConfirmed"
  concurrency = 100
}

persistent-disk {
  default-disk-size-gb = 30
  default-disk-type = "pd-standard"
  default-block-size-bytes = 4096
  default-zone = "us-central1-a"
  default-galaxy-nfsdisk-size-gb = 250

  # This lists all google folders that represent VPC-SC perimeters. This list spans all environments. There is no downside to including folder ids
  # for all envs in each env and it reduces the risks of misconfiguration due to faulty conditionals or accidental cross env communication
  dont-clone-from-these-google-folders = [
    "737976594150", # terra_dev_aou_test
    "272722258246", # terra_dev_aou_test_2
    "796892826456", # terra_dev_baseline_test

    "791559643292", # terra_perf_aou_perf
    "851853921816", # terra_perf_aou_perf_2

    "300547813290", # terra_prod_aou_prod
    "762320479256", # terra_prod_aou_prod_2
    "96867205717",  # terra_prod_aou_stable
    "973382847971", # terra_prod_aou_stable_2
    "727685043294", # terra_prod_aou_staging
    "730698401092", # terra_prod_aou_staging_2
    "1030649683602",# terra_prod_aou_preprod
    "307813759063", # terra_prod_aou_preprod_2
    "931656019211"  # terra_prod_baseline_prod
  ]
}

clusterToolMonitor {
  pollPeriod = 2 minutes
}

leonardoExecutionMode = "combined"

clusterBucket {
  # number of days the staging bucket should continue to exist after a cluster is deleted
  stagingBucketExpiration = 10 days
}

ui {
  terraLabel = "saturnAutoCreated"
  allOfUsLabel = "all-of-us"
}

async-task-processor {
  queue-bound = 500
  max-concurrent-tasks = 200
}

terra-app-setup-chart {
  # During Leonardo deployment. Leo will `helm pull` the chart locally, and then move
  # cert files into the local chart.
  chart-name = "/leonardo/terra-app-setup"
  # If you change this here, be sure to update it in the dockerfile
  chart-version = "0.1.0"
}

app-service {
  # Defaults to true, but disabled for fiab runs
  enable-custom-app-check = true
  # Defaults to true, but for Production, we'll use Consumption model (details TBD as of 8/18/2023), which doesn't require Sam group check
  enable-sas-group-app-check = true
}

drs {
  url = "https://drshub.dsde-dev.broadinstitute.org/api/v4/drs/resolve"
}

metrics {
  enabled = true
  check-interval = 5 minutes
  # If true, will include the AzureCloudContext as a metric tag for Azure runtimes/apps.
  # Normally it's best to avoid tags for high-cardinality things (like workspaceId).
  # But MRGs are fairly low cardinality, and useful to incude for public preview launch.
  include-azure-cloud-context = true
}<|MERGE_RESOLUTION|>--- conflicted
+++ resolved
@@ -293,17 +293,10 @@
   workflows-app-config {
     instrumentation-enabled = false
     chart-name = "/leonardo/workflows-app"
-<<<<<<< HEAD
     chart-version = "0.26.0"
-    release-name-suffix = "workflows-app-rls"
-    namespace-name-suffix = "workflows-app-ns"
-    ksa-name = "workflows-app-ksa"
-=======
-    chart-version = "0.24.0"
     release-name-suffix = "wfa-rls"
     namespace-name-suffix = "wfa-ns"
     ksa-name = "wfa-ksa"
->>>>>>> d61f5d66
     dockstore-base-url = "https://staging.dockstore.org/"
     services = [
       {
