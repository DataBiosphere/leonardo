
# NOTE: commented fields are overridden in firecloud-develop with templated values
# Fields with "replace_me" are also expected to be overridden, but need to be in
# this file to allow referential integrity.

application {
  applicationName = "leonardo"
  #leoGoogleProject = "broad-dsde-dev"
  leoServiceAccountJsonFile = "replace_me"
  leoServiceAccountEmail = "replace_me"
  leoUrlBase = "https://replace_me"
  # max concurrency for blocking calls across Leo, such as GCP, other blocking http calls, file writes, etc.
  concurrency = 255
}

# Google Cloud dataproc configuration
dataproc {
  # Add more regions as necessary.
  # This list should match the list of regions in
  # https://github.com/DataBiosphere/terra-ui/blob/dev/src/components/region-common.js
  supportedRegions = [
    "northamerica-northeast1",
    "southamerica-east1",
    "us-central1",
    "us-east1",
    "us-east4",
    "us-west1",
    "us-west2",
    "us-west3",
    "us-west4",
    "europe-central2",
    "europe-north1",
    "europe-west1",
    "europe-west2",
    "europe-west3",
    "europe-west4",
    "europe-west6",
    "asia-east1",
    "asia-east2",
    "asia-northeast1",
    "asia-northeast2",
    "asia-northeast3",
    "asia-south1",
    "asia-southeast1",
    "asia-southeast2",
    "australia-southeast1",
    "northamerica-northeast2"
  ]

  defaultScopes = [
    "https://www.googleapis.com/auth/userinfo.email",
    "https://www.googleapis.com/auth/source.read_only",
    "https://www.googleapis.com/auth/logging.write",
    "https://www.googleapis.com/auth/devstorage.full_control",
    "https://www.googleapis.com/auth/userinfo.profile",
    "https://www.googleapis.com/auth/cloud.useraccounts.readonly",
    "https://www.googleapis.com/auth/bigquery"
  ]

  runtimeDefaults {
    numberOfWorkers = 0
    masterMachineType = "n1-standard-4"
    masterDiskSize = 130
    workerMachineType = "n1-standard-4"
    workerDiskSize = 150
    numberOfWorkerLocalSSDs = 0
    numberOfPreemptibleWorkers = 0
    region = "us-central1"
  }

  # Cached dataproc image used by Terra
  customDataprocImage = "projects/broad-dsp-gcr-public/global/images/leo-dataproc-image-2-1-11-debian11-2023-11-01-17-44-04"
  # Cached dataproc image used by AOU
  legacyAouCustomDataprocImage = "projects/broad-dsp-gcr-public/global/images/leo-dataproc-image-2-0-51-debian10-2023-10-25-14-46-44"

  # The ratio of memory allocated to spark. 0.8 = 80%.
  # Hail/Spark users generally allocate 80% of the ram to the JVM.
  sparkMemoryConfigRatio = 0.8
  # This allows at minimmum 4gb to be reserved away from Hail/Spark for Jupyter/system processes
  # Jupyter has a suggested a minimum of 1.5gb, welder has a minimum of 0.5g, and we want some space for system processes.
  # This limit is used to define the max memory available to Jupyter.
  # This limit is used to define the max memory available to Jupyter.
  minimumRuntimeMemoryInGb = 4

  monitor {
    initialDelay = 30 seconds
    # Defines polling for runtime status transitions. Used commonly for all statuses.
    # Includes user script execution, if present.
    # Does not include tool checking (see below).
    pollStatus {
      initial-delay = 2 seconds
      max-attempts = 120 # 15 seconds * 120 is 30 min
      interval = 15 seconds
    }
    # Defines a timeout per status transition. If a status is not listed there is no timeout.
    # In the case of a Starting cluster, a timeout will transition it back to Stopped. Otherwise,
    # a timeout will transition it to Error status.
    statusTimeouts {
      creating = 30 minutes
      starting = 20 minutes
      deleting = 30 minutes
    }
    # Defines polling for tool checking. This is only done for Creating and Starting status transitions.
    # Tool checking is not included in the statusTimeouts above, therefore it defines its own
    # interruptAfter.
    checkTools {
      max-attempts = 75 # 8 seconds * 75 = 10 min
      interval = 8 seconds
      interruptAfter = 10 minutes
    }
  }
}

gce {
  customGceImage = "projects/broad-dsp-gcr-public/global/images/leo-gce-image-2023-11-01-17-44-08"
  userDiskDeviceName = "user-disk"
  defaultScopes = [
    "https://www.googleapis.com/auth/userinfo.email",
    "https://www.googleapis.com/auth/userinfo.profile",
    "https://www.googleapis.com/auth/logging.write",
    "https://www.googleapis.com/auth/cloud-platform"
  ]
  runtimeDefaults {
    machineType = "n1-standard-4"
    diskSize = 30 # This is default size for just user disk
    bootDiskSize = 250
    zone = "us-central1-a"
  }
  gceReservedMemory = 1g

  setMetadataPollDelay = 1 seconds
  setMetadataPollMaxAttempts = 120

  monitor {
    initialDelay = 20 seconds
    # Defines polling for runtime status transitions. Used commonly for all statuses.
    # Includes user script execution, if present.
    # Does not include tool checking (see below).
    pollStatus {
      initial-delay = 2 seconds
      max-attempts = 120 # 15 seconds * 120 is 30 min
      interval = 15 seconds
    }
    # Defines a timeout per status transition. If a status is not listed there is no timeout.
    # In the case of a Starting cluster, a timeout will transition it back to Stopped. Otherwise,
    # a timeout will transition it to Error status.
    statusTimeouts {
      creating = 30 minutes
      starting = 20 minutes
      deleting = 30 minutes
    }
    # Defines polling for tool checking. This is only done for Creating and Starting status transitions.
    # Tool checking is not included in the statusTimeouts above, therefore it defines its own
    # interruptAfter.
    checkTools {
      max-attempts = 75 # 8 seconds * 75 = 10 min
      interval = 8 seconds
      interruptAfter = 10 minutes
    }
  }
}

azure {
  wsm {
    uri = "https://localhost:8000"
  }

  tdr {
    url = "https://jade.datarepo-dev.broadinstitute.org"
  }

  pubsub-handler {
    sam-url = ${sam.server}
    wsm-url = ${azure.wsm.uri}
    welder-acr-uri = "terradevacrpublic.azurecr.io/welder-server"
    welder-image-hash = ${image.welderHash}

    // These timeouts are set to take longer than the WSM job timeout with some buffer: https://github.com/DataBiosphere/terra-workspace-manager/blob/main/service/src/main/resources/application.yml#L77
    create-vm-poll-config {
      initial-delay = 2 minutes
      max-attempts = 240 # 10 seconds * 240 is 40 min, we wait for wsm to error if at all possible (which is at 30min)
      interval = 10 seconds
    }
    delete-disk-poll-config {
          initial-delay = 1 minute
          max-attempts = 240 # 1 + 240*10 sec = 40 min
          interval = 10 seconds
    }
    delete-vm-poll-config {
      initial-delay = 30 seconds
      max-attempts = 240 # 10 seconds * 240 is 40 min
      interval = 10 seconds
    }

    runtime-defaults {
      ip-name-prefix = "ip"
      ip-controlled-resource-desc = "Azure Ip"
      network-controlled-resource-desc = "Azure Network"
      network-name-prefix = "network"
      subnet-name-prefix = "subnet"
      address-space-cidr = "192.168.0.0/16"
      subnet-address-cidr = "192.168.0.0/24"
      disk-controlled-resource-desc = "Azure Disk"
      vm-controlled-resource-desc = "Azure Vm"
      image {
        publisher = "microsoft-dsvm"
        offer = "ubuntu-2004"
        sku = "2004-gen2"
        version = "23.01.06"
      }
      custom-script-extension {
        name = "vm-custom-script-extension",
        publisher = "Microsoft.Azure.Extensions",
        type = "CustomScript",
        version = "2.1",
        minor-version-auto-upgrade = true,
        file-uris = ["https://raw.githubusercontent.com/DataBiosphere/leonardo/52aab3b7f252667f73b23682062ab3e0d9d533b9/http/src/main/resources/init-resources/azure_vm_init_script.sh"]
      }
      listener-image = "terradevacrpublic.azurecr.io/terra-azure-relay-listeners:39641f8"
    }
  }


  # We need the leo azure entity for this
  app-registration {
    client-id = ""
    client-secret = ""
    managed-app-tenant-id = ""
  }

   coa-app-config {
     instrumentation-enabled = false
<<<<<<< HEAD
     chart-name = "cromwell-helm/cromwell-on-azure"
     chart-version = "0.2.390"
=======
     chart-name = "/leonardo/cromwell-on-azure"
     chart-version = "0.2.397"
>>>>>>> ef087901
     release-name-suffix = "coa-rls"
     namespace-name-suffix = "coa-ns"
     ksa-name = "coa-ksa"
     dockstore-base-url = "https://staging.dockstore.org/"
     # See https://github.com/broadinstitute/cromwhelm/blob/main/terra-batch-libchart/templates/_reverse-proxy.tpl#L81-L114
     # for list of services.
     services = [
       {
         name = "cbas"
         kind = "ClusterIP"
       },
       {
         name = "cromwell"
         kind = "ClusterIP"
       }
     ]
     enabled = true
     database-enabled = false
     # App developers - Please keep the list of non-backward compatible versions in the list below
     # All app versions excluded up until the switch to WSM-controlled KubernetesNamespace
     # https://github.com/DataBiosphere/leonardo/pull/3666
     chart-versions-to-exclude-from-updates = [
       "0.2.341",
       "0.2.338",
       "0.2.334",
       "0.2.332",
       "0.2.328",
       "0.2.291",
       "0.2.277",
       "0.2.276",
       "0.2.268",
       "0.2.265",
       "0.2.263",
       "0.2.251",
       "0.2.242",
       "0.2.239",
       "0.2.237",
       "0.2.232",
       "0.2.231",
       "0.2.229",
       "0.2.225",
       "0.2.223",
       "0.2.220",
       "0.2.219",
       "0.2.218",
       "0.2.217",
       "0.2.216",
       "0.2.215",
       "0.2.213",
       "0.2.212",
       "0.2.211",
       "0.2.210",
       "0.2.209",
       "0.2.204",
       "0.2.201",
       "0.2.199",
       "0.2.197",
       "0.2.195",
       "0.2.192",
       "0.2.191",
       "0.2.187",
       "0.2.184",
       "0.2.179",
       "0.2.160",
       "0.2.159",
       "0.2.148",
       "0.2.39"
     ]
   }

  workflows-app-config {
    instrumentation-enabled = false
    chart-name = "terra-helm/workflows-app"
    chart-version = "0.83.0"
    release-name-suffix = "wfa-rls"
    namespace-name-suffix = "wfa-ns"
    ksa-name = "wfa-ksa"
    dockstore-base-url = "https://staging.dockstore.org/"
    services = [
      {
        name = "cbas"
        kind = "ClusterIP"
      },
      {
        name = "cromwell-reader"
        kind = "ClusterIP"
        path = "/cromwell"
      }
    ]
    enabled = true
    chart-versions-to-exclude-from-updates = []
  }

  cromwell-runner-app-config {
    instrumentation-enabled = false
    chart-name = "terra-helm/cromwell-runner-app"
    chart-version = "0.52.0"
    release-name-suffix = "cra-rls"
    namespace-name-suffix = "cra-ns"
    ksa-name = "cra-ksa"
    # See https://github.com/broadinstitute/cromwhelm/blob/main/terra-batch-libchart/templates/_reverse-proxy.tpl#L81-L114
    # for list of services.
    services = [
      {
        name = "cromwell-runner"
        kind = "ClusterIP"
        path = "/cromwell"
      }
    ]
    enabled = true
    chart-versions-to-exclude-from-updates = []
  }

   wds-app-config {
     environment = "dev"
     environment-base = "live"
     instrumentation-enabled = false
<<<<<<< HEAD
     chart-name = "terra-helm/wds"
     chart-version = "0.58.0"
=======
     chart-name = "/leonardo/wds"
     chart-version = "0.59.0"
>>>>>>> ef087901
     release-name-suffix = "wds-rls"
     namespace-name-suffix = "wds-ns"
     ksa-name = "wds-ksa"
     services = [
       {
         name = "wds"
         kind = "ClusterIP"
         path = "/"
       }
     ]
     enabled = true
     database-enabled = false
     # App developers - Please keep the list of non-backward compatible versions in the list below
     # All app versions excluded up until the switch to WSM-controlled KubernetesNamespace
     # https://github.com/DataBiosphere/leonardo/pull/3666
     chart-versions-to-exclude-from-updates = [
       "0.3.0",
       "0.7.0",
       "0.13.0",
       "0.16.0",
       "0.17.0",
       "0.19.0",
       "0.20.0",
       "0.21.0",
       "0.22.0",
       "0.24.0",
       "0.26.0",
       "0.27.0",
       "0.28.0",
       "0.31.0",
       "0.38.0",
       "0.39.0",
       "0.41.0",
       "0.42.0",
       "0.43.0"
     ]
   }

   hail-batch-app-config {
     chart-name = "oci://terradevacrpublic.azurecr.io/hail/hail-batch-terra-azure"
     chart-version = "0.1.9"
     release-name-suffix = "hail-rls"
     namespace-name-suffix = "hail-ns"
     ksa-name = "hail-ksa"
     services = [
       {
         name = "batch"
         kind = "ClusterIP"
       }
     ]
     enabled = true
     # App developers - Please keep the list of non-backward compatible versions in the list below
     chart-versions-to-exclude-from-updates = []
   }

   # App types which are allowed to launch with WORKSPACE_SHARED access scope.
   allowed-shared-apps = [
     "WDS",
     "WORKFLOWS_APP"
   ]

  listener-chart-config {
    chart-name = "terra-helm/listener"
    chart-version = "0.2.0"
  }
}

dateAccessedUpdater {
  interval = 30 seconds
  maxUpdate = 400
  queueSize = 5000
}

vpc {
  highSecurityProjectNetworkLabel = "vpc-network-name"
  highSecurityProjectSubnetworkLabel = "vpc-subnetwork-name"
  firewallAllowHttpsLabelKey = "leonardo-allow-https-firewall-name"
  firewallAllowInternalLabelKey = "leonardo-allow-internal-firewall-name"
  networkName = "leonardo-network"
  networkTag = "leonardo"
  privateAccessNetworkTag = "leonardo-private"
  # Using manual subnet creation mode because we currently only care about 1 region (us-central1)
  # and this allows us to have more control over address space. If/when we support multiple regions
  # consider auto-mode subnet creation.
  # See: https://cloud.google.com/vpc/docs/vpc#auto-mode-considerations
  autoCreateSubnetworks = false
  # Note the below 2 fields are not used if autoCreateSubnetworks is true
  subnetworkName = "leonardo-subnetwork"
  subnetworkRegionIpRangeMap = {
    us-central1 = "10.1.0.0/20"
    northamerica-northeast1 = "10.2.0.0/20"
    southamerica-east1 = "10.3.0.0/20"
    us-east1 = "10.4.0.0/20"
    us-east4 = "10.5.0.0/20"
    us-west1 = "10.6.0.0/20"
    us-west2 = "10.7.0.0/20"
    us-west3 = "10.8.0.0/20"
    us-west4 = "10.9.0.0/20"
    europe-central2 = "10.10.0.0/20"
    europe-north1 = "10.11.0.0/20"
    europe-west1 = "10.12.0.0/20"
    europe-west2 = "10.13.0.0/20"
    europe-west3 = "10.14.0.0/20"
    europe-west4 = "10.15.0.0/20"
    europe-west6 = "10.16.0.0/20"
    asia-east1 = "10.17.0.0/20"
    asia-east2 = "10.18.0.0/20"
    asia-northeast1 = "10.19.0.0/20"
    asia-northeast2 = "10.20.0.0/20"
    asia-northeast3 = "10.21.0.0/20"
    asia-south1 = "10.22.0.0/20"
    asia-southeast1 = "10.23.0.0/20"
    asia-southeast2 = "10.24.0.0/20"
    australia-southeast1 = "10.25.0.0/20"
    northamerica-northeast2 = "10.26.0.0/20"
  }
  firewallsToAdd = [
    # Allows Leonardo proxy traffic on port 443
    {
      name-prefix = "leonardo-allow-https"
      # See https://github.com/DataBiosphere/terra-resource-buffer/blob/master/src/main/java/bio/terra/buffer/service/resource/flight/CreateFirewallRuleStep.java#L37
      rbs-name = "leonardo-ssl"
      sourceRanges = {
        us-central1 = ["0.0.0.0/0"]
        northamerica-northeast1 = ["0.0.0.0/0"]
        southamerica-east1 = ["0.0.0.0/0"]
        us-east1 = ["0.0.0.0/0"]
        us-east4 = ["0.0.0.0/0"]
        us-west1 = ["0.0.0.0/0"]
        us-west2 = ["0.0.0.0/0"]
        us-west3 = ["0.0.0.0/0"]
        us-west4 = ["0.0.0.0/0"]
        europe-central2 = ["0.0.0.0/0"]
        europe-north1 = ["0.0.0.0/0"]
        europe-west1 = ["0.0.0.0/0"]
        europe-west2 = ["0.0.0.0/0"]
        europe-west3 = ["0.0.0.0/0"]
        europe-west4 = ["0.0.0.0/0"]
        europe-west6 = ["0.0.0.0/0"]
        asia-east1 = ["0.0.0.0/0"]
        asia-east2 = ["0.0.0.0/0"]
        asia-northeast1 = ["0.0.0.0/0"]
        asia-northeast2 = ["0.0.0.0/0"]
        asia-northeast3 = ["0.0.0.0/0"]
        asia-south1 = ["0.0.0.0/0"]
        asia-southeast1 = ["0.0.0.0/0"]
        asia-southeast2 = ["0.0.0.0/0"]
        australia-southeast1 = ["0.0.0.0/0"]
        northamerica-northeast2 = ["0.0.0.0/0"]
      }
      allowed = [
        {
          protocol = "tcp"
          port = "443"
        }
      ]
    },
    # Allows traffic via internal IP
    # This is a requirement for Dataproc nodes to be able to communicate with each other within a cluster.
    # Values are copied from https://github.com/DataBiosphere/terra-resource-buffer/blob/master/src/main/java/bio/terra/buffer/service/resource/flight/CreateSubnetsStep.java#L53
    {
      name-prefix = "leonardo-allow-internal"
      # See https://github.com/DataBiosphere/terra-resource-buffer/blob/master/src/main/java/bio/terra/buffer/service/resource/flight/CreateFirewallRuleStep.java#L34
      rbs-name = "leonardo-allow-internal"
      sourceRanges = {
        asia-east1 = ["10.140.0.0/20"]
        asia-east2 = ["10.170.0.0/20"]
        asia-northeast1 = ["10.146.0.0/20"]
        asia-northeast2 = ["10.174.0.0/20"]
        asia-northeast3 = ["10.178.0.0/20"]
        asia-south1 = ["10.160.0.0/20"]
        asia-southeast1 = ["10.148.0.0/20"]
        asia-southeast2 = ["10.184.0.0/20"]
        australia-southeast1 = ["10.152.0.0/20"]
        europe-central2 = ["10.186.0.0/20"]
        europe-north1 = ["10.166.0.0/20"]
        europe-west1 = ["10.132.0.0/20"]
        europe-west2 = ["10.154.0.0/20"]
        europe-west3 = ["10.156.0.0/20"]
        europe-west4 = ["10.164.0.0/20"]
        europe-west6 = ["10.172.0.0/20"]
        northamerica-northeast1 = ["10.162.0.0/20"]
        northamerica-northeast2 = ["10.188.0.0/20"]
        southamerica-east1 = ["10.158.0.0/20"]
        us-central1 = ["10.128.0.0/20"]
        us-east1 = ["10.142.0.0/20"]
        us-east4 = ["10.150.0.0/20"]
        us-west1 = ["10.138.0.0/20"]
        us-west2 = ["10.168.0.0/20"]
        us-west3 = ["10.180.0.0/20"]
        us-west4 = ["10.182.0.0/20"]
      }
      allowed = [
        {
          protocol = "tcp"
          port = "0-65535"
        },
        {
          protocol = "udp"
          port = "0-65535"
        },
        {
          protocol = "icmp"
        }
      ]
    },
    # Allows SSH access from the Broad network or VPN
    # IP list obtained from https://docs.google.com/document/d/1adV0LC2f_GIpl3A1AeoQuNiwcP59NToIt6VYT3xRCkU/edit
    {
      name-prefix = "leonardo-allow-broad-ssh"
      sourceRanges = {
        us-central1 = ${gke.cluster.authorizedNetworks}
        northamerica-northeast1 = ${gke.cluster.authorizedNetworks}
        southamerica-east1 = ${gke.cluster.authorizedNetworks}
        us-east1 = ${gke.cluster.authorizedNetworks}
        us-east4 = ${gke.cluster.authorizedNetworks}
        us-west1 = ${gke.cluster.authorizedNetworks}
        us-west2 = ${gke.cluster.authorizedNetworks}
        us-west3 = ${gke.cluster.authorizedNetworks}
        us-west4 = ${gke.cluster.authorizedNetworks}
        europe-central2 = ${gke.cluster.authorizedNetworks}
        europe-north1 = ${gke.cluster.authorizedNetworks}
        europe-west1 = ${gke.cluster.authorizedNetworks}
        europe-west2 = ${gke.cluster.authorizedNetworks}
        europe-west3 = ${gke.cluster.authorizedNetworks}
        europe-west4 = ${gke.cluster.authorizedNetworks}
        europe-west6 = ${gke.cluster.authorizedNetworks}
        asia-east1 = ${gke.cluster.authorizedNetworks}
        asia-east2 = ${gke.cluster.authorizedNetworks}
        asia-northeast1 = ${gke.cluster.authorizedNetworks}
        asia-northeast2 = ${gke.cluster.authorizedNetworks}
        asia-northeast3 = ${gke.cluster.authorizedNetworks}
        asia-south1 = ${gke.cluster.authorizedNetworks}
        asia-southeast1 = ${gke.cluster.authorizedNetworks}
        asia-southeast2 = ${gke.cluster.authorizedNetworks}
        australia-southeast1 = ${gke.cluster.authorizedNetworks}
        northamerica-northeast2 = ${gke.cluster.authorizedNetworks}
      }
      allowed = [
        {
          protocol = "tcp"
          port = 22
        }
      ]
    }
  ]
  # Remove RDP and SSH rules in the default network. Also remove legacy leonardo-notebooks-rule if it exists.
  firewallsToRemove = ["default-allow-rdp", "default-allow-icmp", "allow-icmp"]
  pollPeriod = 5 seconds
  maxAttempts = 24 # 2 minutes
}

groups {
  #subEmail = "google@{{$appsSubdomain}}"
  #dataprocImageProjectGroupName = "dataproc-image-project-group"
  #dataprocImageProjectGroupEmail = ${groups.dataprocImageProjectGroupName}"@{{$appsSubdomain}}"
  waitForMemberAddedPollConfig = {
    initial-delay = 5 seconds
    max-attempts = 120
    interval = 5 seconds
  }
}

gke {
  cluster {
    location = "us-central1-a",
    region = "us-central1",
    #taken from https://dsp-security.broadinstitute.org/cloud-security/google-cloud-platform/gke
    authorizedNetworks = ["69.173.127.0/25",
                          "69.173.124.0/23",
                          "69.173.126.0/24",
                          "69.173.127.230/31",
                          "69.173.64.0/19",
                          "69.173.127.224/30",
                          "69.173.127.192/27",
                          "69.173.120.0/22",
                          "69.173.127.228/32",
                          "69.173.127.232/29",
                          "69.173.127.128/26",
                          "69.173.96.0/20",
                          "69.173.127.240/28",
                          "69.173.112.0/21"
    ]
    # See https://cloud.google.com/kubernetes-engine/docs/release-notes
    version = "1.25"
    nodepoolLockCacheExpiryTime = 1 hour
    nodepoolLockCacheMaxSize = 200
  }
  defaultNodepool {
    machineType = "n1-standard-1"
    numNodes = 1
    autoscalingEnabled = false
    maxNodepoolsPerDefaultNode = 16
  }
  galaxyNodepool {
    machineType = "n1-highmem-8"
    numNodes = 1
    autoscalingEnabled = false
    autoscalingConfig {
       autoscalingMin = 0
       autoscalingMax = 2
    }
  }
  ingress {
    namespace = "nginx"
    release = "nginx"
    chartName = "ingress-nginx/ingress-nginx"
    # If you change this here, be sure to update it in the dockerfile
    chartVersion = "3.23.0"
    loadBalancerService = "nginx-ingress-nginx-controller"
    values = [
      "controller.publishService.enabled=true",
      "controller.admissionWebhooks.enabled=false"
    ]
  }
  galaxyApp {
    # See comment in KubernetesServiceInterp for more context. Theoretically release names should
    # only need to be unique within a namespace, but something in the Galaxy chart requires them
    # to be unique within a cluster.
    releaseNameSuffix = "gxy-rls"
    chartName = "galaxy/galaxykubeman"
    # If you change this here, be sure to update it in the dockerfile
    # This is galaxykubeman, which references Galaxy
    chartVersion = "2.8.1"
    namespaceNameSuffix = "gxy-ns"
    serviceAccountName = "gxy-ksa"
    # Setting uninstallKeepHistory will cause the `helm uninstall` command to keep a record of
    # the deleted release, which can make debugging and auditing easier. It should be safe for
    # our use case because we generate unique release names anyway.
    # See https://helm.sh/docs/intro/using_helm/#helm-uninstall-uninstalling-a-release
    uninstallKeepHistory = true
    services = [
      {
        name = "galaxy"
        kind = "ClusterIP"
      }
    ]
    # Templated by firecloud-develop
    postgres.password = "replace-me"
    orchUrl = "https://firecloud-orchestration.dsde-dev.broadinstitute.org/api/"
    drsUrl = ${drs.url}
    minMemoryGb = 5
    minNumOfCpus = 3
    enabled = true
    # App developers - Please keep the list of non-backward compatible versions in the list below
    chartVersionsToExcludeFromUpdates = [
      "0.7.3",
      "0.8.0",
      "1.2.0",
      "1.2.1",
      "1.2.2",
      "1.6.0",
      "1.6.1",
      "2.1.0",
      "2.4.4",
      "2.4.6",
      "2.4.7",
      "2.4.8",
      "2.4.9",
      "2.5.0",
      "2.5.1",
      "2.5.2",
      "2.8.0",
      "2.8.1"
    ]
  }
  galaxyDisk {
    nfsPersistenceName = "nfs-disk"
    nfsMinimumDiskSizeGB = 100
    postgresPersistenceName = "postgres-disk"
    postgresDiskNameSuffix = "gxy-postres-disk"
    postgresDiskSizeGB = 10
    postgresDiskBlockSize = 4096
  }
  cromwellApp {
    # If you update the chart name or version here, make sure to also update it in the dockerfile:
<<<<<<< HEAD
    chartName = "cromwell-helm/cromwell"
    chartVersion = "0.2.390"
=======
    chartName = "/leonardo/cromwell"
    chartVersion = "0.2.397"
>>>>>>> ef087901
    services = [
      {
        name = "cromwell-service"
        kind = "ClusterIP"
      }
    ]
    # These appear to be currently unused, but BW-860 should be able to make use of them.
    releaseNameSuffix = "cromwell-rls"
    namespaceNameSuffix = "cromwell-ns"
    serviceAccountName = "cromwell-ksa"
    dbPassword = "replace-me"
    enabled = true
    # App developers - Please keep the list of non-backward compatible versions in the list below
    chartVersionsToExcludeFromUpdates = []
  }
  allowedApp {
    # If you update this here, be sure to update in the dockerfile
    # This is really just a prefix of the chart name. Full chart name for AOU app will be
    # this chartName in config file appended with allowedChartName from createAppRequest
    chartName = "terra-helm/"
    rstudioChartVersion = "0.3.0"
    sasChartVersion = "0.3.0"

    services = [
          {
            name = "app"
            kind = "ClusterIP"
          },
          {
            name = "welder-service"
            kind = "ClusterIP"
          }
        ]
    releaseNameSuffix = "app-rls"
    namespaceNameSuffix = "app-ns"
    serviceAccountName = "app-ksa"
    enabled = true
    # App developers - Please keep the list of non-backward compatible versions in the list below
    chartVersionsToExcludeFromUpdates = []
    numOfReplicas = 1
  }

  customApp {
    chartName = "terra/terra-app"
    # If you update this here, be sure to update in the dockerfile
    chartVersion = "0.5.0"
    releaseNameSuffix = "app-rls"
    namespaceNameSuffix = "app-ns"
    serviceAccountName = "app-ksa"
    customApplicationAllowList = {
      default: [],
      highSecurity: []
    }
    enabled = true
    # App developers - Please keep the list of non-backward compatible versions in the list below
    chartVersionsToExcludeFromUpdates = []
  }
}

image {
  welderGcrUri = "us.gcr.io/broad-dsp-gcr-public/welder-server"
  welderDockerHubUri = "broadinstitute/welder-server"
  welderHash = "6648f5c"
  jupyterImage =  "us.gcr.io/broad-dsp-gcr-public/terra-jupyter-gatk:2.3.4"
  proxyImage = "broadinstitute/openidc-proxy:2.3.1_2"
  # Note: If you update this, please also update prepare_gce_image.sh and
  # prepare-custom-leonardo-jupyter-dataproc-image.sh scripts.
  # It is not automatically updated by CI/CD.
  # Note: Since this is a GCR image crypto detection is currently disabled for AoU which requires
  # non-GCR images. To enable on AoU we would need to replicate the image in quay.io or potentially
  # ACR (Broad is deprecating use of Dockerhub).
  cryptoDetectorImage = "us.gcr.io/broad-dsp-gcr-public/cryptomining-detector:0.0.2"

  defaultJupyterUserHome = "/home/jupyter"
  jupyterContainerName = "jupyter-server"
  rstudioContainerName = "rstudio-server"
  welderContainerName = "welder-server"
  proxyContainerName = "proxy-server"
  cryptoDetectorContainerName = "cryptomining-detector"

  jupyterImageRegex = "us.gcr.io/broad-dsp-gcr-public/([a-z0-9-_]+):(.*)"
  rstudioImageRegex = "us.gcr.io/anvil-gcr-public/([a-z0-9-_]+):(.*)"
  broadDockerhubImageRegex = "broadinstitute/([a-z0-9-_]+):(.*)"
}

welder {
  # Set to deploy welder to clusters with the given label
  deployWelderLabel = "saturnVersion"

  # Set to upgrade welder on clusters with the given label
  updateWelderLabel = "saturnVersion"

  # Leo will only deploy welder to clusters created after this date.
  # Clusters created prior to this date will not have welder deployed and will have delocalization disabled.
  deployWelderCutoffDate = "2019-08-01"

  welderReservedMemory = 768m
}

# cluster scripts and config
gceClusterResources {
  initScript = "gce-init.sh"
  cloudInit = "cloud-init.yml"
  startupScript = "startup.sh"
  shutdownScript = "shutdown.sh"
  jupyterDockerCompose = "jupyter-docker-compose-gce.yaml"
  gpuDockerCompose = "gpu-docker-compose.yaml"
  rstudioDockerCompose = "rstudio-docker-compose-gce.yaml"
  proxyDockerCompose = "proxy-docker-compose-gce.yaml"
  welderDockerCompose = "welder-docker-compose-gce.yaml"
  proxySiteConf = "cluster-site-gce.conf"
  jupyterNotebookConfigUri = "jupyter_notebook_config.py"
  jupyterNotebookFrontendConfigUri = "notebook.json"
  customEnvVarsConfigUri = "custom_env_vars.env"
}

clusterResources {
  initScript = "init-actions.sh"
  startupScript = "startup.sh"
  shutdownScript = "shutdown.sh"
  jupyterDockerCompose = "jupyter-docker-compose.yaml"
  rstudioDockerCompose = "rstudio-docker-compose.yaml"
  proxyDockerCompose = "proxy-docker-compose.yaml"
  welderDockerCompose = "welder-docker-compose.yaml"
  proxySiteConf = "cluster-site.conf"
  jupyterNotebookConfigUri = "jupyter_notebook_config.py"
  jupyterNotebookFrontendConfigUri = "notebook.json"
  customEnvVarsConfigUri = "custom_env_vars.env"
}

clusterFiles {
  proxyServerCrt = "/etc/jupyter-server.crt"
  proxyServerKey = "/etc/jupyter-server.key"
  proxyRootCaPem = "/etc/rootCA.pem"
  proxyRootCaKey = "/etc/rootCA.key"
}

# The expiration is low because the IP changes when a runtime is pause/resumed,
# so we need to ensure we don't use stale cache entries.
runtimeDnsCache {
  cacheExpiryTime = 1 minute
  cacheMaxSize = 1000
}

# Kubernetes expiration can be higher because the IP is at the cluster level, which is
# consistent across app pause/resume. Clusters are garbage collected ~1 hour after app deletion.
kubernetesDnsCache {
  cacheExpiryTime = 10 minutes
  cacheMaxSize = 100
}

mysql {
  profile = "slick.jdbc.MySQLProfile$"
  batchSize = 2000
  db {
    driver = "com.mysql.cj.jdbc.Driver"
    #url = "jdbc:mysql://mysql/leonardo
    #user = "dbUser"
    #password = "pass"
    connectionTimeout = 5000
    numThreads = 200
  }
  concurrency = 120
}

# Liquibase configuration
liquibase {
  changelog = "org/broadinstitute/dsde/workbench/leonardo/liquibase/changelog.xml"
  initWithLiquibase = true
}

sam {
  server = "replace_me"
}

prometheus {
  endpointPort = 9098
}

proxy {
  # Should match the proxy wildcard cert
  #proxyDomain = ".firecloud.org"
  #proxyUrlBase = "https://leo/proxy/"
  proxyPort = 443
  dnsPollPeriod = 15 seconds
  tokenCacheExpiryTime = 60 minutes
  tokenCacheMaxSize = 5000
  internalIdCacheExpiryTime = 2 minutes
  internalIdCacheMaxSize = 500
}

# The fields here will be combined to build a Content-Security-Policy header
# in the Leo proxy response.
# See https://developer.mozilla.org/en-US/docs/Web/HTTP/Headers/Content-Security-Policy
# for description of the Content-Security-Policy model.
contentSecurityPolicy {
  # frameAncestors is overridden in firecloud-develop because it's environment-specific
  frameAncestors = [
    "'none'"
  ]
  scriptSrc = [
    "'self'",
    # Note: data: is insecure but needed to support tools like plotly and facets.
    # See discussion in https://github.com/DataBiosphere/leonardo/pull/1399
    "data:",
    # Note: 'unsafe-inline' in insecure but is needed by Jupyter UI.
    # See https://broadworkbench.atlassian.net/browse/IA-1763
    "'unsafe-inline'",
    "'unsafe-eval'",
    "blob:",
    "https://apis.google.com",
    "https://cdn.jsdelivr.net",
    "https://cdn.pydata.org"
  ]
  styleSrc = [
    "'self'",
    "'unsafe-inline'",
    "data:",
    "https://cdn.pydata.org"
  ]
  connectSrc = [
    "'self'",
    "blob:",
    "wss://*.broadinstitute.org:*",
    "wss://notebooks.firecloud.org:*",
    "*.googleapis.com",
    "https://*.npmjs.org",
    "https://data.broadinstitute.org",
    "https://s3.amazonaws.com/igv.broadinstitute.org/",
    "https://s3.amazonaws.com/igv.org.genomes/",
    "https://igv-genepattern-org.s3.amazonaws.com/genomes/",
    "https://hgdownload.soe.ucsc.edu/",
    "https://portals.broadinstitute.org/webservices/igv/",
    "https://igv.org/genomes/",
    "https://raw.githubusercontent.com/PAIR-code/facets/1.0.0/facets-dist/facets-jupyter.html",
    "https://cdnjs.cloudflare.com/ajax/libs/webcomponentsjs/1.3.3/webcomponents-lite.js",
    "https://*.jupyter-dev.firecloud.org",
    "https://*.jupyter-prod.firecloud.org",
    "https://igv.genepattern.org",
    "https://cdn.plot.ly",
    "https://*.tile.openstreetmap.org"
  ]
  objectSrc = [
    "'none'"
  ]
  reportUri = [
    "https://terra.report-uri.com/r/d/csp/reportOnly"
  ]
}

refererConfig {
  # list of valid hosts and enabled flag is environment specific so it's overriden in firecloud develop
  validHosts = []
  enabled = false // false for dev and QA environments, true everywhere else
  originStrict = false // true only if "*" in validHosts is to be ignored by origin validation
}

swagger {
  #googleClientId = "client_id"
  #realm = "broad-dsde-dev"
}

# akka values are not specified here because they are only picked up in the leonardo.conf

# Authorization implementation config
auth {
  providerClass = "org.broadinstitute.dsde.workbench.leonardo.auth.sam.SamAuthProvider"
  providerConfig {
    samServer = ${sam.server}
    petKeyCacheEnabled = true
    petKeyCacheExpiryTime = 24 hours
    petKeyCacheMaxSize = 10000
    notebookAuthCacheEnabled = true
    notebookAuthCacheExpiryTime = 15 minutes
    notebookAuthCacheMaxSize = 1000
    providerTimeout = 30 seconds
    customAppCreationAllowedGroup = "custom_app_users"
    sasAppCreationAllowedGroup = "sas_app_users"
  }
}

# Implement and specify a class that will provide appropriate service accounts
serviceAccounts {
  providerClass = "org.broadinstitute.dsde.workbench.leonardo.auth.sam.PetClusterServiceAccountProvider"
  providerConfig {
    leoServiceAccountJsonFile = ${application.leoServiceAccountJsonFile}
    leoServiceAccountEmail = ${application.leoServiceAccountEmail}
    samServer = ${sam.server}
    petKeyCacheExpiryTime = 24 hours
    petKeyCacheMaxSize = 10000
    providerTimeout = 30 seconds
  }
  kubeConfig {
     leoServiceAccountJsonFile = ${application.leoServiceAccountJsonFile}
     leoServiceAccountEmail = ${application.leoServiceAccountEmail}
  }
}

pubsub {
  #pubsubGoogleProject = "broad-dsde-dev"
  #topicName = "leonardo-pubsub"
  queueSize = 100
  ackDeadLine = 10 minutes // TODO change back to 5 minutes when PROD-869 is resolved

  kubernetes-monitor {
    createNodepool {
      initial-delay = 10 seconds
      max-attempts = 90 # 10 seconds * 90 is 15 min
      interval = 10 seconds
    }
    deleteNodepool {
      initial-delay = 10 seconds
      max-attempts = 90 # 10 seconds * 90 is 15 min
      interval = 10 seconds
    }
    createCluster {
      initial-delay = 30 seconds
      max-attempts = 120 # 15 seconds * 120 is 30 min
      interval = 15 seconds
    }
    deleteCluster {
      initial-delay = 30 seconds
      max-attempts = 120 # 15 seconds * 120 is 30 min
      interval = 15 seconds
    }
    createIngress {
      initial-delay = 2 seconds
      max-attempts = 100 # 3 seconds * 100 is 5 min
      interval = 3 seconds
    }
    createApp {
      interval = 15 seconds
      max-attempts = 120 # 15 seconds * 120 = 30 min
      interruptAfter = 30 minutes
    }
    deleteApp {
      initial-delay = 30 seconds
      interval = 10 seconds
      max-attempts = 120 # 10 seconds * 120 = 20 min
    }
    scalingUpNodepool {
      initial-delay = 10 seconds
      max-attempts = 90 # 10 seconds * 90 is 15 min
      interval = 10 seconds
    }
    scalingDownNodepool {
      initial-delay = 5 minutes
      max-attempts = 360 # 10 seconds * 360 is 60 min
      interval = 10 seconds
    }
    startApp {
      max-attempts = 200 # 3 seconds * 200 is 10 min
      interval = 3 seconds
      interruptAfter = 10 minutes
    }
    updateApp {
      max-attempts = 200 # 3 seconds * 200 is 10 min
      interval = 3 seconds
      interruptAfter = 10 minutes
    }
  }

  subscriber {
    concurrency = 100
    // TODO change back to 5 minutes when PROD-869 is resolved
    timeout = 595 seconds // slightly less than ackDeadline

    persistent-disk-monitor {
      create {
        checkToolsInterruptAfter = 5
        timeoutWithSourceDiskCopyInMinutes = 20
      }
      delete {
        initial-delay = 2 seconds
        max-attempts = 5
        interval = 3 seconds
      }
      update {
        initial-delay = 2 seconds
        max-attempts = 5
        interval = 3 seconds
      }
    }
  }

  non-leo-message-subscriber {
    # subscription-name = "nonLeoMessageSubscription"
    dead-letter-topic = "leoDeadLetterTopic"
    # Topic that we publish cryptomining users to.
    # Bard and Sam will subscribe to this topic and act upon it accordingly
    terra-cryptomining-topic = "terra-cryptomining"
  }
}

autoFreeze {
  enableAutoFreeze = true
  autoFreezeAfter = 30 minutes
  autoFreezeCheckScheduler = 1 minute
  maxKernelBusyLimit = 24 hours
}

jupyterConfig {
  # https://*.npmjs.org and 'unsafe-eval' needed for jupyterlab
  # https://csp-evaluator.withgoogle.com/ can be used to evaluate CSP syntax
  contentSecurityPolicy = "frame-ancestors 'self' http://localhost:3000 http://localhost:4200 https://localhost:443 *.terra.bio https://bvdp-saturn-prod.appspot.com https://bvdp-saturn-staging.appspot.com https://bvdp-saturn-perf.appspot.com https://bvdp-saturn-alpha.appspot.com https://bvdp-saturn-dev.appspot.com https://all-of-us-workbench-test.appspot.com https://staging.fake-research-aou.org https://stable.fake-research-aou.org https://workbench.researchallofus.org terra.biodatacatalyst.nhlbi.nih.gov *.terra.biodatacatalyst.nhlbi.nih.gov; script-src 'self' data:text/javascript 'unsafe-inline' 'unsafe-eval' https://apis.google.com; style-src 'self' 'unsafe-inline'; connect-src 'self' wss://*.broadinstitute.org:* wss://notebooks.firecloud.org:* *.googleapis.com https://*.npmjs.org https://data.broadinstitute.org https://s3.amazonaws.com/igv.broadinstitute.org/ https://s3.amazonaws.com/igv.org.genomes/ https://igv-genepattern-org.s3.amazonaws.com/genomes/ https://hgdownload.soe.ucsc.edu/ https://raw.githubusercontent.com/PAIR-code/facets/1.0.0/facets-dist/facets-jupyter.html https://cdnjs.cloudflare.com/ajax/libs/webcomponentsjs/1.3.3/webcomponents-lite.js https://*.jupyter-dev.firecloud.org ,https://*.jupyter-prod.firecloud.org; object-src 'none'"
}

zombieRuntimeMonitor {
  enableZombieRuntimeMonitor = true
  pollPeriod = 4 hours
  creationHangTolerance = 1 hour
  deletionConfirmationLabelKey = "deletionConfirmed"
  concurrency = 100
}

persistent-disk {
  default-disk-size-gb = 30
  default-disk-type = "pd-standard"
  default-block-size-bytes = 4096
  default-zone = "us-central1-a"
  default-galaxy-nfsdisk-size-gb = 250

  # This lists all google folders that represent VPC-SC perimeters. This list spans all environments. There is no downside to including folder ids
  # for all envs in each env and it reduces the risks of misconfiguration due to faulty conditionals or accidental cross env communication
  dont-clone-from-these-google-folders = [
    "737976594150", # terra_dev_aou_test
    "272722258246", # terra_dev_aou_test_2
    "796892826456", # terra_dev_baseline_test

    "791559643292", # terra_perf_aou_perf
    "851853921816", # terra_perf_aou_perf_2

    "300547813290", # terra_prod_aou_prod
    "762320479256", # terra_prod_aou_prod_2
    "96867205717",  # terra_prod_aou_stable
    "973382847971", # terra_prod_aou_stable_2
    "727685043294", # terra_prod_aou_staging
    "730698401092", # terra_prod_aou_staging_2
    "1030649683602",# terra_prod_aou_preprod
    "307813759063", # terra_prod_aou_preprod_2
    "931656019211"  # terra_prod_baseline_prod
  ]
}

clusterToolMonitor {
  pollPeriod = 2 minutes
}

leonardoExecutionMode = "combined"

clusterBucket {
  # number of days the staging bucket should continue to exist after a cluster is deleted
  stagingBucketExpiration = 10 days
}

ui {
  terraLabel = "saturnAutoCreated"
  allOfUsLabel = "all-of-us"
}

async-task-processor {
  queue-bound = 500
  max-concurrent-tasks = 200
}

terra-app-setup-chart {
  # During Leonardo deployment. Leo will `helm pull` the chart locally, and then move
  # cert files into the local chart.
  chart-name = "/leonardo/terra-app-setup"
  # If you change this here, be sure to update it in the dockerfile
  chart-version = "0.1.0"
}

app-service {
  # Defaults to true, but disabled for fiab runs
  enable-custom-app-check = true
  # Defaults to true, but for Production, we'll use Consumption model (details TBD as of 8/18/2023), which doesn't require Sam group check
  enable-sas-app = false
}

drs {
  url = "https://drshub.dsde-dev.broadinstitute.org/api/v4/drs/resolve"
}

metrics {
  enabled = true
  check-interval = 5 minutes
  # If true, will include the AzureCloudContext as a metric tag for Azure runtimes/apps.
  # Normally it's best to avoid tags for high-cardinality things (like workspaceId).
  # But MRGs are fairly low cardinality, and useful to incude for public preview launch.
  include-azure-cloud-context = true
}<|MERGE_RESOLUTION|>--- conflicted
+++ resolved
@@ -230,13 +230,8 @@
 
    coa-app-config {
      instrumentation-enabled = false
-<<<<<<< HEAD
      chart-name = "cromwell-helm/cromwell-on-azure"
-     chart-version = "0.2.390"
-=======
-     chart-name = "/leonardo/cromwell-on-azure"
      chart-version = "0.2.397"
->>>>>>> ef087901
      release-name-suffix = "coa-rls"
      namespace-name-suffix = "coa-ns"
      ksa-name = "coa-ksa"
@@ -354,13 +349,8 @@
      environment = "dev"
      environment-base = "live"
      instrumentation-enabled = false
-<<<<<<< HEAD
      chart-name = "terra-helm/wds"
-     chart-version = "0.58.0"
-=======
-     chart-name = "/leonardo/wds"
      chart-version = "0.59.0"
->>>>>>> ef087901
      release-name-suffix = "wds-rls"
      namespace-name-suffix = "wds-ns"
      ksa-name = "wds-ksa"
@@ -737,13 +727,8 @@
   }
   cromwellApp {
     # If you update the chart name or version here, make sure to also update it in the dockerfile:
-<<<<<<< HEAD
     chartName = "cromwell-helm/cromwell"
-    chartVersion = "0.2.390"
-=======
-    chartName = "/leonardo/cromwell"
     chartVersion = "0.2.397"
->>>>>>> ef087901
     services = [
       {
         name = "cromwell-service"
