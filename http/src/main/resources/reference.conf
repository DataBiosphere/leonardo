--- conflicted
+++ resolved
@@ -230,11 +230,7 @@
    coa-app-config {
      instrumentation-enabled = false
      chart-name = "/leonardo/cromwell-on-azure"
-<<<<<<< HEAD
      chart-version = "0.0.9"
-=======
-     chart-version = "0.2.328"
->>>>>>> d88f6f73
      release-name-suffix = "coa-rls"
      namespace-name-suffix = "coa-ns"
      ksa-name = "coa-ksa"
@@ -342,11 +338,7 @@
    wds-app-config {
      instrumentation-enabled = false
      chart-name = "/leonardo/wds"
-<<<<<<< HEAD
      chart-version = "0.0.3"
-=======
-     chart-version = "0.39.0"
->>>>>>> d88f6f73
      release-name-suffix = "wds-rls"
      namespace-name-suffix = "wds-ns"
      ksa-name = "wds-ksa"
@@ -409,11 +401,7 @@
 
   listener-chart-config {
     chart-name = "/leonardo/listener"
-<<<<<<< HEAD
     chart-version = "0.0.5"
-=======
-    chart-version = "0.2.0"
->>>>>>> d88f6f73
   }
 }
 
