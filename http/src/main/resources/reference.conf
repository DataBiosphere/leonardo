--- conflicted
+++ resolved
@@ -231,11 +231,7 @@
    coa-app-config {
      instrumentation-enabled = false
      chart-name = "/leonardo/cromwell-on-azure"
-<<<<<<< HEAD
      chart-version = "0.3.8"
-=======
-     chart-version = "0.2.334"
->>>>>>> e9f094e6
      release-name-suffix = "coa-rls"
      namespace-name-suffix = "coa-ns"
      ksa-name = "coa-ksa"
