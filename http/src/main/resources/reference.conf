--- conflicted
+++ resolved
@@ -223,11 +223,7 @@
    coa-app-config {
      instrumentation-enabled = false
      chart-name = "/leonardo/cromwell-on-azure"
-<<<<<<< HEAD
-     chart-version = "0.2.223"
-=======
      chart-version = "0.2.232"
->>>>>>> eb1c5237
      release-name-suffix = "coa-rls"
      namespace-name-suffix = "coa-ns"
      ksa-name = "coa-ksa"
@@ -591,11 +587,7 @@
   cromwellApp {
     # If you update the chart name or version here, make sure to also update it in the dockerfile:
     chartName = "/leonardo/cromwell"
-<<<<<<< HEAD
-    chartVersion = "0.2.223"
-=======
     chartVersion = "0.2.232"
->>>>>>> eb1c5237
     services = [
       {
         name = "cromwell-service"
