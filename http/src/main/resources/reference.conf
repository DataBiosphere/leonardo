--- conflicted
+++ resolved
@@ -231,11 +231,7 @@
    coa-app-config {
      instrumentation-enabled = false
      chart-name = "/leonardo/cromwell-on-azure"
-<<<<<<< HEAD
-     chart-version = "0.2.364"
-=======
      chart-version = "0.2.372"
->>>>>>> 3414ffa7
      release-name-suffix = "coa-rls"
      namespace-name-suffix = "coa-ns"
      ksa-name = "coa-ksa"
@@ -730,11 +726,7 @@
   cromwellApp {
     # If you update the chart name or version here, make sure to also update it in the dockerfile:
     chartName = "/leonardo/cromwell"
-<<<<<<< HEAD
-    chartVersion = "0.2.364"
-=======
     chartVersion = "0.2.372"
->>>>>>> 3414ffa7
     services = [
       {
         name = "cromwell-service"
