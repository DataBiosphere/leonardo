--- conflicted
+++ resolved
@@ -231,11 +231,7 @@
    coa-app-config {
      instrumentation-enabled = false
      chart-name = "/leonardo/cromwell-on-azure"
-<<<<<<< HEAD
-     chart-version = "0.3.5"
-=======
-     chart-version = "0.2.332"
->>>>>>> 5a361d60
+     chart-version = "0.3.6"
      release-name-suffix = "coa-rls"
      namespace-name-suffix = "coa-ns"
      ksa-name = "coa-ksa"
@@ -343,11 +339,7 @@
    wds-app-config {
      instrumentation-enabled = false
      chart-name = "/leonardo/wds"
-<<<<<<< HEAD
-     chart-version = "0.42.5"
-=======
-     chart-version = "0.41.0"
->>>>>>> 5a361d60
+     chart-version = "0.42.6"
      release-name-suffix = "wds-rls"
      namespace-name-suffix = "wds-ns"
      ksa-name = "wds-ksa"
@@ -410,11 +402,7 @@
 
   listener-chart-config {
     chart-name = "/leonardo/listener"
-<<<<<<< HEAD
-    chart-version = "0.2.5"
-=======
-    chart-version = "0.2.0"
->>>>>>> 5a361d60
+    chart-version = "0.2.6"
   }
 }
 
