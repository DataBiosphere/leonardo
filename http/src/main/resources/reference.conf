
# NOTE: commented fields are overridden in firecloud-develop with templated values
# Fields with "replace_me" are also expected to be overridden, but need to be in
# this file to allow referential integrity.

application {
  applicationName = "leonardo"
  #leoGoogleProject = "broad-dsde-dev"
  leoServiceAccountJsonFile = "replace_me"
  leoServiceAccountEmail = "replace_me"
  leoUrlBase = "https://replace_me"
  # max concurrency for blocking calls across Leo, such as GCP, other blocking http calls, file writes, etc.
  concurrency = 255
}

# Google Cloud dataproc configuration
dataproc {
  # Add more regions as necessary.
  # This list should match the list of regions in
  # https://github.com/DataBiosphere/terra-ui/blob/dev/src/components/region-common.js
  supportedRegions = [
    "northamerica-northeast1",
    "southamerica-east1",
    "us-central1",
    "us-east1",
    "us-east4",
    "us-west1",
    "us-west2",
    "us-west3",
    "us-west4",
    "europe-central2",
    "europe-north1",
    "europe-west1",
    "europe-west2",
    "europe-west3",
    "europe-west4",
    "europe-west6",
    "asia-east1",
    "asia-east2",
    "asia-northeast1",
    "asia-northeast2",
    "asia-northeast3",
    "asia-south1",
    "asia-southeast1",
    "asia-southeast2",
    "australia-southeast1",
    "northamerica-northeast2"
  ]

  defaultScopes = [
    "https://www.googleapis.com/auth/userinfo.email",
    "https://www.googleapis.com/auth/source.read_only",
    "https://www.googleapis.com/auth/logging.write",
    "https://www.googleapis.com/auth/devstorage.full_control",
    "https://www.googleapis.com/auth/userinfo.profile",
    "https://www.googleapis.com/auth/cloud.useraccounts.readonly",
    "https://www.googleapis.com/auth/bigquery"
  ]

  runtimeDefaults {
    numberOfWorkers = 0
    masterMachineType = "n1-standard-4"
    masterDiskSize = 130
    workerMachineType = "n1-standard-4"
    workerDiskSize = 150
    numberOfWorkerLocalSSDs = 0
    numberOfPreemptibleWorkers = 0
    region = "us-central1"
  }

  customDataprocImage = "projects/broad-dsp-gcr-public/global/images/leo-dataproc-image-2-0-51-debian10-2023-06-09-19-40-21"

  # The ratio of memory allocated to spark. 0.8 = 80%.
  # Hail/Spark users generally allocate 80% of the ram to the JVM.
  sparkMemoryConfigRatio = 0.8
  # This allows at minimmum 4gb to be reserved away from Hail/Spark for Jupyter/system processes
  # Jupyter has a suggested a minimum of 1.5gb, welder has a minimum of 0.5g, and we want some space for system processes.
  # This limit is used to define the max memory available to Jupyter.
  minimumRuntimeMemoryInGb = 4

  monitor {
    initialDelay = 30 seconds
    # Defines polling for runtime status transitions. Used commonly for all statuses.
    # Includes user script execution, if present.
    # Does not include tool checking (see below).
    pollStatus {
      initial-delay = 2 seconds
      max-attempts = 120 # 15 seconds * 120 is 30 min
      interval = 15 seconds
    }
    # Defines a timeout per status transition. If a status is not listed there is no timeout.
    # In the case of a Starting cluster, a timeout will transition it back to Stopped. Otherwise,
    # a timeout will transition it to Error status.
    statusTimeouts {
      creating = 30 minutes
      starting = 20 minutes
      deleting = 30 minutes
    }
    # Defines polling for tool checking. This is only done for Creating and Starting status transitions.
    # Tool checking is not included in the statusTimeouts above, therefore it defines its own
    # interruptAfter.
    checkTools {
      max-attempts = 75 # 8 seconds * 75 = 10 min
      interval = 8 seconds
      interruptAfter = 10 minutes
    }
  }
}

gce {
  customGceImage = "projects/broad-dsp-gcr-public/global/images/leo-gce-image-2023-06-09-19-40-25"
  userDiskDeviceName = "user-disk"
  defaultScopes = [
    "https://www.googleapis.com/auth/userinfo.email",
    "https://www.googleapis.com/auth/userinfo.profile",
    "https://www.googleapis.com/auth/logging.write",
    "https://www.googleapis.com/auth/cloud-platform"
  ]
  runtimeDefaults {
    machineType = "n1-standard-4"
    diskSize = 30 # This is default size for just user disk
    bootDiskSize = 120
    zone = "us-central1-a"
  }
  gceReservedMemory = 1g

  setMetadataPollDelay = 1 seconds
  setMetadataPollMaxAttempts = 120

  monitor {
    initialDelay = 20 seconds
    # Defines polling for runtime status transitions. Used commonly for all statuses.
    # Includes user script execution, if present.
    # Does not include tool checking (see below).
    pollStatus {
      initial-delay = 2 seconds
      max-attempts = 120 # 15 seconds * 120 is 30 min
      interval = 15 seconds
    }
    # Defines a timeout per status transition. If a status is not listed there is no timeout.
    # In the case of a Starting cluster, a timeout will transition it back to Stopped. Otherwise,
    # a timeout will transition it to Error status.
    statusTimeouts {
      creating = 30 minutes
      starting = 20 minutes
      deleting = 30 minutes
    }
    # Defines polling for tool checking. This is only done for Creating and Starting status transitions.
    # Tool checking is not included in the statusTimeouts above, therefore it defines its own
    # interruptAfter.
    checkTools {
      max-attempts = 75 # 8 seconds * 75 = 10 min
      interval = 8 seconds
      interruptAfter = 10 minutes
    }
  }
}

azure {
  wsm {
    uri = "https://localhost:8000"
  }

  tdr {
    url = "https://jade.datarepo-dev.broadinstitute.org"
  }

  pubsub-handler {
    sam-url = ${sam.server}
    wsm-url = ${azure.wsm.uri}
    welder-acr-uri = "terradevacrpublic.azurecr.io/welder-server"
    welder-image-hash = ${image.welderHash}

    create-vm-poll-config {
      initial-delay = 2 minutes
      max-attempts = 120 # 15 seconds * 120 is 30 min
      interval = 10 seconds
    }
    delete-disk-poll-config {
          initial-delay = 1 minute
          max-attempts = 54 # 1 + 54*10 sec = 10 min
          interval = 10 seconds
    }
    delete-vm-poll-config {
      initial-delay = 30 seconds
      max-attempts = 120 # 15 seconds * 120 is 30 min
      interval = 10 seconds
    }

    runtime-defaults {
      ip-name-prefix = "ip"
      ip-controlled-resource-desc = "Azure Ip"
      network-controlled-resource-desc = "Azure Network"
      network-name-prefix = "network"
      subnet-name-prefix = "subnet"
      address-space-cidr = "192.168.0.0/16"
      subnet-address-cidr = "192.168.0.0/24"
      disk-controlled-resource-desc = "Azure Disk"
      vm-controlled-resource-desc = "Azure Vm"
      image {
        publisher = "microsoft-dsvm"
        offer = "ubuntu-2004"
        sku = "2004-gen2"
        version = "23.01.06"
      }
      custom-script-extension {
        name = "vm-custom-script-extension",
        publisher = "Microsoft.Azure.Extensions",
        type = "CustomScript",
        version = "2.1",
        minor-version-auto-upgrade = true,
        file-uris = ["https://raw.githubusercontent.com/DataBiosphere/leonardo/270bd6aad916344fadc06d1a51629c432da663a8/http/src/main/resources/init-resources/azure_vm_init_script.sh"]
      }
      listener-image = "terradevacrpublic.azurecr.io/terra-azure-relay-listeners:a782afe"
    }
  }


  # We need the leo azure entity for this
  app-registration {
    client-id = ""
    client-secret = ""
    managed-app-tenant-id = ""
  }

   coa-app-config {
     instrumentation-enabled = false
     chart-name = "/leonardo/cromwell-on-azure"
     chart-version = "0.2.266"
     release-name-suffix = "coa-rls"
     namespace-name-suffix = "coa-ns"
     ksa-name = "coa-ksa"
     # See https://github.com/broadinstitute/cromwhelm/blob/main/terra-batch-libchart/templates/_reverse-proxy.tpl#L81-L114
     # for list of services.
     services = [
       {
         name = "cbas"
         kind = "ClusterIP"
       },
       {
         name = "cbas-ui"
         kind = "ClusterIP"
         path = "/"
       },
       {
         name = "cromwell"
         kind = "ClusterIP"
       }
     ]
     enabled = true
   }

   wds-app-config {
     instrumentation-enabled = false
     chart-name = "/leonardo/wds"
<<<<<<< HEAD
     chart-version = "0.1.0"
=======
     chart-version = "0.22.0"
>>>>>>> 79b66a1f
     release-name-suffix = "wds-rls"
     namespace-name-suffix = "wds-ns"
     ksa-name = "wds-ksa"
     services = [
       {
         name = "wds"
         kind = "ClusterIP"
         path = "/"
       }
     ]
     enabled = true
   }

   hail-batch-app-config {
     chart-name = "/leonardo/hail-batch-terra-azure"
     chart-version = "0.1.9"
     release-name-suffix = "hail-rls"
     namespace-name-suffix = "hail-ns"
     ksa-name = "hail-ksa"
     services = [
       {
         name = "batch"
         kind = "ClusterIP"
       }
     ]
     enabled = true
   }

   # Note: see https://broadworkbench.atlassian.net/browse/IA-3804 for tracking migration to AKS Workload Identity.
   aad-pod-identity-config {
     namespace = "aad-pod-identity"
     release = "aad-pod-identity"
     chart-name = "aad-pod-identity/aad-pod-identity"
     chart-version = "4.1.14"
     values = "operationMode=managed"
   }

   # App types which are allowed to launch with WORKSPACE_SHARED access scope.
   allowed-shared-apps = [
     "WDS"
   ]
}

dateAccessedUpdater {
  interval = 30 seconds
  maxUpdate = 400
  queueSize = 5000
}

vpc {
  highSecurityProjectNetworkLabel = "vpc-network-name"
  highSecurityProjectSubnetworkLabel = "vpc-subnetwork-name"
  firewallAllowHttpsLabelKey = "leonardo-allow-https-firewall-name"
  firewallAllowInternalLabelKey = "leonardo-allow-internal-firewall-name"
  networkName = "leonardo-network"
  networkTag = "leonardo"
  privateAccessNetworkTag = "leonardo-private"
  # Using manual subnet creation mode because we currently only care about 1 region (us-central1)
  # and this allows us to have more control over address space. If/when we support multiple regions
  # consider auto-mode subnet creation.
  # See: https://cloud.google.com/vpc/docs/vpc#auto-mode-considerations
  autoCreateSubnetworks = false
  # Note the below 2 fields are not used if autoCreateSubnetworks is true
  subnetworkName = "leonardo-subnetwork"
  subnetworkRegionIpRangeMap = {
    us-central1 = "10.1.0.0/20"
    northamerica-northeast1 = "10.2.0.0/20"
    southamerica-east1 = "10.3.0.0/20"
    us-east1 = "10.4.0.0/20"
    us-east4 = "10.5.0.0/20"
    us-west1 = "10.6.0.0/20"
    us-west2 = "10.7.0.0/20"
    us-west3 = "10.8.0.0/20"
    us-west4 = "10.9.0.0/20"
    europe-central2 = "10.10.0.0/20"
    europe-north1 = "10.11.0.0/20"
    europe-west1 = "10.12.0.0/20"
    europe-west2 = "10.13.0.0/20"
    europe-west3 = "10.14.0.0/20"
    europe-west4 = "10.15.0.0/20"
    europe-west6 = "10.16.0.0/20"
    asia-east1 = "10.17.0.0/20"
    asia-east2 = "10.18.0.0/20"
    asia-northeast1 = "10.19.0.0/20"
    asia-northeast2 = "10.20.0.0/20"
    asia-northeast3 = "10.21.0.0/20"
    asia-south1 = "10.22.0.0/20"
    asia-southeast1 = "10.23.0.0/20"
    asia-southeast2 = "10.24.0.0/20"
    australia-southeast1 = "10.25.0.0/20"
    northamerica-northeast2 = "10.26.0.0/20"
  }
  firewallsToAdd = [
    # Allows Leonardo proxy traffic on port 443
    {
      name-prefix = "leonardo-allow-https"
      # See https://github.com/DataBiosphere/terra-resource-buffer/blob/master/src/main/java/bio/terra/buffer/service/resource/flight/CreateFirewallRuleStep.java#L37
      rbs-name = "leonardo-ssl"
      sourceRanges = {
        us-central1 = ["0.0.0.0/0"]
        northamerica-northeast1 = ["0.0.0.0/0"]
        southamerica-east1 = ["0.0.0.0/0"]
        us-east1 = ["0.0.0.0/0"]
        us-east4 = ["0.0.0.0/0"]
        us-west1 = ["0.0.0.0/0"]
        us-west2 = ["0.0.0.0/0"]
        us-west3 = ["0.0.0.0/0"]
        us-west4 = ["0.0.0.0/0"]
        europe-central2 = ["0.0.0.0/0"]
        europe-north1 = ["0.0.0.0/0"]
        europe-west1 = ["0.0.0.0/0"]
        europe-west2 = ["0.0.0.0/0"]
        europe-west3 = ["0.0.0.0/0"]
        europe-west4 = ["0.0.0.0/0"]
        europe-west6 = ["0.0.0.0/0"]
        asia-east1 = ["0.0.0.0/0"]
        asia-east2 = ["0.0.0.0/0"]
        asia-northeast1 = ["0.0.0.0/0"]
        asia-northeast2 = ["0.0.0.0/0"]
        asia-northeast3 = ["0.0.0.0/0"]
        asia-south1 = ["0.0.0.0/0"]
        asia-southeast1 = ["0.0.0.0/0"]
        asia-southeast2 = ["0.0.0.0/0"]
        australia-southeast1 = ["0.0.0.0/0"]
        northamerica-northeast2 = ["0.0.0.0/0"]
      }
      allowed = [
        {
          protocol = "tcp"
          port = "443"
        }
      ]
    },
    # Allows traffic via internal IP
    # This is a requirement for Dataproc nodes to be able to communicate with each other within a cluster.
    # Values are copied from https://github.com/DataBiosphere/terra-resource-buffer/blob/master/src/main/java/bio/terra/buffer/service/resource/flight/CreateSubnetsStep.java#L53
    {
      name-prefix = "leonardo-allow-internal"
      # See https://github.com/DataBiosphere/terra-resource-buffer/blob/master/src/main/java/bio/terra/buffer/service/resource/flight/CreateFirewallRuleStep.java#L34
      rbs-name = "leonardo-allow-internal"
      sourceRanges = {
        asia-east1 = ["10.140.0.0/20"]
        asia-east2 = ["10.170.0.0/20"]
        asia-northeast1 = ["10.146.0.0/20"]
        asia-northeast2 = ["10.174.0.0/20"]
        asia-northeast3 = ["10.178.0.0/20"]
        asia-south1 = ["10.160.0.0/20"]
        asia-southeast1 = ["10.148.0.0/20"]
        asia-southeast2 = ["10.184.0.0/20"]
        australia-southeast1 = ["10.152.0.0/20"]
        europe-central2 = ["10.186.0.0/20"]
        europe-north1 = ["10.166.0.0/20"]
        europe-west1 = ["10.132.0.0/20"]
        europe-west2 = ["10.154.0.0/20"]
        europe-west3 = ["10.156.0.0/20"]
        europe-west4 = ["10.164.0.0/20"]
        europe-west6 = ["10.172.0.0/20"]
        northamerica-northeast1 = ["10.162.0.0/20"]
        northamerica-northeast2 = ["10.188.0.0/20"]
        southamerica-east1 = ["10.158.0.0/20"]
        us-central1 = ["10.128.0.0/20"]
        us-east1 = ["10.142.0.0/20"]
        us-east4 = ["10.150.0.0/20"]
        us-west1 = ["10.138.0.0/20"]
        us-west2 = ["10.168.0.0/20"]
        us-west3 = ["10.180.0.0/20"]
        us-west4 = ["10.182.0.0/20"]
      }
      allowed = [
        {
          protocol = "tcp"
          port = "0-65535"
        },
        {
          protocol = "udp"
          port = "0-65535"
        },
        {
          protocol = "icmp"
        }
      ]
    },
    # Allows SSH access from the Broad network or VPN
    # IP list obtained from https://docs.google.com/document/d/1adV0LC2f_GIpl3A1AeoQuNiwcP59NToIt6VYT3xRCkU/edit
    {
      name-prefix = "leonardo-allow-broad-ssh"
      sourceRanges = {
        us-central1 = ${gke.cluster.authorizedNetworks}
        northamerica-northeast1 = ${gke.cluster.authorizedNetworks}
        southamerica-east1 = ${gke.cluster.authorizedNetworks}
        us-east1 = ${gke.cluster.authorizedNetworks}
        us-east4 = ${gke.cluster.authorizedNetworks}
        us-west1 = ${gke.cluster.authorizedNetworks}
        us-west2 = ${gke.cluster.authorizedNetworks}
        us-west3 = ${gke.cluster.authorizedNetworks}
        us-west4 = ${gke.cluster.authorizedNetworks}
        europe-central2 = ${gke.cluster.authorizedNetworks}
        europe-north1 = ${gke.cluster.authorizedNetworks}
        europe-west1 = ${gke.cluster.authorizedNetworks}
        europe-west2 = ${gke.cluster.authorizedNetworks}
        europe-west3 = ${gke.cluster.authorizedNetworks}
        europe-west4 = ${gke.cluster.authorizedNetworks}
        europe-west6 = ${gke.cluster.authorizedNetworks}
        asia-east1 = ${gke.cluster.authorizedNetworks}
        asia-east2 = ${gke.cluster.authorizedNetworks}
        asia-northeast1 = ${gke.cluster.authorizedNetworks}
        asia-northeast2 = ${gke.cluster.authorizedNetworks}
        asia-northeast3 = ${gke.cluster.authorizedNetworks}
        asia-south1 = ${gke.cluster.authorizedNetworks}
        asia-southeast1 = ${gke.cluster.authorizedNetworks}
        asia-southeast2 = ${gke.cluster.authorizedNetworks}
        australia-southeast1 = ${gke.cluster.authorizedNetworks}
        northamerica-northeast2 = ${gke.cluster.authorizedNetworks}
      }
      allowed = [
        {
          protocol = "tcp"
          port = 22
        }
      ]
    }
  ]
  # Remove RDP and SSH rules in the default network. Also remove legacy leonardo-notebooks-rule if it exists.
  firewallsToRemove = ["default-allow-rdp", "default-allow-icmp", "allow-icmp"]
  pollPeriod = 5 seconds
  maxAttempts = 24 # 2 minutes
}

groups {
  #subEmail = "google@{{$appsSubdomain}}"
  #dataprocImageProjectGroupName = "dataproc-image-project-group"
  #dataprocImageProjectGroupEmail = ${groups.dataprocImageProjectGroupName}"@{{$appsSubdomain}}"
  waitForMemberAddedPollConfig = {
    initial-delay = 5 seconds
    max-attempts = 120
    interval = 5 seconds
  }
}

gke {
  cluster {
    location = "us-central1-a",
    region = "us-central1",
    #taken from https://dsp-security.broadinstitute.org/cloud-security/google-cloud-platform/gke
    authorizedNetworks = ["69.173.127.0/25",
                          "69.173.124.0/23",
                          "69.173.126.0/24",
                          "69.173.127.230/31",
                          "69.173.64.0/19",
                          "69.173.127.224/30",
                          "69.173.127.192/27",
                          "69.173.120.0/22",
                          "69.173.127.228/32",
                          "69.173.127.232/29",
                          "69.173.127.128/26",
                          "69.173.96.0/20",
                          "69.173.127.240/28",
                          "69.173.112.0/21"
    ]
    # See https://cloud.google.com/kubernetes-engine/docs/release-notes
    version = "1.24"
    nodepoolLockCacheExpiryTime = 1 hour
    nodepoolLockCacheMaxSize = 200
  }
  defaultNodepool {
    machineType = "n1-standard-1"
    numNodes = 1
    autoscalingEnabled = false
    maxNodepoolsPerDefaultNode = 16
  }
  galaxyNodepool {
    machineType = "n1-highmem-8"
    numNodes = 1
    autoscalingEnabled = false
    autoscalingConfig {
       autoscalingMin = 0
       autoscalingMax = 2
    }
  }
  ingress {
    namespace = "nginx"
    release = "nginx"
    chartName = "/leonardo/ingress-nginx"
    # If you change this here, be sure to update it in the dockerfile
    chartVersion = "3.23.0"
    loadBalancerService = "nginx-ingress-nginx-controller"
    values = [
      "controller.publishService.enabled=true",
      "controller.admissionWebhooks.enabled=false"
    ]
  }
  galaxyApp {
    # See comment in KubernetesServiceInterp for more context. Theoretically release names should
    # only need to be unique within a namespace, but something in the Galaxy chart requires them
    # to be unique within a cluster.
    releaseNameSuffix = "gxy-rls"
    chartName = "/leonardo/galaxykubeman"
    # If you change this here, be sure to update it in the dockerfile
    # This is galaxykubeman, which references Galaxy
    chartVersion = "2.5.2"
    namespaceNameSuffix = "gxy-ns"
    serviceAccountName = "gxy-ksa"
    # Setting uninstallKeepHistory will cause the `helm uninstall` command to keep a record of
    # the deleted release, which can make debugging and auditing easier. It should be safe for
    # our use case because we generate unique release names anyway.
    # See https://helm.sh/docs/intro/using_helm/#helm-uninstall-uninstalling-a-release
    uninstallKeepHistory = true
    services = [
      {
        name = "galaxy"
        kind = "ClusterIP"
      }
    ]
    # Templated by firecloud-develop
    postgres.password = "replace-me"
    orchUrl = "https://firecloud-orchestration.dsde-dev.broadinstitute.org/api/"
    drsUrl = ${drs.url}
    minMemoryGb = 5
    minNumOfCpus = 3
    enabled = true
  }
  galaxyDisk {
    nfsPersistenceName = "nfs-disk"
    nfsMinimumDiskSizeGB = 100
    postgresPersistenceName = "postgres-disk"
    postgresDiskNameSuffix = "gxy-postres-disk"
    postgresDiskSizeGB = 10
    postgresDiskBlockSize = 4096
  }
  cromwellApp {
    # If you update the chart name or version here, make sure to also update it in the dockerfile:
    chartName = "/leonardo/cromwell"
    chartVersion = "0.2.266"
    services = [
      {
        name = "cromwell-service"
        kind = "ClusterIP"
      }
    ]
    # These appear to be currently unused, but BW-860 should be able to make use of them.
    releaseNameSuffix = "cromwell-rls"
    namespaceNameSuffix = "cromwell-ns"
    serviceAccountName = "cromwell-ksa"
    dbPassword = "replace-me"
    enabled = true
  }
  rstudioApp {
    # If you update this here, be sure to update in the dockerfile
    chartName = "/leonardo/aou-rstudio-chart"
    chartVersion = "0.1.0"
    services = [
          {
            name = "rstudio-service"
            kind = "ClusterIP"
          },
          {
            name = "welder-service"
            kind = "ClusterIP"
          }
        ]
    releaseNameSuffix = "rstudio-rls"
    namespaceNameSuffix = "rstudio-ns"
    serviceAccountName = "rstudio-ksa"
    enabled = true
  }
  customApp {
    chartName = "/leonardo/terra-app"
    # If you update this here, be sure to update in the dockerfile
    chartVersion = "0.5.0"
    releaseNameSuffix = "app-rls"
    namespaceNameSuffix = "app-ns"
    serviceAccountName = "app-ksa"
    customApplicationAllowList = {
      default: [],
      highSecurity: []
    }
    enabled = true
  }
}

image {
  welderGcrUri = "us.gcr.io/broad-dsp-gcr-public/welder-server"
  welderDockerHubUri = "broadinstitute/welder-server"
  welderHash = "6648f5c"
  jupyterImage =  "us.gcr.io/broad-dsp-gcr-public/terra-jupyter-gatk:2.2.8"
  proxyImage = "broadinstitute/openidc-proxy:2.3.1_2"
  # Note: If you update this, please also update prepare_gce_image.sh and
  # prepare-custom-leonardo-jupyter-dataproc-image.sh scripts.
  # It is not automatically updated by CI/CD.
  # Note: Since this is a GCR image crypto detection is currently disabled for AoU which requires
  # non-GCR images. To enable on AoU we would need to replicate the image in quay.io or potentially
  # ACR (Broad is deprecating use of Dockerhub).
  cryptoDetectorImage = "us.gcr.io/broad-dsp-gcr-public/cryptomining-detector:0.0.2"

  defaultJupyterUserHome = "/home/jupyter"
  jupyterContainerName = "jupyter-server"
  rstudioContainerName = "rstudio-server"
  welderContainerName = "welder-server"
  proxyContainerName = "proxy-server"
  cryptoDetectorContainerName = "cryptomining-detector"

  jupyterImageRegex = "us.gcr.io/broad-dsp-gcr-public/([a-z0-9-_]+):(.*)"
  rstudioImageRegex = "us.gcr.io/anvil-gcr-public/([a-z0-9-_]+):(.*)"
  broadDockerhubImageRegex = "broadinstitute/([a-z0-9-_]+):(.*)"
}

welder {
  # Set to deploy welder to clusters with the given label
  deployWelderLabel = "saturnVersion"

  # Set to upgrade welder on clusters with the given label
  updateWelderLabel = "saturnVersion"

  # Leo will only deploy welder to clusters created after this date.
  # Clusters created prior to this date will not have welder deployed and will have delocalization disabled.
  deployWelderCutoffDate = "2019-08-01"

  welderReservedMemory = 768m
}

# cluster scripts and config
gceClusterResources {
  initScript = "gce-init.sh"
  cloudInit = "cloud-init.yml"
  startupScript = "startup.sh"
  shutdownScript = "shutdown.sh"
  jupyterDockerCompose = "jupyter-docker-compose-gce.yaml"
  gpuDockerCompose = "gpu-docker-compose.yaml"
  rstudioDockerCompose = "rstudio-docker-compose-gce.yaml"
  proxyDockerCompose = "proxy-docker-compose-gce.yaml"
  welderDockerCompose = "welder-docker-compose-gce.yaml"
  proxySiteConf = "cluster-site-gce.conf"
  jupyterNotebookConfigUri = "jupyter_notebook_config.py"
  jupyterNotebookFrontendConfigUri = "notebook.json"
  customEnvVarsConfigUri = "custom_env_vars.env"
}

clusterResources {
  initScript = "init-actions.sh"
  startupScript = "startup.sh"
  shutdownScript = "shutdown.sh"
  jupyterDockerCompose = "jupyter-docker-compose.yaml"
  rstudioDockerCompose = "rstudio-docker-compose.yaml"
  proxyDockerCompose = "proxy-docker-compose.yaml"
  welderDockerCompose = "welder-docker-compose.yaml"
  proxySiteConf = "cluster-site.conf"
  jupyterNotebookConfigUri = "jupyter_notebook_config.py"
  jupyterNotebookFrontendConfigUri = "notebook.json"
  customEnvVarsConfigUri = "custom_env_vars.env"
}

clusterFiles {
  proxyServerCrt = "/etc/jupyter-server.crt"
  proxyServerKey = "/etc/jupyter-server.key"
  proxyRootCaPem = "/etc/rootCA.pem"
  proxyRootCaKey = "/etc/rootCA.key"
}

# The expiration is low because the IP changes when a runtime is pause/resumed,
# so we need to ensure we don't use stale cache entries.
runtimeDnsCache {
  cacheExpiryTime = 5 seconds
  cacheMaxSize = 100
}

# Kubernetes expiration can be higher because the IP is at the cluster level, which is
# consistent across app pause/resume. Clusters are garbage collected ~1 hour after app deletion.
kubernetesDnsCache {
  cacheExpiryTime = 10 minutes
  cacheMaxSize = 100
}

mysql {
  profile = "slick.jdbc.MySQLProfile$"
  batchSize = 2000
  db {
    driver = "com.mysql.cj.jdbc.Driver"
    #url = "jdbc:mysql://mysql/leonardo
    #user = "dbUser"
    #password = "pass"
    connectionTimeout = 5000
    numThreads = 200
  }
  concurrency = 120
}

# Liquibase configuration
liquibase {
  changelog = "org/broadinstitute/dsde/workbench/leonardo/liquibase/changelog.xml"
  initWithLiquibase = true
}

sam {
  server = "replace_me"
}

prometheus {
  endpointPort = 9098
}

proxy {
  # Should match the proxy wildcard cert
  #proxyDomain = ".firecloud.org"
  #proxyUrlBase = "https://leo/proxy/"
  proxyPort = 443
  dnsPollPeriod = 15 seconds
  tokenCacheExpiryTime = 60 minutes
  tokenCacheMaxSize = 5000
  internalIdCacheExpiryTime = 2 minutes
  internalIdCacheMaxSize = 500
}

# The fields here will be combined to build a Content-Security-Policy header
# in the Leo proxy response.
# See https://developer.mozilla.org/en-US/docs/Web/HTTP/Headers/Content-Security-Policy
# for description of the Content-Security-Policy model.
contentSecurityPolicy {
  # frameAncestors is overridden in firecloud-develop because it's environment-specific
  frameAncestors = [
    "'none'"
  ]
  scriptSrc = [
    "'self'",
    # Note: data: is insecure but needed to support tools like plotly and facets.
    # See discussion in https://github.com/DataBiosphere/leonardo/pull/1399
    "data:",
    # Note: 'unsafe-inline' in insecure but is needed by Jupyter UI.
    # See https://broadworkbench.atlassian.net/browse/IA-1763
    "'unsafe-inline'",
    "'unsafe-eval'",
    "blob:",
    "https://apis.google.com",
    "https://cdn.jsdelivr.net",
    "https://cdn.pydata.org"
  ]
  styleSrc = [
    "'self'",
    "'unsafe-inline'",
    "data:",
    "https://cdn.pydata.org"
  ]
  connectSrc = [
    "'self'",
    "blob:",
    "wss://*.broadinstitute.org:*",
    "wss://notebooks.firecloud.org:*",
    "*.googleapis.com",
    "https://*.npmjs.org",
    "https://data.broadinstitute.org",
    "https://s3.amazonaws.com/igv.broadinstitute.org/",
    "https://s3.amazonaws.com/igv.org.genomes/",
    "https://igv-genepattern-org.s3.amazonaws.com/genomes/",
    "https://hgdownload.soe.ucsc.edu/",
    "https://portals.broadinstitute.org/webservices/igv/",
    "https://igv.org/genomes/",
    "https://raw.githubusercontent.com/PAIR-code/facets/1.0.0/facets-dist/facets-jupyter.html",
    "https://cdnjs.cloudflare.com/ajax/libs/webcomponentsjs/1.3.3/webcomponents-lite.js",
    "https://*.jupyter-dev.firecloud.org",
    "https://*.jupyter-prod.firecloud.org",
    "https://igv.genepattern.org",
    "https://cdn.plot.ly",
    "https://*.tile.openstreetmap.org"
  ]
  objectSrc = [
    "'none'"
  ]
  reportUri = [
    "https://terra.report-uri.com/r/d/csp/reportOnly"
  ]
}

refererConfig {
  # list of valid hosts and enabled flag is environment specific so it's overriden in firecloud develop
  validHosts = []
  enabled = false // false for dev and QA environments, true everywhere else
  originStrict = false // true only if "*" in validHosts is to be ignored by origin validation
}

swagger {
  #googleClientId = "client_id"
  #realm = "broad-dsde-dev"
}

# akka values are not specified here because they are only picked up in the leonardo.conf

# Authorization implementation config
auth {
  providerClass = "org.broadinstitute.dsde.workbench.leonardo.auth.sam.SamAuthProvider"
  providerConfig {
    samServer = ${sam.server}
    petKeyCacheEnabled = true
    petKeyCacheExpiryTime = 24 hours
    petKeyCacheMaxSize = 10000
    notebookAuthCacheEnabled = true
    notebookAuthCacheExpiryTime = 15 minutes
    notebookAuthCacheMaxSize = 1000
    providerTimeout = 30 seconds
    customAppCreationAllowedGroup = "custom_app_users"
  }
}

# Implement and specify a class that will provide appropriate service accounts
serviceAccounts {
  providerClass = "org.broadinstitute.dsde.workbench.leonardo.auth.sam.PetClusterServiceAccountProvider"
  providerConfig {
    leoServiceAccountJsonFile = ${application.leoServiceAccountJsonFile}
    leoServiceAccountEmail = ${application.leoServiceAccountEmail}
    samServer = ${sam.server}
    petKeyCacheExpiryTime = 24 hours
    petKeyCacheMaxSize = 10000
    providerTimeout = 30 seconds
  }
  kubeConfig {
     leoServiceAccountJsonFile = ${application.leoServiceAccountJsonFile}
     leoServiceAccountEmail = ${application.leoServiceAccountEmail}
  }
}

pubsub {
  #pubsubGoogleProject = "broad-dsde-dev"
  #topicName = "leonardo-pubsub"
  queueSize = 100
  ackDeadLine = 5 minutes

  kubernetes-monitor {
    createNodepool {
      initial-delay = 10 seconds
      max-attempts = 90 # 10 seconds * 90 is 15 min
      interval = 10 seconds
    }
    deleteNodepool {
      initial-delay = 10 seconds
      max-attempts = 90 # 10 seconds * 90 is 15 min
      interval = 10 seconds
    }
    createCluster {
      initial-delay = 30 seconds
      max-attempts = 120 # 15 seconds * 120 is 30 min
      interval = 15 seconds
    }
    deleteCluster {
      initial-delay = 30 seconds
      max-attempts = 120 # 15 seconds * 120 is 30 min
      interval = 15 seconds
    }
    createIngress {
      initial-delay = 2 seconds
      max-attempts = 100 # 3 seconds * 100 is 5 min
      interval = 3 seconds
    }
    createApp {
      interval = 15 seconds
      max-attempts = 120 # 15 seconds * 120 = 30 min
      interruptAfter = 30 minutes
    }
    deleteApp {
      initial-delay = 30 seconds
      interval = 10 seconds
      max-attempts = 120 # 10 seconds * 120 = 20 min
    }
    scalingUpNodepool {
      initial-delay = 10 seconds
      max-attempts = 90 # 10 seconds * 90 is 15 min
      interval = 10 seconds
    }
    scalingDownNodepool {
      initial-delay = 5 minutes
      max-attempts = 360 # 10 seconds * 360 is 60 min
      interval = 10 seconds
    }
    startApp {
      max-attempts = 200 # 3 seconds * 200 is 10 min
      interval = 3 seconds
      interruptAfter = 10 minutes
    }
  }

  subscriber {
    concurrency = 100
    timeout = 295 seconds // slightly less than ackDeadline

    persistent-disk-monitor {
      create {
        checkToolsInterruptAfter = 5
        timeoutWithSourceDiskCopyInMinutes = 20
      }
      delete {
        initial-delay = 2 seconds
        max-attempts = 5
        interval = 3 seconds
      }
      update {
        initial-delay = 2 seconds
        max-attempts = 5
        interval = 3 seconds
      }
    }
  }

  non-leo-message-subscriber {
    # subscription-name = "nonLeoMessageSubscription"
    dead-letter-topic = "leoDeadLetterTopic"
    # Topic that we publish cryptomining users to.
    # Bard and Sam will subscribe to this topic and act upon it accordingly
    terra-cryptomining-topic = "terra-cryptomining"
  }
}

autoFreeze {
  enableAutoFreeze = true
  autoFreezeAfter = 30 minutes
  autoFreezeCheckScheduler = 1 minute
  maxKernelBusyLimit = 24 hours
}

jupyterConfig {
  # https://*.npmjs.org and 'unsafe-eval' needed for jupyterlab
  # https://csp-evaluator.withgoogle.com/ can be used to evaluate CSP syntax
  contentSecurityPolicy = "frame-ancestors 'self' http://localhost:3000 http://localhost:4200 https://localhost:443 *.terra.bio https://bvdp-saturn-prod.appspot.com https://bvdp-saturn-staging.appspot.com https://bvdp-saturn-perf.appspot.com https://bvdp-saturn-alpha.appspot.com https://bvdp-saturn-dev.appspot.com https://all-of-us-workbench-test.appspot.com https://staging.fake-research-aou.org https://stable.fake-research-aou.org https://workbench.researchallofus.org terra.biodatacatalyst.nhlbi.nih.gov *.terra.biodatacatalyst.nhlbi.nih.gov; script-src 'self' data:text/javascript 'unsafe-inline' 'unsafe-eval' https://apis.google.com; style-src 'self' 'unsafe-inline'; connect-src 'self' wss://*.broadinstitute.org:* wss://notebooks.firecloud.org:* *.googleapis.com https://*.npmjs.org https://data.broadinstitute.org https://s3.amazonaws.com/igv.broadinstitute.org/ https://s3.amazonaws.com/igv.org.genomes/ https://igv-genepattern-org.s3.amazonaws.com/genomes/ https://hgdownload.soe.ucsc.edu/ https://raw.githubusercontent.com/PAIR-code/facets/1.0.0/facets-dist/facets-jupyter.html https://cdnjs.cloudflare.com/ajax/libs/webcomponentsjs/1.3.3/webcomponents-lite.js https://*.jupyter-dev.firecloud.org ,https://*.jupyter-prod.firecloud.org; object-src 'none'"
}

zombieRuntimeMonitor {
  enableZombieRuntimeMonitor = true
  pollPeriod = 4 hours
  creationHangTolerance = 1 hour
  deletionConfirmationLabelKey = "deletionConfirmed"
  concurrency = 100
}

persistent-disk {
  default-disk-size-gb = 30
  default-disk-type = "pd-standard"
  default-block-size-bytes = 4096
  default-zone = "us-central1-a"
  default-galaxy-nfsdisk-size-gb = 250

  # This lists all google folders that represent VPC-SC perimeters. This list spans all environments. There is no downside to including folder ids
  # for all envs in each env and it reduces the risks of misconfiguration due to faulty conditionals or accidental cross env communication
  dont-clone-from-these-google-folders = [
    "737976594150", # terra_dev_aou_test
    "272722258246", # terra_dev_aou_test_2
    "796892826456", # terra_dev_baseline_test

    "791559643292", # terra_perf_aou_perf
    "851853921816", # terra_perf_aou_perf_2

    "300547813290", # terra_prod_aou_prod
    "762320479256", # terra_prod_aou_prod_2
    "96867205717",  # terra_prod_aou_stable
    "973382847971", # terra_prod_aou_stable_2
    "727685043294", # terra_prod_aou_staging
    "730698401092", # terra_prod_aou_staging_2
    "1030649683602",# terra_prod_aou_preprod
    "307813759063", # terra_prod_aou_preprod_2
    "931656019211"  # terra_prod_baseline_prod
  ]
}

clusterToolMonitor {
  pollPeriod = 2 minutes
}

leonardoExecutionMode = "combined"

clusterBucket {
  # number of days the staging bucket should continue to exist after a cluster is deleted
  stagingBucketExpiration = 10 days
}

ui {
  terraLabel = "saturnAutoCreated"
  allOfUsLabel = "all-of-us"
}

async-task-processor {
  queue-bound = 500
  max-concurrent-tasks = 200
}

terra-app-setup-chart {
  # During Leonardo deployment. Leo will `helm pull` the chart locally, and then move
  # cert files into the local chart.
  chart-name = "/leonardo/terra-app-setup"
  # If you change this here, be sure to update it in the dockerfile
  chart-version = "0.0.18"
}

app-service {
  # Defaults to true, but disabled for fiab runs
  enable-custom-app-check = true
}

drs {
  url = "https://drshub.dsde-dev.broadinstitute.org/api/v4/drs/resolve"
}

metrics {
  enabled = true
  check-interval = 5 minutes
  # If true, will include the AzureCloudContext as a metric tag for Azure runtimes/apps.
  # Normally it's best to avoid tags for high-cardinality things (like workspaceId).
  # But MRGs are fairly low cardinality, and useful to incude for public preview launch.
  include-azure-cloud-context = true
}<|MERGE_RESOLUTION|>--- conflicted
+++ resolved
@@ -253,11 +253,7 @@
    wds-app-config {
      instrumentation-enabled = false
      chart-name = "/leonardo/wds"
-<<<<<<< HEAD
      chart-version = "0.1.0"
-=======
-     chart-version = "0.22.0"
->>>>>>> 79b66a1f
      release-name-suffix = "wds-rls"
      namespace-name-suffix = "wds-ns"
      ksa-name = "wds-ksa"
