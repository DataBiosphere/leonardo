--- conflicted
+++ resolved
@@ -371,13 +371,8 @@
 
   cromwell-runner-app-config {
     instrumentation-enabled = false
-<<<<<<< HEAD
     chart-name = "leonardo/cromwell-runner-app"
     chart-version = "0.159.4"
-=======
-    chart-name = "terra-helm/cromwell-runner-app"
-    chart-version = "0.159.0"
->>>>>>> 083dcea3
     release-name-suffix = "cra-rls"
     namespace-name-suffix = "cra-ns"
     ksa-name = "cra-ksa"
