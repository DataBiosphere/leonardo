
# NOTE: commented fields are overridden in firecloud-develop with templated values
# Fields with "replace_me" are also expected to be overridden, but need to be in
# this file to allow referential integrity.

application {
  applicationName = "leonardo"
  #leoGoogleProject = "broad-dsde-dev"
  leoServiceAccountJsonFile = "replace_me"
  leoServiceAccountEmail = "replace_me"
  leoUrlBase = "https://replace_me"
  # max concurrency for blocking calls across Leo, such as GCP, other blocking http calls, file writes, etc.
  concurrency = 255
}

# Google Cloud dataproc configuration
dataproc {
  # Add more regions as necessary.
  # This list should match the list of regions in
  # https://github.com/DataBiosphere/terra-ui/blob/dev/src/components/region-common.js
  supportedRegions = [
    "northamerica-northeast1",
    "southamerica-east1",
    "us-central1",
    "us-east1",
    "us-east4",
    "us-west1",
    "us-west2",
    "us-west3",
    "us-west4",
    "europe-central2",
    "europe-north1",
    "europe-west1",
    "europe-west2",
    "europe-west3",
    "europe-west4",
    "europe-west6",
    "asia-east1",
    "asia-east2",
    "asia-northeast1",
    "asia-northeast2",
    "asia-northeast3",
    "asia-south1",
    "asia-southeast1",
    "asia-southeast2",
    "australia-southeast1",
    "northamerica-northeast2"
  ]

  defaultScopes = [
    "https://www.googleapis.com/auth/userinfo.email",
    "https://www.googleapis.com/auth/source.read_only",
    "https://www.googleapis.com/auth/logging.write",
    "https://www.googleapis.com/auth/devstorage.full_control",
    "https://www.googleapis.com/auth/userinfo.profile",
    "https://www.googleapis.com/auth/cloud.useraccounts.readonly",
    "https://www.googleapis.com/auth/bigquery"
  ]

  runtimeDefaults {
    numberOfWorkers = 0
    masterMachineType = "n1-standard-4"
    masterDiskSize = 130
    workerMachineType = "n1-standard-4"
    workerDiskSize = 150
    numberOfWorkerLocalSSDs = 0
    numberOfPreemptibleWorkers = 0
    region = "us-central1"
  }

  # Cached dataproc image used by Terra
  customDataprocImage = "projects/broad-dsp-gcr-public/global/images/leo-dataproc-image-2-1-11-debian11-2023-07-28-21-05-58"
  # Cached dataproc image used by AOU
  legacyAouCustomDataprocImage = "projects/broad-dsp-gcr-public/global/images/leo-dataproc-image-2-0-51-debian10-2023-08-09-18-50-48"

  # The ratio of memory allocated to spark. 0.8 = 80%.
  # Hail/Spark users generally allocate 80% of the ram to the JVM.
  sparkMemoryConfigRatio = 0.8
  # This allows at minimmum 4gb to be reserved away from Hail/Spark for Jupyter/system processes
  # Jupyter has a suggested a minimum of 1.5gb, welder has a minimum of 0.5g, and we want some space for system processes.
  # This limit is used to define the max memory available to Jupyter.
  # This limit is used to define the max memory available to Jupyter.
  minimumRuntimeMemoryInGb = 4

  monitor {
    initialDelay = 30 seconds
    # Defines polling for runtime status transitions. Used commonly for all statuses.
    # Includes user script execution, if present.
    # Does not include tool checking (see below).
    pollStatus {
      initial-delay = 2 seconds
      max-attempts = 120 # 15 seconds * 120 is 30 min
      interval = 15 seconds
    }
    # Defines a timeout per status transition. If a status is not listed there is no timeout.
    # In the case of a Starting cluster, a timeout will transition it back to Stopped. Otherwise,
    # a timeout will transition it to Error status.
    statusTimeouts {
      creating = 30 minutes
      starting = 20 minutes
      deleting = 30 minutes
    }
    # Defines polling for tool checking. This is only done for Creating and Starting status transitions.
    # Tool checking is not included in the statusTimeouts above, therefore it defines its own
    # interruptAfter.
    checkTools {
      max-attempts = 75 # 8 seconds * 75 = 10 min
      interval = 8 seconds
      interruptAfter = 10 minutes
    }
  }
}

gce {
  customGceImage = "projects/broad-dsp-gcr-public/global/images/leo-gce-image-2023-08-03-18-31-36"
  userDiskDeviceName = "user-disk"
  defaultScopes = [
    "https://www.googleapis.com/auth/userinfo.email",
    "https://www.googleapis.com/auth/userinfo.profile",
    "https://www.googleapis.com/auth/logging.write",
    "https://www.googleapis.com/auth/cloud-platform"
  ]
  runtimeDefaults {
    machineType = "n1-standard-4"
    diskSize = 30 # This is default size for just user disk
    bootDiskSize = 250
    zone = "us-central1-a"
  }
  gceReservedMemory = 1g

  setMetadataPollDelay = 1 seconds
  setMetadataPollMaxAttempts = 120

  monitor {
    initialDelay = 20 seconds
    # Defines polling for runtime status transitions. Used commonly for all statuses.
    # Includes user script execution, if present.
    # Does not include tool checking (see below).
    pollStatus {
      initial-delay = 2 seconds
      max-attempts = 120 # 15 seconds * 120 is 30 min
      interval = 15 seconds
    }
    # Defines a timeout per status transition. If a status is not listed there is no timeout.
    # In the case of a Starting cluster, a timeout will transition it back to Stopped. Otherwise,
    # a timeout will transition it to Error status.
    statusTimeouts {
      creating = 30 minutes
      starting = 20 minutes
      deleting = 30 minutes
    }
    # Defines polling for tool checking. This is only done for Creating and Starting status transitions.
    # Tool checking is not included in the statusTimeouts above, therefore it defines its own
    # interruptAfter.
    checkTools {
      max-attempts = 75 # 8 seconds * 75 = 10 min
      interval = 8 seconds
      interruptAfter = 10 minutes
    }
  }
}

azure {
  wsm {
    uri = "https://localhost:8000"
  }

  tdr {
    url = "https://jade.datarepo-dev.broadinstitute.org"
  }

  pubsub-handler {
    sam-url = ${sam.server}
    wsm-url = ${azure.wsm.uri}
    welder-acr-uri = "terradevacrpublic.azurecr.io/welder-server"
    welder-image-hash = ${image.welderHash}

    create-vm-poll-config {
      initial-delay = 2 minutes
      max-attempts = 120 # 15 seconds * 120 is 30 min
      interval = 10 seconds
    }
    delete-disk-poll-config {
          initial-delay = 1 minute
          max-attempts = 54 # 1 + 54*10 sec = 10 min
          interval = 10 seconds
    }
    delete-vm-poll-config {
      initial-delay = 30 seconds
      max-attempts = 120 # 15 seconds * 120 is 30 min
      interval = 10 seconds
    }

    runtime-defaults {
      ip-name-prefix = "ip"
      ip-controlled-resource-desc = "Azure Ip"
      network-controlled-resource-desc = "Azure Network"
      network-name-prefix = "network"
      subnet-name-prefix = "subnet"
      address-space-cidr = "192.168.0.0/16"
      subnet-address-cidr = "192.168.0.0/24"
      disk-controlled-resource-desc = "Azure Disk"
      vm-controlled-resource-desc = "Azure Vm"
      image {
        publisher = "microsoft-dsvm"
        offer = "ubuntu-2004"
        sku = "2004-gen2"
        version = "23.01.06"
      }
      custom-script-extension {
        name = "vm-custom-script-extension",
        publisher = "Microsoft.Azure.Extensions",
        type = "CustomScript",
        version = "2.1",
        minor-version-auto-upgrade = true,
        file-uris = ["https://raw.githubusercontent.com/DataBiosphere/leonardo/270bd6aad916344fadc06d1a51629c432da663a8/http/src/main/resources/init-resources/azure_vm_init_script.sh"]
      }
      listener-image = "terradevacrpublic.azurecr.io/terra-azure-relay-listeners:4ddf035"
    }
  }


  # We need the leo azure entity for this
  app-registration {
    client-id = ""
    client-secret = ""
    managed-app-tenant-id = ""
  }

   coa-app-config {
     instrumentation-enabled = false
     chart-name = "/leonardo/cromwell-on-azure"
<<<<<<< HEAD
     chart-version = "0.3.1"
=======
     chart-version = "0.2.323"
>>>>>>> 75794025
     release-name-suffix = "coa-rls"
     namespace-name-suffix = "coa-ns"
     ksa-name = "coa-ksa"
     dockstore-base-url = "https://staging.dockstore.org/"
     # See https://github.com/broadinstitute/cromwhelm/blob/main/terra-batch-libchart/templates/_reverse-proxy.tpl#L81-L114
     # for list of services.
     services = [
       {
         name = "cbas"
         kind = "ClusterIP"
       },
       {
         name = "cbas-ui"
         kind = "ClusterIP"
         path = "/"
       },
       {
         name = "cromwell"
         kind = "ClusterIP"
       }
     ]
     enabled = true
     database-enabled = false
     # App developers - Please keep the list of non-backward compatible versions in the list below
     chart-versions-to-exclude-from-updates = [
       "0.2.232",
       "0.2.231",
       "0.2.229",
       "0.2.225",
       "0.2.223",
       "0.2.220",
       "0.2.219",
       "0.2.218",
       "0.2.217",
       "0.2.216",
       "0.2.215",
       "0.2.213",
       "0.2.212",
       "0.2.211",
       "0.2.210",
       "0.2.209",
       "0.2.204",
       "0.2.201",
       "0.2.199",
       "0.2.197",
       "0.2.195",
       "0.2.192",
       "0.2.191",
       "0.2.187",
       "0.2.184",
       "0.2.179",
       "0.2.160",
       "0.2.159",
       "0.2.148",
       "0.2.39"
     ]
   }

  workflows-app-config {
    instrumentation-enabled = false
    chart-name = "/leonardo/workflows-app"
    chart-version = "0.1.0"
    release-name-suffix = "workflows-app-rls"
    namespace-name-suffix = "workflows-app-ns"
    ksa-name = "workflows-app-ksa"
    dockstore-base-url = "https://staging.dockstore.org/"
    services = [
      {
        name = "cbas"
        kind = "ClusterIP"
      },
      {
        name = "cromwell-reader"
        kind = "ClusterIP"
      }
    ]
    # Not enabled to make sure people cannot start the (not yet complete) app:
    enabled = false
    database-enabled = false
    chart-versions-to-exclude-from-updates = []
  }

  cromwell-runner-app-config {
    instrumentation-enabled = false
    chart-name = "/leonardo/cromwell-runner-app"
    chart-version = "0.1.0"
    release-name-suffix = "cromwell-runner-app-rls"
    namespace-name-suffix = "cromwell-runner-app-ns"
    ksa-name = "cromwell-runner-app-ksa"
    dockstore-base-url = "https://staging.dockstore.org/"
    # See https://github.com/broadinstitute/cromwhelm/blob/main/terra-batch-libchart/templates/_reverse-proxy.tpl#L81-L114
    # for list of services.
    services = [
      {
        name = "cromwell-writer"
        kind = "ClusterIP"
      }
    ]
    # Not enabled to make sure people cannot start the (not yet complete) app:
    enabled = false
    database-enabled = false
    chart-versions-to-exclude-from-updates = []
  }

   wds-app-config {
     instrumentation-enabled = false
     chart-name = "/leonardo/wds"
     chart-version = "0.42.1"
     release-name-suffix = "wds-rls"
     namespace-name-suffix = "wds-ns"
     ksa-name = "wds-ksa"
     services = [
       {
         name = "wds"
         kind = "ClusterIP"
         path = "/"
       }
     ]
     enabled = true
     database-enabled = false
     # App developers - Please keep the list of non-backward compatible versions in the list below
     chart-versions-to-exclude-from-updates = [
       "0.3.0",
       "0.7.0",
       "0.13.0",
       "0.16.0",
       "0.17.0",
       "0.19.0",
       "0.20.0",
       "0.21.0",
       "0.22.0",
       "0.24.0",
       "0.26.0",
       "0.27.0"
     ]
   }

   hail-batch-app-config {
     chart-name = "/leonardo/hail-batch-terra-azure"
     chart-version = "0.1.9"
     release-name-suffix = "hail-rls"
     namespace-name-suffix = "hail-ns"
     ksa-name = "hail-ksa"
     services = [
       {
         name = "batch"
         kind = "ClusterIP"
       }
     ]
     enabled = true
     # App developers - Please keep the list of non-backward compatible versions in the list below
     chart-versions-to-exclude-from-updates = []
   }

   # Note: see https://broadworkbench.atlassian.net/browse/IA-3804 for tracking migration to AKS Workload Identity.
   aad-pod-identity-config {
     namespace = "aad-pod-identity"
     release = "aad-pod-identity"
     chart-name = "aad-pod-identity/aad-pod-identity"
     chart-version = "4.1.14"
     values = "operationMode=managed"
   }

   # App types which are allowed to launch with WORKSPACE_SHARED access scope.
   allowed-shared-apps = [
     "WDS"
   ]

  listener-chart-config {
    chart-name = "/leonardo/listener"
    chart-version = "0.2.1"
  }
}

dateAccessedUpdater {
  interval = 30 seconds
  maxUpdate = 400
  queueSize = 5000
}

vpc {
  highSecurityProjectNetworkLabel = "vpc-network-name"
  highSecurityProjectSubnetworkLabel = "vpc-subnetwork-name"
  firewallAllowHttpsLabelKey = "leonardo-allow-https-firewall-name"
  firewallAllowInternalLabelKey = "leonardo-allow-internal-firewall-name"
  networkName = "leonardo-network"
  networkTag = "leonardo"
  privateAccessNetworkTag = "leonardo-private"
  # Using manual subnet creation mode because we currently only care about 1 region (us-central1)
  # and this allows us to have more control over address space. If/when we support multiple regions
  # consider auto-mode subnet creation.
  # See: https://cloud.google.com/vpc/docs/vpc#auto-mode-considerations
  autoCreateSubnetworks = false
  # Note the below 2 fields are not used if autoCreateSubnetworks is true
  subnetworkName = "leonardo-subnetwork"
  subnetworkRegionIpRangeMap = {
    us-central1 = "10.1.0.0/20"
    northamerica-northeast1 = "10.2.0.0/20"
    southamerica-east1 = "10.3.0.0/20"
    us-east1 = "10.4.0.0/20"
    us-east4 = "10.5.0.0/20"
    us-west1 = "10.6.0.0/20"
    us-west2 = "10.7.0.0/20"
    us-west3 = "10.8.0.0/20"
    us-west4 = "10.9.0.0/20"
    europe-central2 = "10.10.0.0/20"
    europe-north1 = "10.11.0.0/20"
    europe-west1 = "10.12.0.0/20"
    europe-west2 = "10.13.0.0/20"
    europe-west3 = "10.14.0.0/20"
    europe-west4 = "10.15.0.0/20"
    europe-west6 = "10.16.0.0/20"
    asia-east1 = "10.17.0.0/20"
    asia-east2 = "10.18.0.0/20"
    asia-northeast1 = "10.19.0.0/20"
    asia-northeast2 = "10.20.0.0/20"
    asia-northeast3 = "10.21.0.0/20"
    asia-south1 = "10.22.0.0/20"
    asia-southeast1 = "10.23.0.0/20"
    asia-southeast2 = "10.24.0.0/20"
    australia-southeast1 = "10.25.0.0/20"
    northamerica-northeast2 = "10.26.0.0/20"
  }
  firewallsToAdd = [
    # Allows Leonardo proxy traffic on port 443
    {
      name-prefix = "leonardo-allow-https"
      # See https://github.com/DataBiosphere/terra-resource-buffer/blob/master/src/main/java/bio/terra/buffer/service/resource/flight/CreateFirewallRuleStep.java#L37
      rbs-name = "leonardo-ssl"
      sourceRanges = {
        us-central1 = ["0.0.0.0/0"]
        northamerica-northeast1 = ["0.0.0.0/0"]
        southamerica-east1 = ["0.0.0.0/0"]
        us-east1 = ["0.0.0.0/0"]
        us-east4 = ["0.0.0.0/0"]
        us-west1 = ["0.0.0.0/0"]
        us-west2 = ["0.0.0.0/0"]
        us-west3 = ["0.0.0.0/0"]
        us-west4 = ["0.0.0.0/0"]
        europe-central2 = ["0.0.0.0/0"]
        europe-north1 = ["0.0.0.0/0"]
        europe-west1 = ["0.0.0.0/0"]
        europe-west2 = ["0.0.0.0/0"]
        europe-west3 = ["0.0.0.0/0"]
        europe-west4 = ["0.0.0.0/0"]
        europe-west6 = ["0.0.0.0/0"]
        asia-east1 = ["0.0.0.0/0"]
        asia-east2 = ["0.0.0.0/0"]
        asia-northeast1 = ["0.0.0.0/0"]
        asia-northeast2 = ["0.0.0.0/0"]
        asia-northeast3 = ["0.0.0.0/0"]
        asia-south1 = ["0.0.0.0/0"]
        asia-southeast1 = ["0.0.0.0/0"]
        asia-southeast2 = ["0.0.0.0/0"]
        australia-southeast1 = ["0.0.0.0/0"]
        northamerica-northeast2 = ["0.0.0.0/0"]
      }
      allowed = [
        {
          protocol = "tcp"
          port = "443"
        }
      ]
    },
    # Allows traffic via internal IP
    # This is a requirement for Dataproc nodes to be able to communicate with each other within a cluster.
    # Values are copied from https://github.com/DataBiosphere/terra-resource-buffer/blob/master/src/main/java/bio/terra/buffer/service/resource/flight/CreateSubnetsStep.java#L53
    {
      name-prefix = "leonardo-allow-internal"
      # See https://github.com/DataBiosphere/terra-resource-buffer/blob/master/src/main/java/bio/terra/buffer/service/resource/flight/CreateFirewallRuleStep.java#L34
      rbs-name = "leonardo-allow-internal"
      sourceRanges = {
        asia-east1 = ["10.140.0.0/20"]
        asia-east2 = ["10.170.0.0/20"]
        asia-northeast1 = ["10.146.0.0/20"]
        asia-northeast2 = ["10.174.0.0/20"]
        asia-northeast3 = ["10.178.0.0/20"]
        asia-south1 = ["10.160.0.0/20"]
        asia-southeast1 = ["10.148.0.0/20"]
        asia-southeast2 = ["10.184.0.0/20"]
        australia-southeast1 = ["10.152.0.0/20"]
        europe-central2 = ["10.186.0.0/20"]
        europe-north1 = ["10.166.0.0/20"]
        europe-west1 = ["10.132.0.0/20"]
        europe-west2 = ["10.154.0.0/20"]
        europe-west3 = ["10.156.0.0/20"]
        europe-west4 = ["10.164.0.0/20"]
        europe-west6 = ["10.172.0.0/20"]
        northamerica-northeast1 = ["10.162.0.0/20"]
        northamerica-northeast2 = ["10.188.0.0/20"]
        southamerica-east1 = ["10.158.0.0/20"]
        us-central1 = ["10.128.0.0/20"]
        us-east1 = ["10.142.0.0/20"]
        us-east4 = ["10.150.0.0/20"]
        us-west1 = ["10.138.0.0/20"]
        us-west2 = ["10.168.0.0/20"]
        us-west3 = ["10.180.0.0/20"]
        us-west4 = ["10.182.0.0/20"]
      }
      allowed = [
        {
          protocol = "tcp"
          port = "0-65535"
        },
        {
          protocol = "udp"
          port = "0-65535"
        },
        {
          protocol = "icmp"
        }
      ]
    },
    # Allows SSH access from the Broad network or VPN
    # IP list obtained from https://docs.google.com/document/d/1adV0LC2f_GIpl3A1AeoQuNiwcP59NToIt6VYT3xRCkU/edit
    {
      name-prefix = "leonardo-allow-broad-ssh"
      sourceRanges = {
        us-central1 = ${gke.cluster.authorizedNetworks}
        northamerica-northeast1 = ${gke.cluster.authorizedNetworks}
        southamerica-east1 = ${gke.cluster.authorizedNetworks}
        us-east1 = ${gke.cluster.authorizedNetworks}
        us-east4 = ${gke.cluster.authorizedNetworks}
        us-west1 = ${gke.cluster.authorizedNetworks}
        us-west2 = ${gke.cluster.authorizedNetworks}
        us-west3 = ${gke.cluster.authorizedNetworks}
        us-west4 = ${gke.cluster.authorizedNetworks}
        europe-central2 = ${gke.cluster.authorizedNetworks}
        europe-north1 = ${gke.cluster.authorizedNetworks}
        europe-west1 = ${gke.cluster.authorizedNetworks}
        europe-west2 = ${gke.cluster.authorizedNetworks}
        europe-west3 = ${gke.cluster.authorizedNetworks}
        europe-west4 = ${gke.cluster.authorizedNetworks}
        europe-west6 = ${gke.cluster.authorizedNetworks}
        asia-east1 = ${gke.cluster.authorizedNetworks}
        asia-east2 = ${gke.cluster.authorizedNetworks}
        asia-northeast1 = ${gke.cluster.authorizedNetworks}
        asia-northeast2 = ${gke.cluster.authorizedNetworks}
        asia-northeast3 = ${gke.cluster.authorizedNetworks}
        asia-south1 = ${gke.cluster.authorizedNetworks}
        asia-southeast1 = ${gke.cluster.authorizedNetworks}
        asia-southeast2 = ${gke.cluster.authorizedNetworks}
        australia-southeast1 = ${gke.cluster.authorizedNetworks}
        northamerica-northeast2 = ${gke.cluster.authorizedNetworks}
      }
      allowed = [
        {
          protocol = "tcp"
          port = 22
        }
      ]
    }
  ]
  # Remove RDP and SSH rules in the default network. Also remove legacy leonardo-notebooks-rule if it exists.
  firewallsToRemove = ["default-allow-rdp", "default-allow-icmp", "allow-icmp"]
  pollPeriod = 5 seconds
  maxAttempts = 24 # 2 minutes
}

groups {
  #subEmail = "google@{{$appsSubdomain}}"
  #dataprocImageProjectGroupName = "dataproc-image-project-group"
  #dataprocImageProjectGroupEmail = ${groups.dataprocImageProjectGroupName}"@{{$appsSubdomain}}"
  waitForMemberAddedPollConfig = {
    initial-delay = 5 seconds
    max-attempts = 120
    interval = 5 seconds
  }
}

gke {
  cluster {
    location = "us-central1-a",
    region = "us-central1",
    #taken from https://dsp-security.broadinstitute.org/cloud-security/google-cloud-platform/gke
    authorizedNetworks = ["69.173.127.0/25",
                          "69.173.124.0/23",
                          "69.173.126.0/24",
                          "69.173.127.230/31",
                          "69.173.64.0/19",
                          "69.173.127.224/30",
                          "69.173.127.192/27",
                          "69.173.120.0/22",
                          "69.173.127.228/32",
                          "69.173.127.232/29",
                          "69.173.127.128/26",
                          "69.173.96.0/20",
                          "69.173.127.240/28",
                          "69.173.112.0/21"
    ]
    # See https://cloud.google.com/kubernetes-engine/docs/release-notes
    version = "1.24"
    nodepoolLockCacheExpiryTime = 1 hour
    nodepoolLockCacheMaxSize = 200
  }
  defaultNodepool {
    machineType = "n1-standard-1"
    numNodes = 1
    autoscalingEnabled = false
    maxNodepoolsPerDefaultNode = 16
  }
  galaxyNodepool {
    machineType = "n1-highmem-8"
    numNodes = 1
    autoscalingEnabled = false
    autoscalingConfig {
       autoscalingMin = 0
       autoscalingMax = 2
    }
  }
  ingress {
    namespace = "nginx"
    release = "nginx"
    chartName = "/leonardo/ingress-nginx"
    # If you change this here, be sure to update it in the dockerfile
    chartVersion = "3.23.0"
    loadBalancerService = "nginx-ingress-nginx-controller"
    values = [
      "controller.publishService.enabled=true",
      "controller.admissionWebhooks.enabled=false"
    ]
  }
  galaxyApp {
    # See comment in KubernetesServiceInterp for more context. Theoretically release names should
    # only need to be unique within a namespace, but something in the Galaxy chart requires them
    # to be unique within a cluster.
    releaseNameSuffix = "gxy-rls"
    chartName = "/leonardo/galaxykubeman"
    # If you change this here, be sure to update it in the dockerfile
    # This is galaxykubeman, which references Galaxy
    chartVersion = "2.5.2"
    namespaceNameSuffix = "gxy-ns"
    serviceAccountName = "gxy-ksa"
    # Setting uninstallKeepHistory will cause the `helm uninstall` command to keep a record of
    # the deleted release, which can make debugging and auditing easier. It should be safe for
    # our use case because we generate unique release names anyway.
    # See https://helm.sh/docs/intro/using_helm/#helm-uninstall-uninstalling-a-release
    uninstallKeepHistory = true
    services = [
      {
        name = "galaxy"
        kind = "ClusterIP"
      }
    ]
    # Templated by firecloud-develop
    postgres.password = "replace-me"
    orchUrl = "https://firecloud-orchestration.dsde-dev.broadinstitute.org/api/"
    drsUrl = ${drs.url}
    minMemoryGb = 5
    minNumOfCpus = 3
    enabled = true
    # App developers - Please keep the list of non-backward compatible versions in the list below
    chartVersionsToExcludeFromUpdates = [
      "0.7.3",
      "0.8.0",
      "1.2.0",
      "1.2.1",
      "1.2.2",
      "1.6.0",
      "1.6.1",
      "2.1.0",
      "2.4.4",
      "2.4.6",
      "2.4.7",
      "2.4.8",
      "2.4.9",
      "2.5.0",
      "2.5.1",
      "2.5.2"
    ]
  }
  galaxyDisk {
    nfsPersistenceName = "nfs-disk"
    nfsMinimumDiskSizeGB = 100
    postgresPersistenceName = "postgres-disk"
    postgresDiskNameSuffix = "gxy-postres-disk"
    postgresDiskSizeGB = 10
    postgresDiskBlockSize = 4096
  }
  cromwellApp {
    # If you update the chart name or version here, make sure to also update it in the dockerfile:
    chartName = "/leonardo/cromwell"
    chartVersion = "0.2.323"
    services = [
      {
        name = "cromwell-service"
        kind = "ClusterIP"
      }
    ]
    # These appear to be currently unused, but BW-860 should be able to make use of them.
    releaseNameSuffix = "cromwell-rls"
    namespaceNameSuffix = "cromwell-ns"
    serviceAccountName = "cromwell-ksa"
    dbPassword = "replace-me"
    enabled = true
    # App developers - Please keep the list of non-backward compatible versions in the list below
    chartVersionsToExcludeFromUpdates = []
  }
  allowedApp {
    # If you update this here, be sure to update in the dockerfile
    # This is really just a prefix of the chart name. Full chart name for AOU app will be
    # this chartName in config file appended with allowedChartName from createAppRequest
    chartName = "/leonardo/"
    rstudioChartVersion = "0.2.0"
    sasChartVersion = "0.1.0"

    services = [
          {
            name = "app"
            kind = "ClusterIP"
          },
          {
            name = "welder-service"
            kind = "ClusterIP"
          }
        ]
    releaseNameSuffix = "rstudio-rls"
    namespaceNameSuffix = "rstudio-ns"
    serviceAccountName = "rstudio-ksa"
    enabled = true
    # App developers - Please keep the list of non-backward compatible versions in the list below
    chartVersionsToExcludeFromUpdates = []
  }

  customApp {
    chartName = "/leonardo/terra-app"
    # If you update this here, be sure to update in the dockerfile
    chartVersion = "0.5.0"
    releaseNameSuffix = "app-rls"
    namespaceNameSuffix = "app-ns"
    serviceAccountName = "app-ksa"
    customApplicationAllowList = {
      default: [],
      highSecurity: []
    }
    enabled = true
    # App developers - Please keep the list of non-backward compatible versions in the list below
    chartVersionsToExcludeFromUpdates = []
  }
}

image {
  welderGcrUri = "us.gcr.io/broad-dsp-gcr-public/welder-server"
  welderDockerHubUri = "broadinstitute/welder-server"
  welderHash = "6648f5c"
  jupyterImage =  "us.gcr.io/broad-dsp-gcr-public/terra-jupyter-gatk:2.3.1"
  proxyImage = "broadinstitute/openidc-proxy:2.3.1_2"
  # Note: If you update this, please also update prepare_gce_image.sh and
  # prepare-custom-leonardo-jupyter-dataproc-image.sh scripts.
  # It is not automatically updated by CI/CD.
  # Note: Since this is a GCR image crypto detection is currently disabled for AoU which requires
  # non-GCR images. To enable on AoU we would need to replicate the image in quay.io or potentially
  # ACR (Broad is deprecating use of Dockerhub).
  cryptoDetectorImage = "us.gcr.io/broad-dsp-gcr-public/cryptomining-detector:0.0.2"

  defaultJupyterUserHome = "/home/jupyter"
  jupyterContainerName = "jupyter-server"
  rstudioContainerName = "rstudio-server"
  welderContainerName = "welder-server"
  proxyContainerName = "proxy-server"
  cryptoDetectorContainerName = "cryptomining-detector"

  jupyterImageRegex = "us.gcr.io/broad-dsp-gcr-public/([a-z0-9-_]+):(.*)"
  rstudioImageRegex = "us.gcr.io/anvil-gcr-public/([a-z0-9-_]+):(.*)"
  broadDockerhubImageRegex = "broadinstitute/([a-z0-9-_]+):(.*)"
}

welder {
  # Set to deploy welder to clusters with the given label
  deployWelderLabel = "saturnVersion"

  # Set to upgrade welder on clusters with the given label
  updateWelderLabel = "saturnVersion"

  # Leo will only deploy welder to clusters created after this date.
  # Clusters created prior to this date will not have welder deployed and will have delocalization disabled.
  deployWelderCutoffDate = "2019-08-01"

  welderReservedMemory = 768m
}

# cluster scripts and config
gceClusterResources {
  initScript = "gce-init.sh"
  cloudInit = "cloud-init.yml"
  startupScript = "startup.sh"
  shutdownScript = "shutdown.sh"
  jupyterDockerCompose = "jupyter-docker-compose-gce.yaml"
  gpuDockerCompose = "gpu-docker-compose.yaml"
  rstudioDockerCompose = "rstudio-docker-compose-gce.yaml"
  proxyDockerCompose = "proxy-docker-compose-gce.yaml"
  welderDockerCompose = "welder-docker-compose-gce.yaml"
  proxySiteConf = "cluster-site-gce.conf"
  jupyterNotebookConfigUri = "jupyter_notebook_config.py"
  jupyterNotebookFrontendConfigUri = "notebook.json"
  customEnvVarsConfigUri = "custom_env_vars.env"
}

clusterResources {
  initScript = "init-actions.sh"
  startupScript = "startup.sh"
  shutdownScript = "shutdown.sh"
  jupyterDockerCompose = "jupyter-docker-compose.yaml"
  rstudioDockerCompose = "rstudio-docker-compose.yaml"
  proxyDockerCompose = "proxy-docker-compose.yaml"
  welderDockerCompose = "welder-docker-compose.yaml"
  proxySiteConf = "cluster-site.conf"
  jupyterNotebookConfigUri = "jupyter_notebook_config.py"
  jupyterNotebookFrontendConfigUri = "notebook.json"
  customEnvVarsConfigUri = "custom_env_vars.env"
}

clusterFiles {
  proxyServerCrt = "/etc/jupyter-server.crt"
  proxyServerKey = "/etc/jupyter-server.key"
  proxyRootCaPem = "/etc/rootCA.pem"
  proxyRootCaKey = "/etc/rootCA.key"
}

# The expiration is low because the IP changes when a runtime is pause/resumed,
# so we need to ensure we don't use stale cache entries.
runtimeDnsCache {
  cacheExpiryTime = 1 minute
  cacheMaxSize = 1000
}

# Kubernetes expiration can be higher because the IP is at the cluster level, which is
# consistent across app pause/resume. Clusters are garbage collected ~1 hour after app deletion.
kubernetesDnsCache {
  cacheExpiryTime = 10 minutes
  cacheMaxSize = 100
}

mysql {
  profile = "slick.jdbc.MySQLProfile$"
  batchSize = 2000
  db {
    driver = "com.mysql.cj.jdbc.Driver"
    #url = "jdbc:mysql://mysql/leonardo
    #user = "dbUser"
    #password = "pass"
    connectionTimeout = 5000
    numThreads = 200
  }
  concurrency = 120
}

# Liquibase configuration
liquibase {
  changelog = "org/broadinstitute/dsde/workbench/leonardo/liquibase/changelog.xml"
  initWithLiquibase = true
}

sam {
  server = "replace_me"
}

prometheus {
  endpointPort = 9098
}

proxy {
  # Should match the proxy wildcard cert
  #proxyDomain = ".firecloud.org"
  #proxyUrlBase = "https://leo/proxy/"
  proxyPort = 443
  dnsPollPeriod = 15 seconds
  tokenCacheExpiryTime = 60 minutes
  tokenCacheMaxSize = 5000
  internalIdCacheExpiryTime = 2 minutes
  internalIdCacheMaxSize = 500
}

# The fields here will be combined to build a Content-Security-Policy header
# in the Leo proxy response.
# See https://developer.mozilla.org/en-US/docs/Web/HTTP/Headers/Content-Security-Policy
# for description of the Content-Security-Policy model.
contentSecurityPolicy {
  # frameAncestors is overridden in firecloud-develop because it's environment-specific
  frameAncestors = [
    "'none'"
  ]
  scriptSrc = [
    "'self'",
    # Note: data: is insecure but needed to support tools like plotly and facets.
    # See discussion in https://github.com/DataBiosphere/leonardo/pull/1399
    "data:",
    # Note: 'unsafe-inline' in insecure but is needed by Jupyter UI.
    # See https://broadworkbench.atlassian.net/browse/IA-1763
    "'unsafe-inline'",
    "'unsafe-eval'",
    "blob:",
    "https://apis.google.com",
    "https://cdn.jsdelivr.net",
    "https://cdn.pydata.org"
  ]
  styleSrc = [
    "'self'",
    "'unsafe-inline'",
    "data:",
    "https://cdn.pydata.org"
  ]
  connectSrc = [
    "'self'",
    "blob:",
    "wss://*.broadinstitute.org:*",
    "wss://notebooks.firecloud.org:*",
    "*.googleapis.com",
    "https://*.npmjs.org",
    "https://data.broadinstitute.org",
    "https://s3.amazonaws.com/igv.broadinstitute.org/",
    "https://s3.amazonaws.com/igv.org.genomes/",
    "https://igv-genepattern-org.s3.amazonaws.com/genomes/",
    "https://hgdownload.soe.ucsc.edu/",
    "https://portals.broadinstitute.org/webservices/igv/",
    "https://igv.org/genomes/",
    "https://raw.githubusercontent.com/PAIR-code/facets/1.0.0/facets-dist/facets-jupyter.html",
    "https://cdnjs.cloudflare.com/ajax/libs/webcomponentsjs/1.3.3/webcomponents-lite.js",
    "https://*.jupyter-dev.firecloud.org",
    "https://*.jupyter-prod.firecloud.org",
    "https://igv.genepattern.org",
    "https://cdn.plot.ly",
    "https://*.tile.openstreetmap.org"
  ]
  objectSrc = [
    "'none'"
  ]
  reportUri = [
    "https://terra.report-uri.com/r/d/csp/reportOnly"
  ]
}

refererConfig {
  # list of valid hosts and enabled flag is environment specific so it's overriden in firecloud develop
  validHosts = []
  enabled = false // false for dev and QA environments, true everywhere else
  originStrict = false // true only if "*" in validHosts is to be ignored by origin validation
}

swagger {
  #googleClientId = "client_id"
  #realm = "broad-dsde-dev"
}

# akka values are not specified here because they are only picked up in the leonardo.conf

# Authorization implementation config
auth {
  providerClass = "org.broadinstitute.dsde.workbench.leonardo.auth.sam.SamAuthProvider"
  providerConfig {
    samServer = ${sam.server}
    petKeyCacheEnabled = true
    petKeyCacheExpiryTime = 24 hours
    petKeyCacheMaxSize = 10000
    notebookAuthCacheEnabled = true
    notebookAuthCacheExpiryTime = 15 minutes
    notebookAuthCacheMaxSize = 1000
    providerTimeout = 30 seconds
    customAppCreationAllowedGroup = "custom_app_users"
  }
}

# Implement and specify a class that will provide appropriate service accounts
serviceAccounts {
  providerClass = "org.broadinstitute.dsde.workbench.leonardo.auth.sam.PetClusterServiceAccountProvider"
  providerConfig {
    leoServiceAccountJsonFile = ${application.leoServiceAccountJsonFile}
    leoServiceAccountEmail = ${application.leoServiceAccountEmail}
    samServer = ${sam.server}
    petKeyCacheExpiryTime = 24 hours
    petKeyCacheMaxSize = 10000
    providerTimeout = 30 seconds
  }
  kubeConfig {
     leoServiceAccountJsonFile = ${application.leoServiceAccountJsonFile}
     leoServiceAccountEmail = ${application.leoServiceAccountEmail}
  }
}

pubsub {
  #pubsubGoogleProject = "broad-dsde-dev"
  #topicName = "leonardo-pubsub"
  queueSize = 100
  ackDeadLine = 5 minutes

  kubernetes-monitor {
    createNodepool {
      initial-delay = 10 seconds
      max-attempts = 90 # 10 seconds * 90 is 15 min
      interval = 10 seconds
    }
    deleteNodepool {
      initial-delay = 10 seconds
      max-attempts = 90 # 10 seconds * 90 is 15 min
      interval = 10 seconds
    }
    createCluster {
      initial-delay = 30 seconds
      max-attempts = 120 # 15 seconds * 120 is 30 min
      interval = 15 seconds
    }
    deleteCluster {
      initial-delay = 30 seconds
      max-attempts = 120 # 15 seconds * 120 is 30 min
      interval = 15 seconds
    }
    createIngress {
      initial-delay = 2 seconds
      max-attempts = 100 # 3 seconds * 100 is 5 min
      interval = 3 seconds
    }
    createApp {
      interval = 15 seconds
      max-attempts = 120 # 15 seconds * 120 = 30 min
      interruptAfter = 30 minutes
    }
    deleteApp {
      initial-delay = 30 seconds
      interval = 10 seconds
      max-attempts = 120 # 10 seconds * 120 = 20 min
    }
    scalingUpNodepool {
      initial-delay = 10 seconds
      max-attempts = 90 # 10 seconds * 90 is 15 min
      interval = 10 seconds
    }
    scalingDownNodepool {
      initial-delay = 5 minutes
      max-attempts = 360 # 10 seconds * 360 is 60 min
      interval = 10 seconds
    }
    startApp {
      max-attempts = 200 # 3 seconds * 200 is 10 min
      interval = 3 seconds
      interruptAfter = 10 minutes
    }
    updateApp {
      max-attempts = 200 # 3 seconds * 200 is 10 min
      interval = 3 seconds
      interruptAfter = 10 minutes
    }
  }

  subscriber {
    concurrency = 100
    timeout = 295 seconds // slightly less than ackDeadline

    persistent-disk-monitor {
      create {
        checkToolsInterruptAfter = 5
        timeoutWithSourceDiskCopyInMinutes = 20
      }
      delete {
        initial-delay = 2 seconds
        max-attempts = 5
        interval = 3 seconds
      }
      update {
        initial-delay = 2 seconds
        max-attempts = 5
        interval = 3 seconds
      }
    }
  }

  non-leo-message-subscriber {
    # subscription-name = "nonLeoMessageSubscription"
    dead-letter-topic = "leoDeadLetterTopic"
    # Topic that we publish cryptomining users to.
    # Bard and Sam will subscribe to this topic and act upon it accordingly
    terra-cryptomining-topic = "terra-cryptomining"
  }
}

autoFreeze {
  enableAutoFreeze = true
  autoFreezeAfter = 30 minutes
  autoFreezeCheckScheduler = 1 minute
  maxKernelBusyLimit = 24 hours
}

jupyterConfig {
  # https://*.npmjs.org and 'unsafe-eval' needed for jupyterlab
  # https://csp-evaluator.withgoogle.com/ can be used to evaluate CSP syntax
  contentSecurityPolicy = "frame-ancestors 'self' http://localhost:3000 http://localhost:4200 https://localhost:443 *.terra.bio https://bvdp-saturn-prod.appspot.com https://bvdp-saturn-staging.appspot.com https://bvdp-saturn-perf.appspot.com https://bvdp-saturn-alpha.appspot.com https://bvdp-saturn-dev.appspot.com https://all-of-us-workbench-test.appspot.com https://staging.fake-research-aou.org https://stable.fake-research-aou.org https://workbench.researchallofus.org terra.biodatacatalyst.nhlbi.nih.gov *.terra.biodatacatalyst.nhlbi.nih.gov; script-src 'self' data:text/javascript 'unsafe-inline' 'unsafe-eval' https://apis.google.com; style-src 'self' 'unsafe-inline'; connect-src 'self' wss://*.broadinstitute.org:* wss://notebooks.firecloud.org:* *.googleapis.com https://*.npmjs.org https://data.broadinstitute.org https://s3.amazonaws.com/igv.broadinstitute.org/ https://s3.amazonaws.com/igv.org.genomes/ https://igv-genepattern-org.s3.amazonaws.com/genomes/ https://hgdownload.soe.ucsc.edu/ https://raw.githubusercontent.com/PAIR-code/facets/1.0.0/facets-dist/facets-jupyter.html https://cdnjs.cloudflare.com/ajax/libs/webcomponentsjs/1.3.3/webcomponents-lite.js https://*.jupyter-dev.firecloud.org ,https://*.jupyter-prod.firecloud.org; object-src 'none'"
}

zombieRuntimeMonitor {
  enableZombieRuntimeMonitor = true
  pollPeriod = 4 hours
  creationHangTolerance = 1 hour
  deletionConfirmationLabelKey = "deletionConfirmed"
  concurrency = 100
}

persistent-disk {
  default-disk-size-gb = 30
  default-disk-type = "pd-standard"
  default-block-size-bytes = 4096
  default-zone = "us-central1-a"
  default-galaxy-nfsdisk-size-gb = 250

  # This lists all google folders that represent VPC-SC perimeters. This list spans all environments. There is no downside to including folder ids
  # for all envs in each env and it reduces the risks of misconfiguration due to faulty conditionals or accidental cross env communication
  dont-clone-from-these-google-folders = [
    "737976594150", # terra_dev_aou_test
    "272722258246", # terra_dev_aou_test_2
    "796892826456", # terra_dev_baseline_test

    "791559643292", # terra_perf_aou_perf
    "851853921816", # terra_perf_aou_perf_2

    "300547813290", # terra_prod_aou_prod
    "762320479256", # terra_prod_aou_prod_2
    "96867205717",  # terra_prod_aou_stable
    "973382847971", # terra_prod_aou_stable_2
    "727685043294", # terra_prod_aou_staging
    "730698401092", # terra_prod_aou_staging_2
    "1030649683602",# terra_prod_aou_preprod
    "307813759063", # terra_prod_aou_preprod_2
    "931656019211"  # terra_prod_baseline_prod
  ]
}

clusterToolMonitor {
  pollPeriod = 2 minutes
}

leonardoExecutionMode = "combined"

clusterBucket {
  # number of days the staging bucket should continue to exist after a cluster is deleted
  stagingBucketExpiration = 10 days
}

ui {
  terraLabel = "saturnAutoCreated"
  allOfUsLabel = "all-of-us"
}

async-task-processor {
  queue-bound = 500
  max-concurrent-tasks = 200
}

terra-app-setup-chart {
  # During Leonardo deployment. Leo will `helm pull` the chart locally, and then move
  # cert files into the local chart.
  chart-name = "/leonardo/terra-app-setup"
  # If you change this here, be sure to update it in the dockerfile
  chart-version = "0.1.0"
}

app-service {
  # Defaults to true, but disabled for fiab runs
  enable-custom-app-check = true
}

drs {
  url = "https://drshub.dsde-dev.broadinstitute.org/api/v4/drs/resolve"
}

metrics {
  enabled = true
  check-interval = 5 minutes
  # If true, will include the AzureCloudContext as a metric tag for Azure runtimes/apps.
  # Normally it's best to avoid tags for high-cardinality things (like workspaceId).
  # But MRGs are fairly low cardinality, and useful to incude for public preview launch.
  include-azure-cloud-context = true
}<|MERGE_RESOLUTION|>--- conflicted
+++ resolved
@@ -230,11 +230,7 @@
    coa-app-config {
      instrumentation-enabled = false
      chart-name = "/leonardo/cromwell-on-azure"
-<<<<<<< HEAD
      chart-version = "0.3.1"
-=======
-     chart-version = "0.2.323"
->>>>>>> 75794025
      release-name-suffix = "coa-rls"
      namespace-name-suffix = "coa-ns"
      ksa-name = "coa-ksa"
