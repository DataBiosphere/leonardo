
# NOTE: commented fields are overridden in firecloud-develop with templated values
# Fields with "replace_me" are also expected to be overridden, but need to be in
# this file to allow referential integrity.

application {
  applicationName = "leonardo"
  #leoGoogleProject = "broad-dsde-dev"
  leoServiceAccountJsonFile = "replace_me"
  leoServiceAccountEmail = "replace_me"
  leoUrlBase = "https://replace_me"
  # max concurrency for blocking calls across Leo, such as GCP, other blocking http calls, file writes, etc.
  concurrency = 255
}

# Google Cloud dataproc configuration
dataproc {
  # Add more regions as necessary.
  # This list should match the list of regions in
  # https://github.com/DataBiosphere/terra-ui/blob/dev/src/components/region-common.js
  supportedRegions = [
    "northamerica-northeast1",
    "southamerica-east1",
    "us-central1",
    "us-east1",
    "us-east4",
    "us-west1",
    "us-west2",
    "us-west3",
    "us-west4",
    "europe-central2",
    "europe-north1",
    "europe-west1",
    "europe-west2",
    "europe-west3",
    "europe-west4",
    "europe-west6",
    "asia-east1",
    "asia-east2",
    "asia-northeast1",
    "asia-northeast2",
    "asia-northeast3",
    "asia-south1",
    "asia-southeast1",
    "asia-southeast2",
    "australia-southeast1",
    "northamerica-northeast2"
  ]

  defaultScopes = [
    "https://www.googleapis.com/auth/userinfo.email",
    "https://www.googleapis.com/auth/source.read_only",
    "https://www.googleapis.com/auth/logging.write",
    "https://www.googleapis.com/auth/devstorage.full_control",
    "https://www.googleapis.com/auth/userinfo.profile",
    "https://www.googleapis.com/auth/cloud.useraccounts.readonly",
    "https://www.googleapis.com/auth/bigquery"
  ]

  runtimeDefaults {
    numberOfWorkers = 0
    masterMachineType = "n1-standard-4"
    masterDiskSize = 130
    workerMachineType = "n1-standard-4"
    workerDiskSize = 150
    numberOfWorkerLocalSSDs = 0
    numberOfPreemptibleWorkers = 0
    region = "us-central1"
  }

  # Cached dataproc image used by Terra
  customDataprocImage = "projects/broad-dsp-gcr-public/global/images/leo-dataproc-image-2-1-11-debian11-2024-02-14-15-02-08"

  # The ratio of memory allocated to spark. 0.8 = 80%.
  # Hail/Spark users generally allocate 80% of the ram to the JVM.
  sparkMemoryConfigRatio = 0.8
  # This allows at minimmum 4gb to be reserved away from Hail/Spark for Jupyter/system processes
  # Jupyter has a suggested a minimum of 1.5gb, welder has a minimum of 0.5g, and we want some space for system processes.
  # This limit is used to define the max memory available to Jupyter.
  # This limit is used to define the max memory available to Jupyter.
  minimumRuntimeMemoryInGb = 4

  monitor {
    initialDelay = 30 seconds
    # Defines polling for runtime status transitions. Used commonly for all statuses.
    # Includes user script execution, if present.
    # Does not include tool checking (see below).
    pollStatus {
      initial-delay = 2 seconds
      max-attempts = 120 # 15 seconds * 120 is 30 min
      interval = 15 seconds
    }
    # Defines a timeout per status transition. If a status is not listed there is no timeout.
    # In the case of a Starting cluster, a timeout will transition it back to Stopped. Otherwise,
    # a timeout will transition it to Error status.
    statusTimeouts {
      creating = 30 minutes
      starting = 20 minutes
      deleting = 30 minutes
    }
    # Defines polling for tool checking. This is only done for Creating and Starting status transitions.
    # Tool checking is not included in the statusTimeouts above, therefore it defines its own
    # interruptAfter.
    checkTools {
      max-attempts = 75 # 8 seconds * 75 = 10 min
      interval = 8 seconds
      interruptAfter = 10 minutes
    }
  }
}

gce {
  customGceImage = "projects/broad-dsp-gcr-public/global/images/leo-gce-image-2024-02-14-15-02-28"
  userDiskDeviceName = "user-disk"
  defaultScopes = [
    "https://www.googleapis.com/auth/userinfo.email",
    "https://www.googleapis.com/auth/userinfo.profile",
    "https://www.googleapis.com/auth/logging.write",
    "https://www.googleapis.com/auth/cloud-platform"
  ]
  runtimeDefaults {
    machineType = "n1-standard-4"
    diskSize = 30 # This is default size for just user disk
    bootDiskSize = 250
    zone = "us-central1-a"
  }
  gceReservedMemory = 1g

  setMetadataPollDelay = 1 seconds
  setMetadataPollMaxAttempts = 120

  monitor {
    initialDelay = 20 seconds
    # Defines polling for runtime status transitions. Used commonly for all statuses.
    # Includes user script execution, if present.
    # Does not include tool checking (see below).
    pollStatus {
      initial-delay = 2 seconds
      max-attempts = 120 # 15 seconds * 120 is 30 min
      interval = 15 seconds
    }
    # Defines a timeout per status transition. If a status is not listed there is no timeout.
    # In the case of a Starting cluster, a timeout will transition it back to Stopped. Otherwise,
    # a timeout will transition it to Error status.
    statusTimeouts {
      creating = 30 minutes
      starting = 20 minutes
      deleting = 30 minutes
    }
    # Defines polling for tool checking. This is only done for Creating and Starting status transitions.
    # Tool checking is not included in the statusTimeouts above, therefore it defines its own
    # interruptAfter.
    checkTools {
      max-attempts = 75 # 8 seconds * 75 = 10 min
      interval = 8 seconds
      interruptAfter = 10 minutes
    }
  }
}

azure {
    hosting-mode-config{
      # If true, it is assumed that Leo is hosted on Azure and will use Azure managed identity for authentication.
      # setting default to false so current GCP hosting is the default
      enabled = false
      azure-environment = "AZURE"
      managed-identity-auth-config {
        token-scope = ".default"
        token-acquisition-timeout = 30
      }
  }

  wsm {
    uri = "https://localhost:8000"
  }

  tdr {
    url = "https://jade.datarepo-dev.broadinstitute.org"
  }

  pubsub-handler {
    sam-url = ${sam.server}
    wsm-url = ${azure.wsm.uri}
    welder-acr-uri = "terradevacrpublic.azurecr.io/welder-server"
    welder-image-hash = ${image.welderHash}

    // These timeouts are set to take longer than the WSM job timeout with some buffer: https://github.com/DataBiosphere/terra-workspace-manager/blob/main/service/src/main/resources/application.yml#L77
    create-vm-poll-config {
      initial-delay = 2 minutes
      max-attempts = 240 # 10 seconds * 240 is 40 min, we wait for wsm to error if at all possible (which is at 30min)
      interval = 10 seconds
    }
    delete-disk-poll-config {
          initial-delay = 1 minute
          max-attempts = 240 # 1 + 240*10 sec = 40 min
          interval = 10 seconds
    }
    delete-vm-poll-config {
      initial-delay = 30 seconds
      max-attempts = 240 # 10 seconds * 240 is 40 min
      interval = 10 seconds
    }
    create-disk-poll-config {
      initial-delay = 5 seconds
      max-attempts = 20 # 5 seconds * 10 + 5 is 55 sec
      interval = 5 seconds
    }

    runtime-defaults {
      ip-name-prefix = "ip"
      ip-controlled-resource-desc = "Azure Ip"
      network-controlled-resource-desc = "Azure Network"
      network-name-prefix = "network"
      subnet-name-prefix = "subnet"
      address-space-cidr = "192.168.0.0/16"
      subnet-address-cidr = "192.168.0.0/24"
      disk-controlled-resource-desc = "Azure Disk"
      vm-controlled-resource-desc = "Azure Vm"
      image {
        publisher = "microsoft-dsvm"
        offer = "ubuntu-2004"
        sku = "2004-gen2"
        version = "23.04.24"
      }
      custom-script-extension {
        name = "vm-custom-script-extension",
        publisher = "Microsoft.Azure.Extensions",
        type = "CustomScript",
        version = "2.1",
        minor-version-auto-upgrade = true,
        file-uris = ["https://raw.githubusercontent.com/DataBiosphere/leonardo/52aab3b7f252667f73b23682062ab3e0d9d533b9/http/src/main/resources/init-resources/azure_vm_init_script.sh"]
      }
      listener-image = "terradevacrpublic.azurecr.io/terra-azure-relay-listeners:ad57bda"
    }
  }


  # We need the leo azure entity for this
  app-registration {
    client-id = ""
    client-secret = ""
    managed-app-tenant-id = ""
  }

   coa-app-config {
     instrumentation-enabled = false
     chart-name = "cromwell-helm/cromwell-on-azure"
     chart-version = "0.2.455"
     release-name-suffix = "coa-rls"
     namespace-name-suffix = "coa-ns"
     ksa-name = "coa-ksa"
     dockstore-base-url = "https://staging.dockstore.org/"
     # See https://github.com/broadinstitute/cromwhelm/blob/main/terra-batch-libchart/templates/_reverse-proxy.tpl#L81-L114
     # for list of services.
     services = [
       {
         name = "cbas"
         kind = "ClusterIP"
       },
       {
         name = "cromwell"
         kind = "ClusterIP"
       }
     ]
     enabled = true
     database-enabled = false
     # App developers - Please keep the list of non-backward compatible versions in the list below
     # All app versions excluded up until the switch to WSM-controlled KubernetesNamespace
     # https://github.com/DataBiosphere/leonardo/pull/3666
     chart-versions-to-exclude-from-updates = [
       "0.2.341",
       "0.2.338",
       "0.2.334",
       "0.2.332",
       "0.2.328",
       "0.2.291",
       "0.2.277",
       "0.2.276",
       "0.2.268",
       "0.2.265",
       "0.2.263",
       "0.2.251",
       "0.2.242",
       "0.2.239",
       "0.2.237",
       "0.2.232",
       "0.2.231",
       "0.2.229",
       "0.2.225",
       "0.2.223",
       "0.2.220",
       "0.2.219",
       "0.2.218",
       "0.2.217",
       "0.2.216",
       "0.2.215",
       "0.2.213",
       "0.2.212",
       "0.2.211",
       "0.2.210",
       "0.2.209",
       "0.2.204",
       "0.2.201",
       "0.2.199",
       "0.2.197",
       "0.2.195",
       "0.2.192",
       "0.2.191",
       "0.2.187",
       "0.2.184",
       "0.2.179",
       "0.2.160",
       "0.2.159",
       "0.2.148",
       "0.2.39"
     ]
   }

  workflows-app-config {
    instrumentation-enabled = false
<<<<<<< HEAD
    chart-name = "/leonardo/workflows-app"
    chart-version = "0.149.0"
=======
    chart-name = "terra-helm/workflows-app"
    chart-version = "0.153.0"
>>>>>>> f3fa682b
    release-name-suffix = "wfa-rls"
    namespace-name-suffix = "wfa-ns"
    ksa-name = "wfa-ksa"
    dockstore-base-url = "https://staging.dockstore.org/"
    services = [
      {
        name = "cbas"
        kind = "ClusterIP"
      },
      {
        name = "cromwell-reader"
        kind = "ClusterIP"
        path = "/cromwell"
      }
    ]
    enabled = true
    chart-versions-to-exclude-from-updates = []
    ecm-base-uri = "https://externalcreds.dsde-dev.broadinstitute.org"
  }

  cromwell-runner-app-config {
    instrumentation-enabled = false
    chart-name = "terra-helm/cromwell-runner-app"
    chart-version = "0.99.0"
    release-name-suffix = "cra-rls"
    namespace-name-suffix = "cra-ns"
    ksa-name = "cra-ksa"
    # See https://github.com/broadinstitute/cromwhelm/blob/main/terra-batch-libchart/templates/_reverse-proxy.tpl#L81-L114
    # for list of services.
    services = [
      {
        name = "cromwell-runner"
        kind = "ClusterIP"
        path = "/cromwell"
      }
    ]
    enabled = true
    chart-versions-to-exclude-from-updates = []
  }

   wds-app-config {
     environment = "dev"
     environment-base = "live"
     instrumentation-enabled = false
     chart-name = "terra-helm/wds"
     chart-version = "0.71.0"
     release-name-suffix = "wds-rls"
     namespace-name-suffix = "wds-ns"
     ksa-name = "wds-ksa"
     services = [
       {
         name = "wds"
         kind = "ClusterIP"
         path = "/"
       }
     ]
     enabled = true
     database-enabled = false
     # App developers - Please keep the list of non-backward compatible versions in the list below
     # All app versions excluded up until the switch to WSM-controlled KubernetesNamespace
     # https://github.com/DataBiosphere/leonardo/pull/3666
     chart-versions-to-exclude-from-updates = [
       "0.3.0",
       "0.7.0",
       "0.13.0",
       "0.16.0",
       "0.17.0",
       "0.19.0",
       "0.20.0",
       "0.21.0",
       "0.22.0",
       "0.24.0",
       "0.26.0",
       "0.27.0",
       "0.28.0",
       "0.31.0",
       "0.38.0",
       "0.39.0",
       "0.41.0",
       "0.42.0",
       "0.43.0"
     ]
   }

   hail-batch-app-config {
     chart-name = "/leonardo/hail-batch-terra-azure"
     chart-version = "0.1.9"
     release-name-suffix = "hail-rls"
     namespace-name-suffix = "hail-ns"
     ksa-name = "hail-ksa"
     services = [
       {
         name = "batch"
         kind = "ClusterIP"
       }
     ]
     enabled = true
     # App developers - Please keep the list of non-backward compatible versions in the list below
     chart-versions-to-exclude-from-updates = []
   }

   # App types which are allowed to launch with WORKSPACE_SHARED access scope.
   allowed-shared-apps = [
     "WDS",
     "WORKFLOWS_APP"
   ]

  listener-chart-config {
    chart-name = "terra-helm/listener"
    chart-version = "0.3.0"
  }
}

dateAccessedUpdater {
  interval = 30 seconds
  maxUpdate = 400
  queueSize = 5000
}

vpc {
  highSecurityProjectNetworkLabel = "vpc-network-name"
  highSecurityProjectSubnetworkLabel = "vpc-subnetwork-name"
  firewallAllowHttpsLabelKey = "leonardo-allow-https-firewall-name"
  firewallAllowInternalLabelKey = "leonardo-allow-internal-firewall-name"
  networkName = "leonardo-network"
  networkTag = "leonardo"
  privateAccessNetworkTag = "leonardo-private"
  # Using manual subnet creation mode because we currently only care about 1 region (us-central1)
  # and this allows us to have more control over address space. If/when we support multiple regions
  # consider auto-mode subnet creation.
  # See: https://cloud.google.com/vpc/docs/vpc#auto-mode-considerations
  autoCreateSubnetworks = false
  # Note the below 2 fields are not used if autoCreateSubnetworks is true
  subnetworkName = "leonardo-subnetwork"
  subnetworkRegionIpRangeMap = {
    us-central1 = "10.1.0.0/20"
    northamerica-northeast1 = "10.2.0.0/20"
    southamerica-east1 = "10.3.0.0/20"
    us-east1 = "10.4.0.0/20"
    us-east4 = "10.5.0.0/20"
    us-west1 = "10.6.0.0/20"
    us-west2 = "10.7.0.0/20"
    us-west3 = "10.8.0.0/20"
    us-west4 = "10.9.0.0/20"
    europe-central2 = "10.10.0.0/20"
    europe-north1 = "10.11.0.0/20"
    europe-west1 = "10.12.0.0/20"
    europe-west2 = "10.13.0.0/20"
    europe-west3 = "10.14.0.0/20"
    europe-west4 = "10.15.0.0/20"
    europe-west6 = "10.16.0.0/20"
    asia-east1 = "10.17.0.0/20"
    asia-east2 = "10.18.0.0/20"
    asia-northeast1 = "10.19.0.0/20"
    asia-northeast2 = "10.20.0.0/20"
    asia-northeast3 = "10.21.0.0/20"
    asia-south1 = "10.22.0.0/20"
    asia-southeast1 = "10.23.0.0/20"
    asia-southeast2 = "10.24.0.0/20"
    australia-southeast1 = "10.25.0.0/20"
    northamerica-northeast2 = "10.26.0.0/20"
  }
  firewallsToAdd = [
    # Allows Leonardo proxy traffic on port 443
    {
      name-prefix = "leonardo-allow-https"
      # See https://github.com/DataBiosphere/terra-resource-buffer/blob/master/src/main/java/bio/terra/buffer/service/resource/flight/CreateFirewallRuleStep.java#L37
      rbs-name = "leonardo-ssl"
      sourceRanges = {
        us-central1 = ["0.0.0.0/0"]
        northamerica-northeast1 = ["0.0.0.0/0"]
        southamerica-east1 = ["0.0.0.0/0"]
        us-east1 = ["0.0.0.0/0"]
        us-east4 = ["0.0.0.0/0"]
        us-west1 = ["0.0.0.0/0"]
        us-west2 = ["0.0.0.0/0"]
        us-west3 = ["0.0.0.0/0"]
        us-west4 = ["0.0.0.0/0"]
        europe-central2 = ["0.0.0.0/0"]
        europe-north1 = ["0.0.0.0/0"]
        europe-west1 = ["0.0.0.0/0"]
        europe-west2 = ["0.0.0.0/0"]
        europe-west3 = ["0.0.0.0/0"]
        europe-west4 = ["0.0.0.0/0"]
        europe-west6 = ["0.0.0.0/0"]
        asia-east1 = ["0.0.0.0/0"]
        asia-east2 = ["0.0.0.0/0"]
        asia-northeast1 = ["0.0.0.0/0"]
        asia-northeast2 = ["0.0.0.0/0"]
        asia-northeast3 = ["0.0.0.0/0"]
        asia-south1 = ["0.0.0.0/0"]
        asia-southeast1 = ["0.0.0.0/0"]
        asia-southeast2 = ["0.0.0.0/0"]
        australia-southeast1 = ["0.0.0.0/0"]
        northamerica-northeast2 = ["0.0.0.0/0"]
      }
      allowed = [
        {
          protocol = "tcp"
          port = "443"
        }
      ]
    },
    # Allows traffic via internal IP
    # This is a requirement for Dataproc nodes to be able to communicate with each other within a cluster.
    # Values are copied from https://github.com/DataBiosphere/terra-resource-buffer/blob/master/src/main/java/bio/terra/buffer/service/resource/flight/CreateSubnetsStep.java#L53
    {
      name-prefix = "leonardo-allow-internal"
      # See https://github.com/DataBiosphere/terra-resource-buffer/blob/master/src/main/java/bio/terra/buffer/service/resource/flight/CreateFirewallRuleStep.java#L34
      rbs-name = "leonardo-allow-internal"
      sourceRanges = {
        asia-east1 = ["10.140.0.0/20"]
        asia-east2 = ["10.170.0.0/20"]
        asia-northeast1 = ["10.146.0.0/20"]
        asia-northeast2 = ["10.174.0.0/20"]
        asia-northeast3 = ["10.178.0.0/20"]
        asia-south1 = ["10.160.0.0/20"]
        asia-southeast1 = ["10.148.0.0/20"]
        asia-southeast2 = ["10.184.0.0/20"]
        australia-southeast1 = ["10.152.0.0/20"]
        europe-central2 = ["10.186.0.0/20"]
        europe-north1 = ["10.166.0.0/20"]
        europe-west1 = ["10.132.0.0/20"]
        europe-west2 = ["10.154.0.0/20"]
        europe-west3 = ["10.156.0.0/20"]
        europe-west4 = ["10.164.0.0/20"]
        europe-west6 = ["10.172.0.0/20"]
        northamerica-northeast1 = ["10.162.0.0/20"]
        northamerica-northeast2 = ["10.188.0.0/20"]
        southamerica-east1 = ["10.158.0.0/20"]
        us-central1 = ["10.128.0.0/20"]
        us-east1 = ["10.142.0.0/20"]
        us-east4 = ["10.150.0.0/20"]
        us-west1 = ["10.138.0.0/20"]
        us-west2 = ["10.168.0.0/20"]
        us-west3 = ["10.180.0.0/20"]
        us-west4 = ["10.182.0.0/20"]
      }
      allowed = [
        {
          protocol = "tcp"
          port = "0-65535"
        },
        {
          protocol = "udp"
          port = "0-65535"
        },
        {
          protocol = "icmp"
        }
      ]
    },
    # Allows SSH access from the Broad network or VPN
    # IP list obtained from https://docs.google.com/document/d/1adV0LC2f_GIpl3A1AeoQuNiwcP59NToIt6VYT3xRCkU/edit
    {
      name-prefix = "leonardo-allow-broad-ssh"
      sourceRanges = {
        us-central1 = ${gke.cluster.authorizedNetworks}
        northamerica-northeast1 = ${gke.cluster.authorizedNetworks}
        southamerica-east1 = ${gke.cluster.authorizedNetworks}
        us-east1 = ${gke.cluster.authorizedNetworks}
        us-east4 = ${gke.cluster.authorizedNetworks}
        us-west1 = ${gke.cluster.authorizedNetworks}
        us-west2 = ${gke.cluster.authorizedNetworks}
        us-west3 = ${gke.cluster.authorizedNetworks}
        us-west4 = ${gke.cluster.authorizedNetworks}
        europe-central2 = ${gke.cluster.authorizedNetworks}
        europe-north1 = ${gke.cluster.authorizedNetworks}
        europe-west1 = ${gke.cluster.authorizedNetworks}
        europe-west2 = ${gke.cluster.authorizedNetworks}
        europe-west3 = ${gke.cluster.authorizedNetworks}
        europe-west4 = ${gke.cluster.authorizedNetworks}
        europe-west6 = ${gke.cluster.authorizedNetworks}
        asia-east1 = ${gke.cluster.authorizedNetworks}
        asia-east2 = ${gke.cluster.authorizedNetworks}
        asia-northeast1 = ${gke.cluster.authorizedNetworks}
        asia-northeast2 = ${gke.cluster.authorizedNetworks}
        asia-northeast3 = ${gke.cluster.authorizedNetworks}
        asia-south1 = ${gke.cluster.authorizedNetworks}
        asia-southeast1 = ${gke.cluster.authorizedNetworks}
        asia-southeast2 = ${gke.cluster.authorizedNetworks}
        australia-southeast1 = ${gke.cluster.authorizedNetworks}
        northamerica-northeast2 = ${gke.cluster.authorizedNetworks}
      }
      allowed = [
        {
          protocol = "tcp"
          port = 22
        }
      ]
    }
    # Allows SSH access from google IAP proxy
    # IP list obtained from https://cloud.google.com/iap/docs/using-tcp-forwarding#create-firewall-rule
    {
      name-prefix = "leonardo-allow-iap-ssh"
      sourceRanges = {
        us-central1 = ["35.235.240.0/20"]
        northamerica-northeast1 = ["35.235.240.0/20"]
        southamerica-east1 = ["35.235.240.0/20"]
        us-east1 = ["35.235.240.0/20"]
        us-east4 = ["35.235.240.0/20"]
        us-west1 = ["35.235.240.0/20"]
        us-west2 = ["35.235.240.0/20"]
        us-west3 = ["35.235.240.0/20"]
        us-west4 = ["35.235.240.0/20"]
        europe-central2 = ["35.235.240.0/20"]
        europe-north1 = ["35.235.240.0/20"]
        europe-west1 = ["35.235.240.0/20"]
        europe-west2 = ["35.235.240.0/20"]
        europe-west3 = ["35.235.240.0/20"]
        europe-west4 = ["35.235.240.0/20"]
        europe-west6 = ["35.235.240.0/20"]
        asia-east1 = ["35.235.240.0/20"]
        asia-east2 = ["35.235.240.0/20"]
        asia-northeast1 = ["35.235.240.0/20"]
        asia-northeast2 = ["35.235.240.0/20"]
        asia-northeast3 = ["35.235.240.0/20"]
        asia-south1 = ["35.235.240.0/20"]
        asia-southeast1 = ["35.235.240.0/20"]
        asia-southeast2 = ["35.235.240.0/20"]
        australia-southeast1 = ["35.235.240.0/20"]
        northamerica-northeast2 = ["35.235.240.0/20"]
      }
      allowed = [
        {
          protocol = "tcp"
          port = 22
        }
      ]
    }
  ]
  # Remove RDP and SSH rules in the default network. Also remove legacy leonardo-notebooks-rule if it exists.
  firewallsToRemove = ["default-allow-rdp", "default-allow-icmp", "allow-icmp"]
  pollPeriod = 5 seconds
  maxAttempts = 24 # 2 minutes
}

groups {
  #subEmail = "google@{{$appsSubdomain}}"
  #dataprocImageProjectGroupName = "dataproc-image-project-group"
  #dataprocImageProjectGroupEmail = ${groups.dataprocImageProjectGroupName}"@{{$appsSubdomain}}"
  waitForMemberAddedPollConfig = {
    initial-delay = 5 seconds
    max-attempts = 120
    interval = 5 seconds
  }
}

gke {
  cluster {
    location = "us-central1-a",
    region = "us-central1",
    #taken from https://dsp-security.broadinstitute.org/cloud-security/google-cloud-platform/gke
    authorizedNetworks = ["69.173.127.0/25",
                          "69.173.124.0/23",
                          "69.173.126.0/24",
                          "69.173.127.230/31",
                          "69.173.64.0/19",
                          "69.173.127.224/30",
                          "69.173.127.192/27",
                          "69.173.120.0/22",
                          "69.173.127.228/32",
                          "69.173.127.232/29",
                          "69.173.127.128/26",
                          "69.173.96.0/20",
                          "69.173.127.240/28",
                          "69.173.112.0/21"
    ]
    # See https://cloud.google.com/kubernetes-engine/docs/release-notes
    version = "1.25"
    nodepoolLockCacheExpiryTime = 1 hour
    nodepoolLockCacheMaxSize = 200
  }
  defaultNodepool {
    machineType = "n1-standard-1"
    numNodes = 1
    autoscalingEnabled = false
    maxNodepoolsPerDefaultNode = 16
  }
  galaxyNodepool {
    machineType = "n1-highmem-8"
    numNodes = 1
    autoscalingEnabled = false
    autoscalingConfig {
       autoscalingMin = 0
       autoscalingMax = 2
    }
  }
  ingress {
    namespace = "nginx"
    release = "nginx"
    chartName = "/leonardo/ingress-nginx"
    # If you change this here, be sure to update it in the dockerfile
    chartVersion = "3.23.0"
    loadBalancerService = "nginx-ingress-nginx-controller"
    values = [
      "controller.publishService.enabled=true",
      "controller.admissionWebhooks.enabled=false"
    ]
  }
  galaxyApp {
    # See comment in KubernetesServiceInterp for more context. Theoretically release names should
    # only need to be unique within a namespace, but something in the Galaxy chart requires them
    # to be unique within a cluster.
    releaseNameSuffix = "gxy-rls"
    chartName = "/leonardo/galaxykubeman"
    # If you change this here, be sure to update it in the dockerfile
    # This is galaxykubeman, which references Galaxy
    chartVersion = "2.8.1"
    namespaceNameSuffix = "gxy-ns"
    serviceAccountName = "gxy-ksa"
    # Setting uninstallKeepHistory will cause the `helm uninstall` command to keep a record of
    # the deleted release, which can make debugging and auditing easier. It should be safe for
    # our use case because we generate unique release names anyway.
    # See https://helm.sh/docs/intro/using_helm/#helm-uninstall-uninstalling-a-release
    uninstallKeepHistory = true
    services = [
      {
        name = "galaxy"
        kind = "ClusterIP"
      }
    ]
    # Templated by firecloud-develop
    postgres.password = "replace-me"
    orchUrl = "https://firecloud-orchestration.dsde-dev.broadinstitute.org/api/"
    drsUrl = ${drs.url}
    minMemoryGb = 5
    minNumOfCpus = 3
    enabled = true
    # App developers - Please keep the list of non-backward compatible versions in the list below
    chartVersionsToExcludeFromUpdates = [
      "0.7.3",
      "0.8.0",
      "1.2.0",
      "1.2.1",
      "1.2.2",
      "1.6.0",
      "1.6.1",
      "2.1.0",
      "2.4.4",
      "2.4.6",
      "2.4.7",
      "2.4.8",
      "2.4.9",
      "2.5.0",
      "2.5.1",
      "2.5.2",
      "2.8.0",
      "2.8.1"
    ]
  }
  galaxyDisk {
    nfsPersistenceName = "nfs-disk"
    nfsMinimumDiskSizeGB = 100
    postgresPersistenceName = "postgres-disk"
    postgresDiskNameSuffix = "gxy-postres-disk"
    postgresDiskSizeGB = 10
    postgresDiskBlockSize = 4096
  }
  cromwellApp {
    # If you update the chart name or version here, make sure to also update it in the dockerfile:
    chartName = "/leonardo/cromwell"
    chartVersion = "0.2.455"
    services = [
      {
        name = "cromwell-service"
        kind = "ClusterIP"
      }
    ]
    # These appear to be currently unused, but BW-860 should be able to make use of them.
    releaseNameSuffix = "cromwell-rls"
    namespaceNameSuffix = "cromwell-ns"
    serviceAccountName = "cromwell-ksa"
    dbPassword = "replace-me"
    enabled = true
    # App developers - Please keep the list of non-backward compatible versions in the list below
    chartVersionsToExcludeFromUpdates = []
  }
  allowedApp {
    # If you update this here, be sure to update in the dockerfile
    # This is really just a prefix of the chart name. Full chart name for AOU app will be
    # this chartName in config file appended with allowedChartName from createAppRequest
    chartName = "/leonardo/"
    rstudioChartVersion = "0.4.0"
    sasChartVersion = "0.5.0"

    services = [
          {
            name = "app"
            kind = "ClusterIP"
          },
          {
            name = "welder-service"
            kind = "ClusterIP"
          }
        ]
    releaseNameSuffix = "app-rls"
    namespaceNameSuffix = "app-ns"
    serviceAccountName = "app-ksa"
    enabled = true
    # App developers - Please keep the list of non-backward compatible versions in the list below
    chartVersionsToExcludeFromUpdates = []
    numOfReplicas = 1
  }

  customApp {
    chartName = "/leonardo/terra-app"
    # If you update this here, be sure to update in the dockerfile
    chartVersion = "0.5.0"
    releaseNameSuffix = "app-rls"
    namespaceNameSuffix = "app-ns"
    serviceAccountName = "app-ksa"
    customApplicationAllowList = {
      default: [],
      highSecurity: []
    }
    enabled = true
    # App developers - Please keep the list of non-backward compatible versions in the list below
    chartVersionsToExcludeFromUpdates = []
  }
}

image {
  welderGcrUri = "us.gcr.io/broad-dsp-gcr-public/welder-server"
  welderDockerHubUri = "broadinstitute/welder-server"
  welderHash = "6648f5c"
  jupyterImage =  "us.gcr.io/broad-dsp-gcr-public/terra-jupyter-gatk:2.3.6"
  proxyImage = "broadinstitute/openidc-proxy:2.3.1_2"
  # Note: If you update this, please also update prepare_gce_image.sh and
  # prepare-custom-leonardo-jupyter-dataproc-image.sh scripts.
  # It is not automatically updated by CI/CD.
  # Note: Since this is a GCR image crypto detection is currently disabled for AoU which requires
  # non-GCR images. To enable on AoU we would need to replicate the image in quay.io or potentially
  # ACR (Broad is deprecating use of Dockerhub).
  cryptoDetectorImage = "us.gcr.io/broad-dsp-gcr-public/cryptomining-detector:0.0.2"

  defaultJupyterUserHome = "/home/jupyter"
  jupyterContainerName = "jupyter-server"
  rstudioContainerName = "rstudio-server"
  welderContainerName = "welder-server"
  proxyContainerName = "proxy-server"
  cryptoDetectorContainerName = "cryptomining-detector"

  jupyterImageRegex = "us.gcr.io/broad-dsp-gcr-public/([a-z0-9-_]+):(.*)"
  rstudioImageRegex = "us.gcr.io/anvil-gcr-public/([a-z0-9-_]+):(.*)"
  broadDockerhubImageRegex = "broadinstitute/([a-z0-9-_]+):(.*)"
}

welder {
  # Set to deploy welder to clusters with the given label
  deployWelderLabel = "saturnVersion"

  # Set to upgrade welder on clusters with the given label
  updateWelderLabel = "saturnVersion"

  # Leo will only deploy welder to clusters created after this date.
  # Clusters created prior to this date will not have welder deployed and will have delocalization disabled.
  deployWelderCutoffDate = "2019-08-01"

  welderReservedMemory = 768m
}

# cluster scripts and config
gceClusterResources {
  initScript = "gce-init.sh"
  cloudInit = "cloud-init.yml"
  startupScript = "startup.sh"
  shutdownScript = "shutdown.sh"
  jupyterDockerCompose = "jupyter-docker-compose-gce.yaml"
  gpuDockerCompose = "gpu-docker-compose.yaml"
  rstudioDockerCompose = "rstudio-docker-compose-gce.yaml"
  proxyDockerCompose = "proxy-docker-compose-gce.yaml"
  welderDockerCompose = "welder-docker-compose-gce.yaml"
  proxySiteConf = "cluster-site-gce.conf"
  jupyterNotebookConfigUri = "jupyter_notebook_config.py"
  jupyterNotebookFrontendConfigUri = "notebook.json"
  customEnvVarsConfigUri = "custom_env_vars.env"
}

clusterResources {
  initScript = "init-actions.sh"
  startupScript = "startup.sh"
  shutdownScript = "shutdown.sh"
  jupyterDockerCompose = "jupyter-docker-compose.yaml"
  rstudioDockerCompose = "rstudio-docker-compose.yaml"
  proxyDockerCompose = "proxy-docker-compose.yaml"
  welderDockerCompose = "welder-docker-compose.yaml"
  proxySiteConf = "cluster-site.conf"
  jupyterNotebookConfigUri = "jupyter_notebook_config.py"
  jupyterNotebookFrontendConfigUri = "notebook.json"
  customEnvVarsConfigUri = "custom_env_vars.env"
}

clusterFiles {
  proxyServerCrt = "/etc/jupyter-server.crt"
  proxyServerKey = "/etc/jupyter-server.key"
  proxyRootCaPem = "/etc/rootCA.pem"
  proxyRootCaKey = "/etc/rootCA.key"
}

# The expiration is low because the IP changes when a runtime is pause/resumed,
# so we need to ensure we don't use stale cache entries.
runtimeDnsCache {
  cacheExpiryTime = 1 minute
  cacheMaxSize = 1000
}

# Kubernetes expiration can be higher because the IP is at the cluster level, which is
# consistent across app pause/resume. Clusters are garbage collected ~1 hour after app deletion.
kubernetesDnsCache {
  cacheExpiryTime = 10 minutes
  cacheMaxSize = 100
}

mysql {
  profile = "slick.jdbc.MySQLProfile$"
  batchSize = 2000
  db {
    driver = "com.mysql.cj.jdbc.Driver"
    #url = "jdbc:mysql://mysql/leonardo
    #user = "dbUser"
    #password = "pass"
    connectionTimeout = 5000
    numThreads = 200
  }
  concurrency = 120
}

# Liquibase configuration
liquibase {
  changelog = "org/broadinstitute/dsde/workbench/leonardo/liquibase/changelog.xml"
  initWithLiquibase = true
}

sam {
  server = "replace_me"
}

prometheus {
  endpointPort = 9098
}

proxy {
  # Should match the proxy wildcard cert
  #proxyDomain = ".firecloud.org"
  #proxyUrlBase = "https://leo/proxy/"
  proxyPort = 443
  dnsPollPeriod = 15 seconds
  tokenCacheExpiryTime = 60 minutes
  tokenCacheMaxSize = 5000
  internalIdCacheExpiryTime = 2 minutes
  internalIdCacheMaxSize = 500
}

# The fields here will be combined to build a Content-Security-Policy header
# in the Leo proxy response.
# See https://developer.mozilla.org/en-US/docs/Web/HTTP/Headers/Content-Security-Policy
# for description of the Content-Security-Policy model.
contentSecurityPolicy {
  # frameAncestors is overridden in firecloud-develop because it's environment-specific
  frameAncestors = [
    "'none'"
  ]
  scriptSrc = [
    "'self'",
    # Note: data: is insecure but needed to support tools like plotly and facets.
    # See discussion in https://github.com/DataBiosphere/leonardo/pull/1399
    "data:",
    # Note: 'unsafe-inline' in insecure but is needed by Jupyter UI.
    # See https://broadworkbench.atlassian.net/browse/IA-1763
    "'unsafe-inline'",
    "'unsafe-eval'",
    "blob:",
    "https://apis.google.com",
    "https://cdn.jsdelivr.net",
    "https://cdn.pydata.org"
  ]
  styleSrc = [
    "'self'",
    "'unsafe-inline'",
    "data:",
    "https://cdn.pydata.org"
  ]
  connectSrc = [
    "'self'",
    "blob:",
    "wss://*.broadinstitute.org:*",
    "wss://notebooks.firecloud.org:*",
    "*.googleapis.com",
    "https://*.npmjs.org",
    "https://data.broadinstitute.org",
    "https://s3.amazonaws.com/igv.broadinstitute.org/",
    "https://s3.amazonaws.com/igv.org.genomes/",
    "https://igv-genepattern-org.s3.amazonaws.com/genomes/",
    "https://hgdownload.soe.ucsc.edu/",
    "https://portals.broadinstitute.org/webservices/igv/",
    "https://igv.org/genomes/",
    "https://raw.githubusercontent.com/PAIR-code/facets/1.0.0/facets-dist/facets-jupyter.html",
    "https://cdnjs.cloudflare.com/ajax/libs/webcomponentsjs/1.3.3/webcomponents-lite.js",
    "https://*.jupyter-dev.firecloud.org",
    "https://*.jupyter-prod.firecloud.org",
    "https://igv.genepattern.org",
    "https://cdn.plot.ly",
    "https://*.tile.openstreetmap.org"
  ]
  objectSrc = [
    "'none'"
  ]
  reportUri = [
    "https://terra.report-uri.com/r/d/csp/reportOnly"
  ]
}

refererConfig {
  # list of valid hosts and enabled flag is environment specific so it's overriden in firecloud develop
  validHosts = []
  enabled = false // false for dev and QA environments, true everywhere else
  originStrict = false // true only if "*" in validHosts is to be ignored by origin validation
}

swagger {
  #googleClientId = "client_id"
  #realm = "broad-dsde-dev"
}

# akka values are not specified here because they are only picked up in the leonardo.conf

# Authorization implementation config
auth {
  providerClass = "org.broadinstitute.dsde.workbench.leonardo.auth.sam.SamAuthProvider"
  providerConfig {
    samServer = ${sam.server}
    petKeyCacheEnabled = true
    petKeyCacheExpiryTime = 24 hours
    petKeyCacheMaxSize = 10000
    notebookAuthCacheEnabled = true
    notebookAuthCacheExpiryTime = 15 minutes
    notebookAuthCacheMaxSize = 1000
    providerTimeout = 30 seconds
    customAppCreationAllowedGroup = "custom_app_users"
    sasAppCreationAllowedGroup = "sas_app_users"
  }
}

# Implement and specify a class that will provide appropriate service accounts
serviceAccounts {
  providerClass = "org.broadinstitute.dsde.workbench.leonardo.auth.sam.PetClusterServiceAccountProvider"
  providerConfig {
    leoServiceAccountJsonFile = ${application.leoServiceAccountJsonFile}
    leoServiceAccountEmail = ${application.leoServiceAccountEmail}
    samServer = ${sam.server}
    petKeyCacheExpiryTime = 24 hours
    petKeyCacheMaxSize = 10000
    providerTimeout = 30 seconds
  }
  kubeConfig {
     leoServiceAccountJsonFile = ${application.leoServiceAccountJsonFile}
     leoServiceAccountEmail = ${application.leoServiceAccountEmail}
  }
}

pubsub {
  #pubsubGoogleProject = "broad-dsde-dev"
  #topicName = "leonardo-pubsub"
  queueSize = 100
  ackDeadLine = 10 minutes // TODO change back to 5 minutes when PROD-869 is resolved

  kubernetes-monitor {
    createNodepool {
      initial-delay = 10 seconds
      max-attempts = 90 # 10 seconds * 90 is 15 min
      interval = 10 seconds
    }
    deleteNodepool {
      initial-delay = 10 seconds
      max-attempts = 90 # 10 seconds * 90 is 15 min
      interval = 10 seconds
    }
    createCluster {
      initial-delay = 30 seconds
      max-attempts = 120 # 15 seconds * 120 is 30 min
      interval = 15 seconds
    }
    deleteCluster {
      initial-delay = 30 seconds
      max-attempts = 120 # 15 seconds * 120 is 30 min
      interval = 15 seconds
    }
    createIngress {
      initial-delay = 2 seconds
      max-attempts = 100 # 3 seconds * 100 is 5 min
      interval = 3 seconds
    }
    createApp {
      interval = 15 seconds
      max-attempts = 120 # 15 seconds * 120 = 30 min
      interruptAfter = 30 minutes
    }
    deleteApp {
      initial-delay = 30 seconds
      interval = 10 seconds
      max-attempts = 120 # 10 seconds * 120 = 20 min
    }
    scalingUpNodepool {
      initial-delay = 10 seconds
      max-attempts = 90 # 10 seconds * 90 is 15 min
      interval = 10 seconds
    }
    scalingDownNodepool {
      initial-delay = 5 minutes
      max-attempts = 360 # 10 seconds * 360 is 60 min
      interval = 10 seconds
    }
    startApp {
      max-attempts = 200 # 3 seconds * 200 is 10 min
      interval = 3 seconds
      interruptAfter = 10 minutes
    }
    updateApp {
      max-attempts = 200 # 3 seconds * 200 is 10 min
      interval = 3 seconds
      interruptAfter = 10 minutes
    }
  }

  subscriber {
    concurrency = 100
    // TODO change back to 5 minutes when PROD-869 is resolved
    timeout = 595 seconds // slightly less than ackDeadline

    persistent-disk-monitor {
      create {
        checkToolsInterruptAfter = 5
        timeoutWithSourceDiskCopyInMinutes = 20
      }
      delete {
        initial-delay = 2 seconds
        max-attempts = 5
        interval = 3 seconds
      }
      update {
        initial-delay = 2 seconds
        max-attempts = 5
        interval = 3 seconds
      }
    }
  }

  non-leo-message-subscriber {
    # subscription-name = "nonLeoMessageSubscription"
    dead-letter-topic = "leoDeadLetterTopic"
    # Topic that we publish cryptomining users to.
    # Bard and Sam will subscribe to this topic and act upon it accordingly
    terra-cryptomining-topic = "terra-cryptomining"
  }
}

autoFreeze {
  enableAutoFreeze = true
  autoFreezeAfter = 30 minutes
  autoFreezeCheckScheduler = 1 minute
  maxKernelBusyLimit = 24 hours
}

autodelete {
  autodeleteCheckInterval = 2 hours
}

jupyterConfig {
  # https://*.npmjs.org and 'unsafe-eval' needed for jupyterlab
  # https://csp-evaluator.withgoogle.com/ can be used to evaluate CSP syntax
  contentSecurityPolicy = "frame-ancestors 'self' http://localhost:3000 http://localhost:4200 https://localhost:443 *.terra.bio https://bvdp-saturn-prod.appspot.com https://bvdp-saturn-staging.appspot.com https://bvdp-saturn-perf.appspot.com https://bvdp-saturn-alpha.appspot.com https://bvdp-saturn-dev.appspot.com https://all-of-us-workbench-test.appspot.com https://test.fake-research-aou.org/ https://staging.fake-research-aou.org https://stable.fake-research-aou.org https://workbench.researchallofus.org terra.biodatacatalyst.nhlbi.nih.gov *.terra.biodatacatalyst.nhlbi.nih.gov; script-src 'self' data:text/javascript 'unsafe-inline' 'unsafe-eval' https://apis.google.com; style-src 'self' 'unsafe-inline'; connect-src 'self' wss://*.broadinstitute.org:* wss://notebooks.firecloud.org:* *.googleapis.com https://*.npmjs.org https://data.broadinstitute.org https://s3.amazonaws.com/igv.broadinstitute.org/ https://s3.amazonaws.com/igv.org.genomes/ https://igv-genepattern-org.s3.amazonaws.com/genomes/ https://hgdownload.soe.ucsc.edu/ https://raw.githubusercontent.com/PAIR-code/facets/1.0.0/facets-dist/facets-jupyter.html https://cdnjs.cloudflare.com/ajax/libs/webcomponentsjs/1.3.3/webcomponents-lite.js https://*.jupyter-dev.firecloud.org ,https://*.jupyter-prod.firecloud.org; object-src 'none'"
}

zombieRuntimeMonitor {
  enableZombieRuntimeMonitor = true
  pollPeriod = 4 hours
  creationHangTolerance = 1 hour
  deletionConfirmationLabelKey = "deletionConfirmed"
  concurrency = 100
}

persistent-disk {
  default-disk-size-gb = 30
  default-disk-type = "pd-standard"
  default-block-size-bytes = 4096
  default-zone = "us-central1-a"
  default-galaxy-nfsdisk-size-gb = 250

  # This lists all google folders that represent VPC-SC perimeters. This list spans all environments. There is no downside to including folder ids
  # for all envs in each env and it reduces the risks of misconfiguration due to faulty conditionals or accidental cross env communication
  dont-clone-from-these-google-folders = [
    "737976594150", # terra_dev_aou_test
    "272722258246", # terra_dev_aou_test_2
    "796892826456", # terra_dev_baseline_test

    "791559643292", # terra_perf_aou_perf
    "851853921816", # terra_perf_aou_perf_2

    "300547813290", # terra_prod_aou_prod
    "762320479256", # terra_prod_aou_prod_2
    "96867205717",  # terra_prod_aou_stable
    "973382847971", # terra_prod_aou_stable_2
    "727685043294", # terra_prod_aou_staging
    "730698401092", # terra_prod_aou_staging_2
    "1030649683602",# terra_prod_aou_preprod
    "307813759063", # terra_prod_aou_preprod_2
    "931656019211"  # terra_prod_baseline_prod
  ]
}

clusterToolMonitor {
  pollPeriod = 2 minutes
}

leonardoExecutionMode = "combined"

clusterBucket {
  # number of days the staging bucket should continue to exist after a cluster is deleted
  stagingBucketExpiration = 10 days
}

ui {
  terraLabel = "saturnAutoCreated"
  allOfUsLabel = "all-of-us"
}

async-task-processor {
  queue-bound = 500
  max-concurrent-tasks = 200
}

terra-app-setup-chart {
  # During Leonardo deployment. Leo will `helm pull` the chart locally, and then move
  # cert files into the local chart.
  chart-name = "/leonardo/terra-app-setup"
  # If you change this here, be sure to update it in the dockerfile
  chart-version = "0.1.0"
}

app-service {
  # Defaults to true, but disabled for fiab runs
  enable-custom-app-check = true
  # Defaults to true, but for Production, we'll use Consumption model (details TBD as of 8/18/2023), which doesn't require Sam group check
  enable-sas-app = false
}

drs {
  url = "https://drshub.dsde-dev.broadinstitute.org/api/v4/drs/resolve"
}

metrics {
  enabled = true
  check-interval = 5 minutes
  # If true, will include the AzureCloudContext as a metric tag for Azure runtimes/apps.
  # Normally it's best to avoid tags for high-cardinality things (like workspaceId).
  # But MRGs are fairly low cardinality, and useful to incude for public preview launch.
  include-azure-cloud-context = true
}<|MERGE_RESOLUTION|>--- conflicted
+++ resolved
@@ -318,13 +318,8 @@
 
   workflows-app-config {
     instrumentation-enabled = false
-<<<<<<< HEAD
     chart-name = "/leonardo/workflows-app"
     chart-version = "0.149.0"
-=======
-    chart-name = "terra-helm/workflows-app"
-    chart-version = "0.153.0"
->>>>>>> f3fa682b
     release-name-suffix = "wfa-rls"
     namespace-name-suffix = "wfa-ns"
     ksa-name = "wfa-ksa"
