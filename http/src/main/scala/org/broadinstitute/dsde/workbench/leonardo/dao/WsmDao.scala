--- conflicted
+++ resolved
@@ -44,40 +44,21 @@
     ev: Ask[F, AppContext]
   ): F[CreateVmResult]
 
-<<<<<<< HEAD
-  def getCreateVmJobResult(request: GetJobResultRequest, authorization: Authorization)(implicit
-    ev: Ask[F, AppContext]
-  ): F[GetCreateVmJobResult]
-
-  def deleteVm(request: DeleteWsmResourceRequest, authorization: Authorization)(implicit
-    ev: Ask[F, AppContext]
-=======
   def deleteVm(request: DeleteWsmResourceRequest, authorization: Authorization)(
     implicit ev: Ask[F, AppContext]
->>>>>>> 02ebf83e
   ): F[DeleteWsmResourceResult]
 
   def deleteDisk(request: DeleteWsmResourceRequest, authorization: Authorization)(implicit
     ev: Ask[F, AppContext]
   ): F[DeleteWsmResourceResult]
-<<<<<<< HEAD
-  def deleteIp(request: DeleteWsmResourceRequest, authorization: Authorization)(implicit
-    ev: Ask[F, AppContext]
+
+  def deleteIp(request: DeleteWsmResourceRequest, authorization: Authorization)(
+    implicit ev: Ask[F, AppContext]
   ): F[DeleteWsmResourceResult]
-  def deleteNetworks(request: DeleteWsmResourceRequest, authorization: Authorization)(implicit
-    ev: Ask[F, AppContext]
+
+  def deleteNetworks(request: DeleteWsmResourceRequest, authorization: Authorization)(
+    implicit ev: Ask[F, AppContext]
   ): F[DeleteWsmResourceResult]
-  def getWorkspace(workspaceId: WorkspaceId, authorization: Authorization)(implicit
-    ev: Ask[F, AppContext]
-=======
-
-  def deleteIp(request: DeleteWsmResourceRequest, authorization: Authorization)(
-    implicit ev: Ask[F, AppContext]
-  ): F[DeleteWsmResourceResult]
-
-  def deleteNetworks(request: DeleteWsmResourceRequest, authorization: Authorization)(
-    implicit ev: Ask[F, AppContext]
-  ): F[DeleteWsmResourceResult]
 
   def getCreateVmJobResult(request: GetJobResultRequest, authorization: Authorization)(
     implicit ev: Ask[F, AppContext]
@@ -85,7 +66,6 @@
 
   def getWorkspace(workspaceId: WorkspaceId, authorization: Authorization)(
     implicit ev: Ask[F, AppContext]
->>>>>>> 02ebf83e
   ): F[Option[WorkspaceDescription]]
 
   //TODO: if workspace is fixed to a given Region, we probably shouldn't need to pass Region
@@ -191,13 +171,8 @@
                                                 cloningInstructions: CloningInstructions,
                                                 accessScope: AccessScope,
                                                 managedBy: ManagedBy,
-<<<<<<< HEAD
-                                                privateResourceUser: Option[PrivateResourceUser]
-)
-=======
                                                 privateResourceUser: Option[PrivateResourceUser],
                                                 resourceId: Option[WsmControlledResourceId])
->>>>>>> 02ebf83e
 
 final case class ControlledResourceName(value: String) extends AnyVal
 final case class ControlledResourceDescription(value: String) extends AnyVal
@@ -413,25 +388,15 @@
                         "cloningInstructions",
                         "accessScope",
                         "managedBy",
-<<<<<<< HEAD
-                        "privateResourceUser"
-    )(x =>
-=======
                         "privateResourceUser",
                         "resourceId")(x =>
->>>>>>> 02ebf83e
       (x.name.value,
        x.description.value,
        x.cloningInstructions.toString,
        x.accessScope.toString,
        x.managedBy.toString,
-<<<<<<< HEAD
-       x.privateResourceUser
-      )
-=======
        x.privateResourceUser,
        x.resourceId)
->>>>>>> 02ebf83e
     )
 
   implicit val ipRequestDataEncoder: Encoder[CreateIpRequestData] =
