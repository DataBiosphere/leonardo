package org.broadinstitute.dsde.workbench.leonardo
package util

import _root_.org.typelevel.log4cats.StructuredLogger
import akka.http.scaladsl.model.StatusCodes
import cats.Parallel
import cats.effect.Async
import cats.mtl.Ask
import cats.syntax.all._
import com.google.api.gax.longrunning.OperationFuture
import com.google.api.gax.rpc.ApiException
import com.google.api.services.directory.model.Group
import com.google.cloud.compute.v1.{Operation, Tags}
import com.google.cloud.dataproc.v1.{RuntimeConfig => _, _}
import com.typesafe.scalalogging.LazyLogging
import org.broadinstitute.dsde.workbench.google.GoogleUtilities.RetryPredicates._
import org.broadinstitute.dsde.workbench.google._
import org.broadinstitute.dsde.workbench.google2.{
  streamUntilDoneOrTimeout,
  CreateClusterConfig,
  DataprocClusterName,
  DataprocRole,
  DataprocRoleZonePreemptibility,
  DiskName,
  GoogleComputeService,
  GoogleDataprocService,
  GoogleDiskService,
  GoogleResourceService,
  MachineTypeName,
  RegionName,
  ZoneName
}
import org.broadinstitute.dsde.workbench.leonardo.CustomImage.DataprocCustomImage
import org.broadinstitute.dsde.workbench.leonardo.dao.WelderDAO
import org.broadinstitute.dsde.workbench.leonardo.db._
import org.broadinstitute.dsde.workbench.leonardo.http.{ctxConversion, dataprocInCreateRuntimeMsgToDataprocRuntime}
import org.broadinstitute.dsde.workbench.leonardo.model._
import org.broadinstitute.dsde.workbench.leonardo.monitor.RuntimeConfigInCreateRuntimeMessage
import org.broadinstitute.dsde.workbench.leonardo.util.RuntimeInterpreterConfig.DataprocInterpreterConfig
import org.broadinstitute.dsde.workbench.model.google._
import org.broadinstitute.dsde.workbench.model.google.iam.IamMemberTypes
import org.broadinstitute.dsde.workbench.model.{TraceId, WorkbenchEmail}
import org.broadinstitute.dsde.workbench.openTelemetry.OpenTelemetryMetrics
import org.broadinstitute.dsde.workbench.util2.InstanceName
import org.broadinstitute.dsde.workbench.{google2, DoneCheckable}

import scala.concurrent.ExecutionContext
import scala.concurrent.duration._
import scala.jdk.CollectionConverters._

final case class ClusterIamSetupException(googleProject: GoogleProject)
    extends LeoException(s"Error occurred setting up IAM roles in project ${googleProject.value}", traceId = None)

final case class GoogleGroupCreationException(googleGroup: WorkbenchEmail, msg: String)
    extends LeoException(s"Failed to create the Google group '${googleGroup}': $msg",
                         StatusCodes.InternalServerError,
                         traceId = None
    )

final case class GoogleProjectNotFoundException(project: GoogleProject)
    extends LeoException(s"Google did not have any record of project: $project.", StatusCodes.NotFound, traceId = None)

final case object ImageProjectNotFoundException
    extends LeoException("Custom Dataproc image project not found", StatusCodes.NotFound, traceId = None)

final case class ClusterResourceConstraintsException(clusterProjectAndName: RuntimeProjectAndName,
                                                     machineType: MachineTypeName,
                                                     region: RegionName
) extends LeoException(
      s"Unable to calculate memory constraints for cluster ${clusterProjectAndName.cloudContext}/${clusterProjectAndName.runtimeName} with master machine type ${machineType} in region ${region}",
      traceId = None
    )

final case class RegionNotSupportedException(region: RegionName, traceId: TraceId)
    extends LeoException(s"Region ${region.value} not supported for Dataproc cluster creation",
                         StatusCodes.Conflict,
                         traceId = Some(traceId)
    )

final case class GoogleGroupMembershipException(googleGroup: WorkbenchEmail, traceId: TraceId)
    extends LeoException(s"Google group ${googleGroup} failed to update in a timely manner",
                         StatusCodes.Conflict,
                         traceId = Some(traceId)
    )

class DataprocInterpreter[F[_]: Parallel](
  config: DataprocInterpreterConfig,
  bucketHelper: BucketHelper[F],
  vpcAlg: VPCAlgebra[F],
  googleDataprocService: GoogleDataprocService[F],
  googleComputeService: GoogleComputeService[F],
  googleDiskService: GoogleDiskService[F],
  googleDirectoryDAO: GoogleDirectoryDAO,
  googleIamDAO: GoogleIamDAO,
  googleResourceService: GoogleResourceService[F],
  welderDao: WelderDAO[F]
)(implicit
  val F: Async[F],
  executionContext: ExecutionContext,
  metrics: OpenTelemetryMetrics[F],
  logger: StructuredLogger[F],
  dbRef: DbReference[F]
) extends BaseRuntimeInterpreter[F](config, welderDao, bucketHelper)
    with RuntimeAlgebra[F]
    with LazyLogging {

  import dbRef._
  val isMemberofGroupDoneCheckable = new DoneCheckable[Boolean] {
    override def isDone(a: Boolean): Boolean = a
  }

  override def createRuntime(
    params: CreateRuntimeParams
  )(implicit ev: Ask[F, AppContext]): F[Option[CreateGoogleRuntimeResponse]] = {
    for {
      ctx <- ev.ask
      machineConfig <- params.runtimeConfig match {
        case x: RuntimeConfigInCreateRuntimeMessage.DataprocConfig =>
          F.pure(dataprocInCreateRuntimeMsgToDataprocRuntime(x))
        case _ =>
          F.raiseError[RuntimeConfig.DataprocConfig](
            new RuntimeException("DataprocInterpreter shouldn't get a GCE request")
          )
      }
      googleProject <- F.fromOption(
        LeoLenses.cloudContextToGoogleProject.get(params.runtimeProjectAndName.cloudContext),
        new RuntimeException("this should never happen. Dataproc runtime's cloud context should be a google project")
      )
      initBucketName = generateUniqueBucketName("leoinit-" + params.runtimeProjectAndName.runtimeName.asString)
      stagingBucketName = generateUniqueBucketName("leostaging-" + params.runtimeProjectAndName.runtimeName.asString)

      createOp = for {
        // Set up VPC network and firewall
        (_, subnetwork) <- vpcAlg.setUpProjectNetworkAndFirewalls(
          SetUpProjectNetworkParams(googleProject, machineConfig.region)
        )

        // Add member to the Google Group that has the IAM role to pull the Dataproc image
        _ <- updateDataprocImageGroupMembership(googleProject, createCluster = true)

        // Set up IAM roles for the pet service account necessary to create a cluster.
        _ <- createClusterIamRoles(googleProject, params.serviceAccountInfo)

        // Create the bucket in the cluster's google project and populate with initialization files.
        // ACLs are granted so the cluster service account can access the files at initialization time.
        _ <- bucketHelper
          .createInitBucket(googleProject, initBucketName, params.serviceAccountInfo)
          .compile
          .drain

        // Create the cluster staging bucket. ACLs are granted so the user/pet can access it.
        _ <- bucketHelper
          .createStagingBucket(params.auditInfo.creator, googleProject, stagingBucketName, params.serviceAccountInfo)
          .compile
          .drain

        jupyterResourceConstraints <- getDataprocRuntimeResourceContraints(params.runtimeProjectAndName,
                                                                           machineConfig.masterMachineType,
                                                                           machineConfig.region
        )

        templateParams = RuntimeTemplateValuesConfig.fromCreateRuntimeParams(
          params,
          Some(initBucketName),
          Some(stagingBucketName),
          None,
          config.imageConfig,
          config.welderConfig,
          config.proxyConfig,
          config.clusterFilesConfig,
          config.clusterResourcesConfig,
          Some(jupyterResourceConstraints),
          false
        )
        templateValues = RuntimeTemplateValues(templateParams, Some(ctx.now), false)
        _ <- bucketHelper
          .initializeBucketObjects(initBucketName,
                                   templateParams.serviceAccountKey,
                                   templateValues,
                                   params.customEnvironmentVariables,
                                   config.clusterResourcesConfig,
                                   None
          )
          .compile
          .drain

        // build cluster configuration
        initScriptResources = List(config.clusterResourcesConfig.initScript)
        initScripts = initScriptResources.map(resource => GcsPath(initBucketName, GcsObjectName(resource.asString)))

        // If we need to support 2 version of dataproc custom image, we'll update this
//        dataprocImage = config.dataprocConfig.customDataprocImage

        // We need to maintain the old version of the dataproc image to uncouple the terra from the aou release
        imageUrls = params.runtimeImages.map(_.imageUrl)
        dataprocImage =
          if (imageUrls.contains("us.gcr.io/broad-dsp-gcr-public/terra-jupyter-aou:2.1.15"))
            config.dataprocConfig.legacyAouCustomDataprocImage
          else config.dataprocConfig.customDataprocImage

        // If the cluster is configured with worker private access, then specify the
        // `leonardo-private` network tag. This tag will be removed from the master node
        // once the cluster is running.
        tags =
          if (machineConfig.workerPrivateAccess) {
            List(config.vpcConfig.networkTag.value, config.vpcConfig.privateAccessNetworkTag.value)
          } else {
            List(config.vpcConfig.networkTag.value)
          }

        gceClusterConfig = {
          val bldr = GceClusterConfig
            .newBuilder()
            .addAllTags(tags.asJava)
            .setSubnetworkUri(subnetwork.value)
            .setServiceAccount(params.serviceAccountInfo.value)
            .addAllServiceAccountScopes(params.scopes.asJava)
          bldr.build()
        }

        nodeInitializationActions = initScripts.map { script =>
          NodeInitializationAction
            .newBuilder()
            .setExecutableFile(script.toUri)
            .setExecutionTimeout(
              com.google.protobuf.Duration.newBuilder().setSeconds(config.runtimeCreationTimeout.toSeconds)
            )
            .build()
        }

        masterConfig = InstanceGroupConfig
          .newBuilder()
          .setMachineTypeUri(machineConfig.masterMachineType.value)
          .setDiskConfig(
            DiskConfig
              .newBuilder()
              .setBootDiskSizeGb(machineConfig.masterDiskSize.gb)
          )
          .setImageUri(dataprocImage.asString)
          .build()

        (workerConfig, secondaryWorkerConfig) =
          if (machineConfig.numberOfWorkers > 0) {
            (machineConfig.workerMachineType,
             machineConfig.workerDiskSize,
             machineConfig.numberOfWorkerLocalSSDs,
             machineConfig.numberOfPreemptibleWorkers
            )
              .mapN { case (machineType, diskSize, numLocalSSDs, numPreemptibles) =>
                val workerConfig = InstanceGroupConfig
                  .newBuilder()
                  .setNumInstances(machineConfig.numberOfWorkers)
                  .setMachineTypeUri(machineType.value)
                  .setDiskConfig(DiskConfig.newBuilder().setBootDiskSizeGb(diskSize.gb).setNumLocalSsds(numLocalSSDs))
                  .setImageUri(dataprocImage.asString)
                  .build()

                val secondaryWorkerConfig =
                  if (numPreemptibles > 0)
                    Some(
                      InstanceGroupConfig
                        .newBuilder()
                        .setIsPreemptible(true)
                        .setNumInstances(numPreemptibles)
                        .setMachineTypeUri(machineType.value)
                        .setDiskConfig(DiskConfig.newBuilder().setBootDiskSizeGb(diskSize.gb))
                        .setImageUri(dataprocImage.asString)
                        .build()
                    )
                  else None

                (Some(workerConfig), secondaryWorkerConfig)
              }
              .getOrElse((None, None))
          } else (None, None)

        sparkDriverMemory <- jupyterResourceConstraints.driverMemory match {
          case Some(value) => F.pure(value)
          case None =>
            F.raiseError[MemorySize](
              new RuntimeException(
                s"Spark driver memory must be specified for DataprocInterpreter. This should never happen"
              )
            )
        }
        softwareConfig = getSoftwareConfig(googleProject,
                                           params.runtimeProjectAndName.runtimeName,
                                           machineConfig,
                                           sparkDriverMemory
        )

        // Enables Dataproc Component Gateway. Used for enabling cluster web UIs.
        // See https://cloud.google.com/dataproc/docs/concepts/accessing/dataproc-gateways
        endpointConfig = EndpointConfig
          .newBuilder()
          .setEnableHttpPortAccess(machineConfig.componentGatewayEnabled)
          .build()

        createClusterConfig = CreateClusterConfig(
          gceClusterConfig,
          nodeInitializationActions,
          masterConfig,
          workerConfig,
          secondaryWorkerConfig,
          stagingBucketName,
          softwareConfig,
          endpointConfig
        )

        op <- googleDataprocService.createCluster(
          googleProject,
          machineConfig.region,
          DataprocClusterName(params.runtimeProjectAndName.runtimeName.asString),
          Some(createClusterConfig)
        )

        asyncRuntimeFields = op.map(o =>
          AsyncRuntimeFields(
            ProxyHostName(o.metadata.getClusterUuid),
            o.name,
            stagingBucketName,
            None
          )
        )

        // If the cluster is configured with worker private access, then remove the private access
        // network tag from the master node as soon as possible.
        //
        // We intentionally do this here instead of DataprocRuntimeMonitor to more quickly remove
        // the tag because the init script may depend on public Internet access.
        _ <-
          if (machineConfig.workerPrivateAccess) {
            val op = for {
              dataprocInstances <- googleDataprocService
                .getClusterInstances(
                  googleProject,
                  machineConfig.region,
                  DataprocClusterName(params.runtimeProjectAndName.runtimeName.asString)
                )
              masterComputeInstanceAndZone <- dataprocInstances.find(_._1.role == DataprocRole.Master).flatTraverse {
                case (DataprocRoleZonePreemptibility(_, z, _), instances) =>
                  instances.headOption
                    .flatTraverse(i => googleComputeService.getInstance(googleProject, z, i))
                    .map(_.map(i => (i, z)))
              }
              op <- masterComputeInstanceAndZone.traverse { case (instance, zone) =>
                googleComputeService.setInstanceTags(
                  googleProject,
                  zone,
                  InstanceName(instance.getName),
                  Tags
                    .newBuilder()
                    .addItems(config.vpcConfig.networkTag.value)
                    .setFingerprint(instance.getTags.getFingerprint)
                    .build()
                )
              }
            } yield op

            streamUntilDoneOrTimeout(op, 60, 1 second, "Could not retrieve Dataproc master instance after 1 minute")
          } else F.unit
      } yield asyncRuntimeFields.map(s =>
        CreateGoogleRuntimeResponse(s, initBucketName, BootSource.VmImage(dataprocImage))
      )

      res <- createOp.handleErrorWith { throwable =>
        cleanUpGoogleResourcesOnError(
          googleProject,
          params.runtimeProjectAndName.runtimeName,
          initBucketName,
          params.serviceAccountInfo,
          machineConfig.region
        ) >> F.raiseError[Option[CreateGoogleRuntimeResponse]](throwable)
      }
    } yield res
  }

  override def deleteRuntime(
    params: DeleteRuntimeParams
  )(implicit
    ev: Ask[F, AppContext]
  ): F[Option[OperationFuture[Operation, Operation]]] =
    if (params.runtimeAndRuntimeConfig.runtime.asyncRuntimeFields.isDefined) { // check if runtime has been created
      for {
        ctx <- ev.ask
        region <- F.fromOption(
          LeoLenses.dataprocRegion.getOption(params.runtimeAndRuntimeConfig.runtimeConfig),
          new RuntimeException("DataprocInterpreter shouldn't get a GCE request")
        )
        metadata <- getShutdownScript(params.runtimeAndRuntimeConfig, false)
        _ <- params.masterInstance.traverse { instance =>
          for {
            opFutureAttempt <- googleComputeService
              .addInstanceMetadata(instance.key.project, instance.key.zone, instance.key.name, metadata)
              .attempt
            _ <- opFutureAttempt match {
              case Left(e) if e.getMessage.contains("Instance not found") =>
                logger.info(ctx.loggingCtx)("Instance is already deleted").as(None)
              case Left(e) =>
                F.raiseError(e)
              case Right(opFuture) =>
                val deleteDatprocCluster = for {
                  googleProject <- F.fromOption(
                    LeoLenses.cloudContextToGoogleProject.get(params.runtimeAndRuntimeConfig.runtime.cloudContext),
                    new RuntimeException(
                      "this should never happen. Dataproc runtime's cloud context should be a google project"
                    )
                  )
                  _ <- googleDataprocService.deleteCluster(
                    googleProject,
                    region,
                    DataprocClusterName(params.runtimeAndRuntimeConfig.runtime.runtimeName.asString)
                  )
                } yield ()

                opFuture match {
                  case None => deleteDatprocCluster
                  case Some(v) =>
                    for {
                      res <- F.delay(v.get())
                      _ <- F.raiseUnless(google2.isSuccess(res.getHttpErrorStatusCode))(
                        new Exception(s"addInstanceMetadata failed")
                      )
                      _ <- deleteDatprocCluster
                    } yield ()
                }
            }
          } yield ()

        }
      } yield None
    } else F.pure(None)

  override def finalizeDelete(params: FinalizeDeleteParams)(implicit ev: Ask[F, AppContext]): F[Unit] =
    for {
      googleProject <- F.fromOption(
        LeoLenses.cloudContextToGoogleProject.get(params.runtime.cloudContext),
        new RuntimeException("this should never happen. Dataproc runtime's cloud context should be a google project")
      )
      _ <- removeClusterIamRoles(googleProject, params.runtime.serviceAccount)
      _ <- updateDataprocImageGroupMembership(googleProject, createCluster = false)
    } yield ()

  override protected def stopGoogleRuntime(params: StopGoogleRuntime)(implicit
    ev: Ask[F, AppContext]
  ): F[Option[OperationFuture[Operation, Operation]]] =
    for {
      ctx <- ev.ask
      region <- F.fromOption(
        LeoLenses.dataprocRegion.getOption(params.runtimeAndRuntimeConfig.runtimeConfig),
        new RuntimeException("DataprocInterpreter shouldn't get a GCE request")
      )
      metadata <- getShutdownScript(params.runtimeAndRuntimeConfig, false)
      googleProject <- F.fromOption(
        LeoLenses.cloudContextToGoogleProject.get(params.runtimeAndRuntimeConfig.runtime.cloudContext),
        new RuntimeException("this should never happen. Dataproc runtime's cloud context should be a google project")
      )
      _ <- googleDataprocService
        .stopCluster(
          googleProject,
          region,
          DataprocClusterName(params.runtimeAndRuntimeConfig.runtime.runtimeName.asString),
          Some(metadata),
          params.isDataprocFullStop
        )
        .recoverWith { case _: com.google.api.gax.rpc.PermissionDeniedException =>
          logger
            .info(ctx.loggingCtx)(s"Leo SA can't access the project. ${googleProject} might've been deleted.")
            .as(None)
        }
    } yield None

  override protected def startGoogleRuntime(params: StartGoogleRuntime)(implicit
    ev: Ask[F, AppContext]
  ): F[Option[OperationFuture[Operation, Operation]]] =
    for {
      dataprocConfig <- F.fromOption(
        LeoLenses.dataprocPrism.getOption(params.runtimeAndRuntimeConfig.runtimeConfig),
        new RuntimeException("DataprocInterpreter shouldn't get a GCE request")
      )
      googleProject <- F.fromOption(
        LeoLenses.cloudContextToGoogleProject.get(params.runtimeAndRuntimeConfig.runtime.cloudContext),
        new RuntimeException("this should never happen. Dataproc runtime's cloud context should be a google project")
      )
      resourceConstraints <- getDataprocRuntimeResourceContraints(
        RuntimeProjectAndName(params.runtimeAndRuntimeConfig.runtime.cloudContext,
                              params.runtimeAndRuntimeConfig.runtime.runtimeName
        ),
        params.runtimeAndRuntimeConfig.runtimeConfig.machineType,
        dataprocConfig.region
      )
      metadata <- getStartupScript(params.runtimeAndRuntimeConfig,
                                   params.welderAction,
                                   params.initBucket,
                                   resourceConstraints,
                                   false
      )

      _ <- googleDataprocService.startCluster(
        googleProject,
        dataprocConfig.region,
        DataprocClusterName(params.runtimeAndRuntimeConfig.runtime.runtimeName.asString),
        dataprocConfig.numberOfPreemptibleWorkers,
        Some(metadata)
      )
    } yield None

  override def resizeCluster(params: ResizeClusterParams)(implicit ev: Ask[F, AppContext]): F[Unit] =
    (for {
      region <- F.fromOption(
        LeoLenses.dataprocRegion.getOption(params.runtimeAndRuntimeConfig.runtimeConfig),
        new RuntimeException("DataprocInterpreter shouldn't get a GCE request")
      )
      googleProject <- F.fromOption(
        LeoLenses.cloudContextToGoogleProject.get(params.runtimeAndRuntimeConfig.runtime.cloudContext),
        new RuntimeException("this should never happen. Dataproc runtime's cloud context should be a google project")
      )
      // IAM roles should already exist for a non-deleted cluster; this method is a no-op if the roles already exist.
      _ <- createClusterIamRoles(googleProject, params.runtimeAndRuntimeConfig.runtime.serviceAccount)

      _ <- updateDataprocImageGroupMembership(googleProject, createCluster = true)

      // Resize the cluster in Google
      _ <- googleDataprocService.resizeCluster(
        googleProject,
        region,
        DataprocClusterName(params.runtimeAndRuntimeConfig.runtime.runtimeName.asString),
        params.numWorkers,
        params.numPreemptibles
      )
    } yield ()) recoverWith { case e: ApiException =>
      // Typically we will revoke this role in the monitor after everything is complete, but if Google fails to
      // resize the cluster we need to revoke it manually here
      for {
        ctx <- ev.ask
        googleProject <- F.fromOption(
          LeoLenses.cloudContextToGoogleProject.get(params.runtimeAndRuntimeConfig.runtime.cloudContext),
          new RuntimeException(
            "this should never happen. Dataproc runtime's cloud context should be a google project"
          )
        )
        _ <- removeClusterIamRoles(googleProject, params.runtimeAndRuntimeConfig.runtime.serviceAccount)
        // Remove member from the Google Group that has the IAM role to pull the Dataproc image
        _ <- updateDataprocImageGroupMembership(googleProject, createCluster = false)
        _ <- logger.error(ctx.loggingCtx, e)(
          s"Could not successfully update cluster ${params.runtimeAndRuntimeConfig.runtime.projectNameString}"
        )
        _ <- F.raiseError[Unit](InvalidDataprocMachineConfigException(e.getMessage))
      } yield ()
    }

  // updates machine type in gdDAO
  override protected def setMachineTypeInGoogle(params: SetGoogleMachineType)(implicit
    ev: Ask[F, AppContext]
  ): F[Unit] =
    params.masterInstance
      .traverse_(instance =>
        // Note: we don't support changing the machine type for worker instances. While this is possible
        // in GCP, Spark settings are auto-tuned to machine size. Dataproc recommends adding or removing nodes,
        // and rebuilding the cluster if new worker machine/disk sizes are needed.
        googleComputeService
          .setMachineType(instance.key.project, instance.key.zone, instance.key.name, params.machineType)
      )

  // Note: we don't support changing the machine type for worker instances. While this is possible
  // in GCP, Spark settings are auto-tuned to machine size. Dataproc recommends adding or removing nodes,
  // and rebuilding the cluster if new worker machine/disk sizes are needed.
  override def updateDiskSize(params: UpdateDiskSizeParams)(implicit ev: Ask[F, AppContext]): F[Unit] =
    UpdateDiskSizeParams.dataprocPrism
      .getOption(params)
      .traverse_ { p =>
        googleDiskService
          .resizeDisk(p.masterDataprocInstance.key.project,
                      p.masterDataprocInstance.key.zone,
                      DiskName(p.masterDataprocInstance.key.name.value),
                      p.diskSize.gb
          )
      }

  def createClusterIamRoles(googleProject: GoogleProject, serviceAccountInfo: WorkbenchEmail): F[Unit] =
    updateClusterIamRoles(googleProject, serviceAccountInfo, createCluster = true)

  def removeClusterIamRoles(googleProject: GoogleProject, serviceAccountInfo: WorkbenchEmail): F[Unit] =
    updateClusterIamRoles(googleProject, serviceAccountInfo, createCluster = false)

  // Called at Leo boot time. Sets up the Dataproc image user group if it does not already exist.
  // Group membership is modified at Dataproc cluster creation time.
  def setupDataprocImageGoogleGroup(implicit ev: Ask[F, AppContext]): F[Unit] =
    for {
      ctx <- ev.ask
      _ <- logger.info(ctx.loggingCtx)(
        s"Checking if Dataproc image user Google group '${config.groupsConfig.dataprocImageProjectGroupEmail}' already exists..."
      )
      // Check if the group exists
      groupOpt <- F.fromFuture[Option[Group]](
        F.blocking(googleDirectoryDAO.getGoogleGroup(config.groupsConfig.dataprocImageProjectGroupEmail))
      )
      // Create the group if it does not exist
      _ <- groupOpt match {
        case None =>
          F.fromFuture(
            F.delay(
              googleDirectoryDAO
                .createGroup(
                  config.groupsConfig.dataprocImageProjectGroupName,
                  config.groupsConfig.dataprocImageProjectGroupEmail,
                  Option(googleDirectoryDAO.lockedDownGroupSettings)
                )
            )
          ).handleErrorWith {
            case t if when409(t) => F.unit
            case t =>
              F.raiseError(
                GoogleGroupCreationException(config.groupsConfig.dataprocImageProjectGroupEmail, t.getMessage)
              )
          }
        case Some(group) =>
          logger.info(ctx.loggingCtx)(
            s"Dataproc image user Google group '${config.groupsConfig.dataprocImageProjectGroupEmail}' already exists: $group \n Won't attempt to create it."
          )
      }
      // Add compute.imageUser role to the group in the custom image's project
      imageProject <- F.fromOption(parseImageProject(config.dataprocConfig.customDataprocImage),
                                   ImageProjectNotFoundException
      )
      _ <- logger.info(ctx.loggingCtx)(
        s"Attempting to grant 'compute.imageUser' permissions to '${config.groupsConfig.dataprocImageProjectGroupEmail}' on project '$imageProject' ..."
      )
      _ <- retry(
        F.fromFuture(
          F.delay(
            googleIamDAO.addRoles(imageProject,
                                  config.groupsConfig.dataprocImageProjectGroupEmail,
                                  IamMemberTypes.Group,
                                  Set("roles/compute.imageUser")
            )
          )
        ),
        when409
      )
    } yield ()

  /**
   * Add the user's service account to the Google group.
   * This group has compute.imageUser role on the custom Dataproc image project,
   * which allows the user's cluster to pull the image.
   */
  def updateDataprocImageGroupMembership(googleProject: GoogleProject, createCluster: Boolean)(implicit
    ev: Ask[F, AppContext]
  ): F[Unit] =
    for {
      count <- inTransaction(clusterQuery.countActiveByProject(CloudContext.Gcp(googleProject)))
      // Note: Don't remove the account if there are existing active clusters in the same project,
      // because it could potentially break other clusters. We only check this for the 'remove' case.
      _ <-
        if (count > 0 && !createCluster) {
          F.unit
        } else {
          for {
            projectNumberOpt <- googleResourceService.getProjectNumber(googleProject)

            projectNumber <- F.fromEither(projectNumberOpt.toRight(GoogleProjectNotFoundException(googleProject)))
            // Note that the Dataproc service account is used to retrieve the image, and not the user's
            // pet service account. There is one Dataproc service account per Google project. For more details:
            // https://cloud.google.com/dataproc/docs/concepts/iam/iam#service_accounts

            // Note we add both service-[project-number]@dataproc-accounts.iam.gserviceaccount.com and
            // [project-number]@cloudservices.gserviceaccount.com to the group because both seem to be
            // used in different circumstances (the latter seems to be used for adding preemptibles, for example).
            // See https://cloud.google.com/dataproc/docs/concepts/configuring-clusters/service-accounts#dataproc_service_accounts_2
            // for more information
            dataprocServiceAccountEmail = WorkbenchEmail(
              s"service-${projectNumber}@dataproc-accounts.iam.gserviceaccount.com"
            )
            _ <- updateGroupMembership(config.groupsConfig.dataprocImageProjectGroupEmail,
                                       dataprocServiceAccountEmail,
                                       createCluster
            )
            apiServiceAccountEmail = WorkbenchEmail(
              s"${projectNumber}@cloudservices.gserviceaccount.com"
            )
            _ <- updateGroupMembership(config.groupsConfig.dataprocImageProjectGroupEmail,
                                       apiServiceAccountEmail,
                                       createCluster
            )
          } yield ()
        }
    } yield ()

  private[util] def waitUntilMemberAdded(memberEmail: WorkbenchEmail)(implicit ev: Ask[F, AppContext]): F[Boolean] = {
    implicit val doneCheckable = isMemberofGroupDoneCheckable
    val checkMemberWithLogs = for {
      ctx <- ev.ask
      isMember <- F.fromFuture(
        F.blocking(
          googleDirectoryDAO.isGroupMember(config.groupsConfig.dataprocImageProjectGroupEmail, memberEmail)
        )
      )
      _ <- logger.info(ctx.loggingCtx)(
        s"Is ${memberEmail.value} a member of ${config.groupsConfig.dataprocImageProjectGroupEmail.value}? ${isMember}"
      )
    } yield isMember

    F.sleep(config.groupsConfig.waitForMemberAddedPollConfig.initialDelay) >> streamUntilDoneOrTimeout(
      checkMemberWithLogs,
      config.groupsConfig.waitForMemberAddedPollConfig.maxAttempts,
      config.groupsConfig.waitForMemberAddedPollConfig.interval,
      s"fail to add ${memberEmail.value} to ${config.groupsConfig.dataprocImageProjectGroupEmail.value}"
    )
  }

  private def cleanUpGoogleResourcesOnError(
    googleProject: GoogleProject,
    clusterName: RuntimeName,
    initBucketName: GcsBucketName,
    serviceAccountInfo: WorkbenchEmail,
    region: RegionName
  )(implicit ev: Ask[F, AppContext]): F[Unit] =
    ev.ask.flatMap { ctx =>
      // Clean up resources in Google
      val deleteBucket = bucketHelper.deleteInitBucket(googleProject, initBucketName).attempt.flatMap {
        case Left(e) =>
          logger.error(ctx.loggingCtx, e)(
            s"Failed to delete init bucket ${initBucketName.value} for ${googleProject.value} / ${clusterName.asString}"
          )
        case _ =>
          logger.info(ctx.loggingCtx)(
            s"Successfully deleted init bucket ${initBucketName.value} for ${googleProject.value} / ${clusterName.asString}"
          )
      }

      // Don't delete the staging bucket so the user can see error logs.

      val deleteCluster = for {
        _ <- googleDataprocService
          .deleteCluster(googleProject, region, DataprocClusterName(clusterName.asString))
          .attempt
          .flatMap {
            case Left(e) =>
              logger.error(ctx.loggingCtx, e)(
                s"Failed to delete cluster ${googleProject.value} / ${clusterName.asString}"
              )
            case _ =>
              logger.info(ctx.loggingCtx)(
                s"Successfully deleted cluster ${googleProject.value} / ${clusterName.asString}"
              )
          }
      } yield ()

      val removeIamRoles = removeClusterIamRoles(googleProject, serviceAccountInfo).attempt.flatMap {
        case Left(e) =>
          logger.error(ctx.loggingCtx, e)(
            s"Failed to remove IAM roles for ${googleProject.value} / ${clusterName.asString}"
          )
        case _ =>
          logger.info(ctx.loggingCtx)(
            s"Successfully removed IAM roles for ${googleProject.value} / ${clusterName.asString}"
          )
      }

      List(deleteBucket, deleteCluster, removeIamRoles).parSequence_
    }

  private[leonardo] def getDataprocRuntimeResourceContraints(runtimeProjectAndName: RuntimeProjectAndName,
                                                             machineType: MachineTypeName,
                                                             region: RegionName
  )(implicit
    ev: Ask[F, AppContext]
  ): F[RuntimeResourceConstraints] =
    for {
      ctx <- ev.ask
      googleProject <- F.fromOption(
        LeoLenses.cloudContextToGoogleProject.get(runtimeProjectAndName.cloudContext),
        new RuntimeException("this should never happen. Dataproc runtime's cloud context should be a google project")
      )
      // Find an arbitrary zone in the configured region in which to query the machine type
      zones <- googleComputeService.getZones(googleProject, region)
      zoneUri <- F.fromOption(zones.headOption.map(z => ZoneName(z.getName)),
                              ClusterResourceConstraintsException(runtimeProjectAndName, machineType, region)
      )
      _ <- logger.debug(ctx.loggingCtx)(s"Using zone ${zoneUri} to resolve machine type")

      // Resolve the master machine type in Google to get the total memory.
      resolvedMachineTypeOpt <- googleComputeService.getMachineType(googleProject, zoneUri, machineType)
      resolvedMachineType <- F.fromOption(
        resolvedMachineTypeOpt,
        ClusterResourceConstraintsException(runtimeProjectAndName, machineType, region)
      )
      _ <- logger.debug(ctx.loggingCtx)(s"Resolved machine type: ${resolvedMachineType.toString}")
      total = MemorySize.fromMb(resolvedMachineType.getMemoryMb.toDouble)

      sparkDriverMemory <- machineType match {
        case MachineTypeName(n1standard) if n1standard.startsWith("n1-standard") =>
          F.pure(MemorySize.fromGb((total.bytes / MemorySize.gbInBytes - 7) * 0.9))
        case MachineTypeName(n1highmem) if n1highmem.startsWith("n1-highmem") =>
          F.pure(MemorySize.fromGb((total.bytes / MemorySize.gbInBytes - 11) * 0.9))
        case x =>
          F.raiseError(
            new RuntimeException(
              s"Machine type (${x.value}) not supported by Hail. Consider use `n1-highmem` machine type"
            )
          )
      }
    } yield {
      // For dataproc, we don't need much memory for Jupyter.

      // We still want a minimum to run Jupyter and other system processes.
      val minRuntimeMemoryGb = MemorySize.fromGb(config.dataprocConfig.minimumRuntimeMemoryInGb.getOrElse(4.0))
      // Note this algorithm is recommended by Hail team. See more info in https://broadworkbench.atlassian.net/browse/IA-4720
<<<<<<< HEAD

      val runtimeAllocatedMemory = MemorySize(
        sparkDriverMemory.bytes + minRuntimeMemoryGb.bytes
      )
      RuntimeResourceConstraints(runtimeAllocatedMemory, MemorySize(total.bytes), Some(sparkDriverMemory))
=======
      val sparkDriverMemory = machineType match {
        case MachineTypeName(n1standard) if n1standard.startsWith("n1-standard") =>
          Some(MemorySize.fromGb((total.bytes / MemorySize.gbInBytes - 7) * 0.9))
        case MachineTypeName(n1highmem) if n1highmem.startsWith("n1-highmem") =>
          Some(MemorySize.fromGb((total.bytes / MemorySize.gbInBytes - 11) * 0.9))
        case MachineTypeName(n1highcpu) if n1highcpu.startsWith("n1-highcpu") =>
          Some(MemorySize.fromGb((total.bytes / MemorySize.gbInBytes) * 0.8))
        case MachineTypeName(other) =>
          throw new RuntimeException(s"Unsupported machine type ${other}")
      }
      val memoryLimit = MemorySize(sparkDriverMemory.map(_.bytes).getOrElse(0) + minRuntimeMemoryGb.bytes)
      RuntimeResourceConstraints(memoryLimit, MemorySize(total.bytes), sparkDriverMemory)
>>>>>>> b8753b8d
    }

  /**
   * Add the Dataproc Worker role in the user's project to the cluster service account, if present.
   * This is needed to be able to spin up Dataproc clusters using a custom service account.
   * If the Google Compute default service account is being used, this is not necessary.
   */
  private def updateClusterIamRoles(googleProject: GoogleProject,
                                    serviceAccountInfo: WorkbenchEmail,
                                    createCluster: Boolean
  ): F[Unit] = {
    def retryIam(project: GoogleProject, email: WorkbenchEmail, roles: Set[String]): F[Unit] = {
      val action = if (createCluster) {

        F.fromFuture(F.delay(googleIamDAO.addRoles(project, email, IamMemberTypes.ServiceAccount, roles).void))
      } else {

        F.fromFuture(F.delay(googleIamDAO.removeRoles(project, email, IamMemberTypes.ServiceAccount, roles).void))
      }
      retry(action, when409)
    }
    // Note: don't remove the role if there are existing active clusters owned by the same user,
    // because it could potentially break other clusters. We only check this for the 'remove' case,
    // it's ok to re-add the roles.
    dbRef.inTransaction(clusterQuery.countActiveByClusterServiceAccount(serviceAccountInfo)).flatMap { count =>
      if (count > 0 && !createCluster) {
        F.unit
      } else {
        retryIam(googleProject, serviceAccountInfo, Set("roles/dataproc.worker"))
      }
    }
  }

  private def updateGroupMembership(groupEmail: WorkbenchEmail, memberEmail: WorkbenchEmail, addToGroup: Boolean)(
    implicit ev: Ask[F, AppContext]
  ): F[Unit] = {
    val checkIsMember = retry(
      F.fromFuture(F.blocking(googleDirectoryDAO.isGroupMember(groupEmail, memberEmail))),
      when409
    )
    val addMemberToGroup = retry(
      F.fromFuture(F.blocking(googleDirectoryDAO.addMemberToGroup(groupEmail, memberEmail))),
      when409
    )
    val removeMemberFromGroup = retry(
      F.fromFuture(F.blocking(googleDirectoryDAO.removeMemberFromGroup(groupEmail, memberEmail))),
      when409
    )
    for {
      ctx <- ev.ask
      // Add or remove the member from the group
      isMember <- checkIsMember
      _ <- (isMember, addToGroup) match {
        case (false, true) =>
          // Sometimes adding member to a group can take longer than when it gets to the point when we create dataproc cluster.
          // Hence add polling here to make sure the 2 service accounts are added to the image user group properly before proceeding
          logger.info(ctx.loggingCtx)(s"Adding '$memberEmail' to group '$groupEmail'...") >>
            addMemberToGroup >> waitUntilMemberAdded(memberEmail)
        case (true, false) =>
          logger.info(ctx.loggingCtx)(s"Removing '$memberEmail' from group '$groupEmail'...") >>
            removeMemberFromGroup
        case _ =>
          F.unit
      }
    } yield ()
  }

  private def retry[A](ioa: F[A], retryable: Throwable => Boolean): F[A] =
    fs2.Stream
      .retry(ioa, 2 seconds, x => x * 2, 5, retryable)
      .compile
      .lastOrError

  // See https://cloud.google.com/dataproc/docs/guides/dataproc-images#custom_image_uri
  private def parseImageProject(customDataprocImage: DataprocCustomImage): Option[GoogleProject] = {
    val regex = ".*projects/(.*)/global/images/(.*)".r
    customDataprocImage.asString match {
      case regex(project, _) => Some(GoogleProject(project))
      case _                 => None
    }
  }

  // This file is worth keeping track of. It's the source of truth for hail machine provisioning
  // https://github.com/hail-is/hail/blob/75f351d43a6c6b2e87e7d37531be63aaf11af9df/hail/python/hailtop/hailctl/dataproc/start.py#L20
  def getSoftwareConfig(googleProject: GoogleProject,
                        runtimeName: RuntimeName,
                        machineConfig: RuntimeConfig.DataprocConfig,
                        sparkDriverMemory: MemorySize
  ): SoftwareConfig = {
    val dataprocProps = if (machineConfig.numberOfWorkers == 0) {
      // Set a SoftwareConfig property that makes the cluster have only one node
      Map("dataproc:dataproc.allow.zero.workers" -> "true")
    } else Map.empty[String, String]

<<<<<<< HEAD
    val driverMemoryProp = Map("spark:spark.driver.memory" -> s"${sparkDriverMemory.bytes / MemorySize.mbInBytes}m")
=======
    val memoryLimitInMb = jupyterResourceConstraints.driverMemory match {
      case Some(value) => value.bytes / MemorySize.mbInBytes
      case None        =>
        throw new RuntimeException(s"Spark driver memory must be specified for DataprocInterpreter")
    }
    val driverMemoryProp = Map("spark:spark.driver.memory" -> s"${memoryLimitInMb}m")
>>>>>>> b8753b8d

    val yarnProps = Map(
      // Helps with debugging
      "yarn:yarn.log-aggregation-enable" -> "true",
      // Allows submitting jobs through the YARN Resource Manager web UI
      "yarn:yarn.resourcemanager.webapp.methods-allowed" -> "ALL"
    )

    val stackdriverProps = Map("dataproc:dataproc.monitoring.stackdriver.enable" -> "true")

    // Enable requester pays "auto" mode so Hail users can access reference data in public RP buckets.
    // Since all Leo clusters are in US regions this shouldn't incur extra charges since Hail buckets
    // are also US-based (and replicated in other regions as well).
    // See https://broadworkbench.atlassian.net/browse/IA-2056
    val requesterPaysProps = Map(
      "spark:spark.hadoop.fs.gs.requester.pays.mode" -> "AUTO",
      "spark:spark.hadoop.fs.gs.requester.pays.project.id" -> googleProject.value
    )

    val knoxProps =
      if (machineConfig.componentGatewayEnabled)
        Map(
          "knox:gateway.path" -> s"proxy/${googleProject.value}/${runtimeName.asString}/gateway"
        )
      else Map.empty

    SoftwareConfig
      .newBuilder()
      .putAllProperties(
        (driverMemoryProp ++ dataprocProps ++ yarnProps ++ stackdriverProps ++ requesterPaysProps ++ knoxProps ++ machineConfig.properties).asJava
      )
      .addOptionalComponents(Component.DOCKER)
      .build()
  }

  implicit private def optionDoneCheckable[A]: DoneCheckable[Option[A]] = (a: Option[A]) => a.isDefined
}<|MERGE_RESOLUTION|>--- conflicted
+++ resolved
@@ -807,26 +807,11 @@
       // We still want a minimum to run Jupyter and other system processes.
       val minRuntimeMemoryGb = MemorySize.fromGb(config.dataprocConfig.minimumRuntimeMemoryInGb.getOrElse(4.0))
       // Note this algorithm is recommended by Hail team. See more info in https://broadworkbench.atlassian.net/browse/IA-4720
-<<<<<<< HEAD
 
       val runtimeAllocatedMemory = MemorySize(
         sparkDriverMemory.bytes + minRuntimeMemoryGb.bytes
       )
       RuntimeResourceConstraints(runtimeAllocatedMemory, MemorySize(total.bytes), Some(sparkDriverMemory))
-=======
-      val sparkDriverMemory = machineType match {
-        case MachineTypeName(n1standard) if n1standard.startsWith("n1-standard") =>
-          Some(MemorySize.fromGb((total.bytes / MemorySize.gbInBytes - 7) * 0.9))
-        case MachineTypeName(n1highmem) if n1highmem.startsWith("n1-highmem") =>
-          Some(MemorySize.fromGb((total.bytes / MemorySize.gbInBytes - 11) * 0.9))
-        case MachineTypeName(n1highcpu) if n1highcpu.startsWith("n1-highcpu") =>
-          Some(MemorySize.fromGb((total.bytes / MemorySize.gbInBytes) * 0.8))
-        case MachineTypeName(other) =>
-          throw new RuntimeException(s"Unsupported machine type ${other}")
-      }
-      val memoryLimit = MemorySize(sparkDriverMemory.map(_.bytes).getOrElse(0) + minRuntimeMemoryGb.bytes)
-      RuntimeResourceConstraints(memoryLimit, MemorySize(total.bytes), sparkDriverMemory)
->>>>>>> b8753b8d
     }
 
   /**
@@ -921,16 +906,8 @@
       Map("dataproc:dataproc.allow.zero.workers" -> "true")
     } else Map.empty[String, String]
 
-<<<<<<< HEAD
+
     val driverMemoryProp = Map("spark:spark.driver.memory" -> s"${sparkDriverMemory.bytes / MemorySize.mbInBytes}m")
-=======
-    val memoryLimitInMb = jupyterResourceConstraints.driverMemory match {
-      case Some(value) => value.bytes / MemorySize.mbInBytes
-      case None        =>
-        throw new RuntimeException(s"Spark driver memory must be specified for DataprocInterpreter")
-    }
-    val driverMemoryProp = Map("spark:spark.driver.memory" -> s"${memoryLimitInMb}m")
->>>>>>> b8753b8d
 
     val yarnProps = Map(
       // Helps with debugging
