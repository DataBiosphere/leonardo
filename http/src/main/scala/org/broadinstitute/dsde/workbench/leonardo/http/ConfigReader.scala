package org.broadinstitute.dsde.workbench.leonardo
package http

import org.broadinstitute.dsde.workbench.azure.AzureAppRegistrationConfig
<<<<<<< HEAD
import org.broadinstitute.dsde.workbench.leonardo.config._
=======
import org.broadinstitute.dsde.workbench.leonardo.config.{
  AllowedAppConfig,
  CoaAppConfig,
  Config,
  CromwellAppConfig,
  CromwellRunnerAppConfig,
  CustomAppConfig,
  GalaxyAppConfig,
  HailBatchAppConfig,
  HttpWsmDaoConfig,
  KubernetesAppConfig,
  PersistentDiskConfig,
  WdsAppConfig,
  WorkflowsAppConfig
}
>>>>>>> 1aae3ad4
import org.broadinstitute.dsde.workbench.leonardo.util.{AzurePubsubHandlerConfig, TerraAppSetupChartConfig}
import org.broadinstitute.dsp.{ChartName, ChartVersion, Namespace, Release, Values}
import org.http4s.Uri
import pureconfig.ConfigSource
import _root_.pureconfig.generic.auto._
import ConfigImplicits._
import org.broadinstitute.dsde.workbench.leonardo.monitor.LeoMetricsMonitorConfig

object ConfigReader {
  lazy val appConfig =
    ConfigSource
      .fromConfig(org.broadinstitute.dsde.workbench.leonardo.config.Config.config)
      .loadOrThrow[AppConfig]

  // Encapsulates config for all apps Leo administers
  lazy val adminAppConfig =
    AdminAppConfig(
      appConfig.azure.coaAppConfig,
      Config.gkeCromwellAppConfig,
      Config.gkeCustomAppConfig,
      Config.gkeGalaxyAppConfig,
      appConfig.azure.hailBatchAppConfig,
      Config.gkeRStudioAppConfig,
      appConfig.azure.wdsAppConfig
    )
}

<<<<<<< HEAD
final case class AzureConfig(pubsubHandler: AzurePubsubHandlerConfig,
                             wsm: HttpWsmDaoConfig,
                             appRegistration: AzureAppRegistrationConfig,
                             coaAppConfig: CoaAppConfig,
                             wdsAppConfig: WdsAppConfig,
                             hailBatchAppConfig: HailBatchAppConfig,
                             aadPodIdentityConfig: AadPodIdentityConfig,
                             allowedSharedApps: List[String],
                             tdr: TdrConfig
=======
final case class AzureConfig(
  pubsubHandler: AzurePubsubHandlerConfig,
  wsm: HttpWsmDaoConfig,
  appRegistration: AzureAppRegistrationConfig,
  coaAppConfig: CoaAppConfig,
  cromwellRunnerAppConfig: CromwellRunnerAppConfig,
  workflowsAppConfig: WorkflowsAppConfig,
  wdsAppConfig: WdsAppConfig,
  hailBatchAppConfig: HailBatchAppConfig,
  aadPodIdentityConfig: AadPodIdentityConfig,
  allowedSharedApps: List[AppType],
  tdr: TdrConfig
>>>>>>> 1aae3ad4
)

final case class OidcAuthConfig(
  authorityEndpoint: Uri,
  clientId: org.broadinstitute.dsde.workbench.oauth2.ClientId,
  clientSecret: Option[org.broadinstitute.dsde.workbench.oauth2.ClientSecret],
  legacyGoogleClientId: org.broadinstitute.dsde.workbench.oauth2.ClientId
)

final case class AadPodIdentityConfig(namespace: Namespace,
                                      release: Release,
                                      chartName: ChartName,
                                      chartVersion: ChartVersion,
                                      values: Values
)

final case class DrsConfig(url: String)

final case class TdrConfig(url: String)

// Note: pureconfig supports reading kebab case into camel case in code by default
// More docs see https://pureconfig.github.io/docs/index.html
final case class AppConfig(terraAppSetupChart: TerraAppSetupChartConfig,
                           persistentDisk: PersistentDiskConfig,
                           azure: AzureConfig,
                           oidc: OidcAuthConfig,
                           drs: DrsConfig,
                           metrics: LeoMetricsMonitorConfig
)

final case class AdminAppConfig(coaAppConfig: CoaAppConfig,
                                cromwellAppConfig: CromwellAppConfig,
                                customAppConfig: CustomAppConfig,
                                galaxyAppConfig: GalaxyAppConfig,
                                hailBatchAppConfig: HailBatchAppConfig,
                                rstudioAppConfig: RStudioAppConfig,
                                wdsAppConfig: WdsAppConfig
) {

  def configForTypeAndCloud(appType: AppType, cloudProvider: CloudProvider): Option[KubernetesAppConfig] =
    asList.find(c => c.appType == appType && c.cloudProvider == cloudProvider)

  private lazy val asList: List[KubernetesAppConfig] = List(
    coaAppConfig,
    cromwellAppConfig,
    customAppConfig,
    galaxyAppConfig,
    hailBatchAppConfig,
    rstudioAppConfig,
    wdsAppConfig
  )
}<|MERGE_RESOLUTION|>--- conflicted
+++ resolved
@@ -2,9 +2,7 @@
 package http
 
 import org.broadinstitute.dsde.workbench.azure.AzureAppRegistrationConfig
-<<<<<<< HEAD
-import org.broadinstitute.dsde.workbench.leonardo.config._
-=======
+
 import org.broadinstitute.dsde.workbench.leonardo.config.{
   AllowedAppConfig,
   CoaAppConfig,
@@ -20,7 +18,7 @@
   WdsAppConfig,
   WorkflowsAppConfig
 }
->>>>>>> 1aae3ad4
+
 import org.broadinstitute.dsde.workbench.leonardo.util.{AzurePubsubHandlerConfig, TerraAppSetupChartConfig}
 import org.broadinstitute.dsp.{ChartName, ChartVersion, Namespace, Release, Values}
 import org.http4s.Uri
@@ -48,17 +46,7 @@
     )
 }
 
-<<<<<<< HEAD
-final case class AzureConfig(pubsubHandler: AzurePubsubHandlerConfig,
-                             wsm: HttpWsmDaoConfig,
-                             appRegistration: AzureAppRegistrationConfig,
-                             coaAppConfig: CoaAppConfig,
-                             wdsAppConfig: WdsAppConfig,
-                             hailBatchAppConfig: HailBatchAppConfig,
-                             aadPodIdentityConfig: AadPodIdentityConfig,
-                             allowedSharedApps: List[String],
-                             tdr: TdrConfig
-=======
+
 final case class AzureConfig(
   pubsubHandler: AzurePubsubHandlerConfig,
   wsm: HttpWsmDaoConfig,
@@ -71,7 +59,6 @@
   aadPodIdentityConfig: AadPodIdentityConfig,
   allowedSharedApps: List[AppType],
   tdr: TdrConfig
->>>>>>> 1aae3ad4
 )
 
 final case class OidcAuthConfig(
