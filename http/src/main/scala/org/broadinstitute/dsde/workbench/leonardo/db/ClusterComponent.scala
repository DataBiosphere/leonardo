package org.broadinstitute.dsde.workbench.leonardo
package db

import cats.data.Chain
import cats.syntax.all._
import org.broadinstitute.dsde.workbench.google2.OperationName
import org.broadinstitute.dsde.workbench.leonardo.SamResourceId.{RuntimeSamResourceId, WsmResourceSamResourceId}
import org.broadinstitute.dsde.workbench.leonardo.config.Config
import org.broadinstitute.dsde.workbench.leonardo.db.LeoProfile.api._
import org.broadinstitute.dsde.workbench.leonardo.db.LeoProfile.dummyDate
import org.broadinstitute.dsde.workbench.leonardo.db.LeoProfile.mappedColumnImplicits._
import org.broadinstitute.dsde.workbench.leonardo.db.RuntimeConfigQueries.runtimeConfigs
import org.broadinstitute.dsde.workbench.leonardo.monitor.{
  ExtraInfoForCreateRuntime,
  RuntimeToAutoPause,
  RuntimeToMonitor
}
import org.broadinstitute.dsde.workbench.model.google.{
  parseGcsPath,
  GcsBucketName,
  GcsPath,
  GcsPathSupport,
  GoogleProject,
  ServiceAccountKeyId
}
import org.broadinstitute.dsde.workbench.model.{IP, WorkbenchEmail}
import java.sql.SQLDataException
import java.time.Instant

import scala.concurrent.ExecutionContext

<<<<<<< HEAD
final case class ClusterRecord(id: Long,
                               internalId: String,
                               runtimeName: RuntimeName,
                               googleId: Option[ProxyHostName],
                               cloudContext: CloudContext,
                               operationName: Option[String],
                               status: RuntimeStatus,
                               hostIp: Option[String],
                               userScriptUri: Option[UserScriptPath],
                               startUserScriptUri: Option[UserScriptPath],
                               initBucket: Option[String],
                               auditInfo: AuditInfo,
                               kernelFoundBusyDate: Option[Instant],
                               serviceAccountInfo: WorkbenchEmail,
                               stagingBucket: Option[String],
                               autopauseThreshold: Int,
                               defaultClientId: Option[String],
                               welderEnabled: Boolean,
                               customClusterEnvironmentVariables: Map[String, String],
                               runtimeConfigId: RuntimeConfigId,
                               deletedFrom: Option[String],
                               workspaceId: Option[WorkspaceId]
=======
final case class ClusterRecord(
  id: Long,
  internalId: String,
  runtimeName: RuntimeName,
  googleId: Option[ProxyHostName],
  cloudContext: CloudContext,
  operationName: Option[String],
  status: RuntimeStatus,
  hostIp: Option[IP], //For GCP, it is VM's public IP; For Azure VM, it is Relay HybridConnection URL
  userScriptUri: Option[UserScriptPath],
  startUserScriptUri: Option[UserScriptPath],
  initBucket: Option[String],
  auditInfo: AuditInfo,
  kernelFoundBusyDate: Option[Instant],
  serviceAccountInfo: WorkbenchEmail,
  stagingBucket: Option[String],
  autopauseThreshold: Int,
  defaultClientId: Option[String],
  welderEnabled: Boolean,
  customClusterEnvironmentVariables: Map[String, String],
  runtimeConfigId: RuntimeConfigId,
  deletedFrom: Option[String],
  workspaceId: Option[WorkspaceId]
>>>>>>> 02ebf83e
) {
  def projectNameString: String = s"${cloudContext.asStringWithProvider}/${runtimeName.asString}"
}

class ClusterTable(tag: Tag) extends Table[ClusterRecord](tag, "CLUSTER") {
  def id = column[Long]("id", O.PrimaryKey, O.AutoInc)
  def internalId = column[String]("internalId", O.Length(254))
  def runtimeName = column[RuntimeName]("runtimeName", O.Length(254))
  def proxyHostName = column[Option[ProxyHostName]]("proxyHostName")
  // For Google resources, cloudContext is google project;
  // For Azure resources, cloudContext is managed resource group
  def cloudContextDb = column[CloudContextDb]("cloudContext", O.Length(254))
  def cloudProvider = column[CloudProvider]("cloudProvider", O.Length(50))
  def serviceAccount = column[WorkbenchEmail]("serviceAccount", O.Length(254))
  def operationName = column[Option[String]]("operationName", O.Length(254))
  def status = column[RuntimeStatus]("status", O.Length(254))
  def hostIp = column[Option[IP]]("hostIp", O.Length(254))
  def creator = column[WorkbenchEmail]("creator", O.Length(254))
  def createdDate = column[Instant]("createdDate", O.SqlType("TIMESTAMP(6)"))
  def destroyedDate: Rep[Instant] = column[Instant]("destroyedDate", O.SqlType("TIMESTAMP(6)"))
  def userScriptUri = column[Option[UserScriptPath]]("userScriptUri", O.Length(1024))
  def startUserScriptUri = column[Option[UserScriptPath]]("startUserScriptUri", O.Length(1024))
  def initBucket = column[Option[String]]("initBucket", O.Length(1024))
  def stagingBucket = column[Option[String]]("stagingBucket", O.Length(254))
  def dateAccessed = column[Instant]("dateAccessed", O.SqlType("TIMESTAMP(6)"))
  def autopauseThreshold = column[Int]("autopauseThreshold")
  def kernelFoundBusyDate = column[Option[Instant]]("kernelFoundBusyDate", O.SqlType("TIMESTAMP(6)"))
  def defaultClientId = column[Option[String]]("defaultClientId", O.Length(1024))
  def welderEnabled = column[Boolean]("welderEnabled")
  def runtimeConfigId = column[RuntimeConfigId]("runtimeConfigId")
  def customClusterEnvironmentVariables = column[Option[Map[String, String]]]("customClusterEnvironmentVariables")
  def deletedFrom = column[Option[String]]("deletedFrom")
  def workspaceId = column[Option[WorkspaceId]]("workspaceId")

  // Can't use the shorthand
  //   def * = (...) <> (ClusterRecord.tupled, ClusterRecord.unapply)
  // because CLUSTER has more than 22 columns.
  // So we split ClusterRecord into multiple case classes and bind them to slick in the following way.
  def * =
    (
      id,
      internalId,
      runtimeName,
      proxyHostName,
      (cloudProvider, cloudContextDb),
      operationName,
      status,
      hostIp,
      userScriptUri,
      startUserScriptUri,
      initBucket,
      (creator, createdDate, destroyedDate, dateAccessed),
      kernelFoundBusyDate,
      serviceAccount,
      stagingBucket,
      autopauseThreshold,
      defaultClientId,
      welderEnabled,
      customClusterEnvironmentVariables,
      runtimeConfigId,
      deletedFrom,
      workspaceId
    ).shaped <> ({
      case (id,
            internalId,
            clusterName,
            proxyHostname,
            (cloudProvider, cloudContextDb),
            operationName,
            status,
            hostIp,
            userScriptUri,
            startUserScriptUri,
            initBucket,
            auditInfo,
            kernelFoundBusyDate,
            serviceAccountInfo,
            stagingBucket,
            autopauseThreshold,
            defaultClientId,
            welderEnabled,
            customClusterEnvironmentVariables,
            runtimeConfigId,
            deletedFrom,
            workspaceId
          ) =>
        ClusterRecord(
          id,
          internalId,
          clusterName,
          proxyHostname,
          cloudProvider match {
            case CloudProvider.Gcp =>
              CloudContext.Gcp(GoogleProject(cloudContextDb.value)): CloudContext
            case CloudProvider.Azure =>
              val context =
                AzureCloudContext.fromString(cloudContextDb.value).fold(s => throw new SQLDataException(s), identity)
              CloudContext.Azure(context): CloudContext
          },
          operationName,
          status,
          hostIp,
          userScriptUri,
          startUserScriptUri,
          initBucket,
          AuditInfo(
            auditInfo._1,
            auditInfo._2,
            LeoProfile.unmarshalDestroyedDate(auditInfo._3),
            auditInfo._4
          ),
          kernelFoundBusyDate,
          serviceAccountInfo,
          stagingBucket,
          autopauseThreshold,
          defaultClientId,
          welderEnabled,
          customClusterEnvironmentVariables.getOrElse(Map.empty),
          runtimeConfigId,
          deletedFrom,
          workspaceId
        )
    }, { c: ClusterRecord =>
      def ai(_ai: AuditInfo) = (
        _ai.creator,
        _ai.createdDate,
        _ai.destroyedDate.getOrElse(dummyDate),
        _ai.dateAccessed
      )
      Some(
        (
          c.id,
          c.internalId,
          c.runtimeName,
          c.googleId,
          c.cloudContext match {
            case CloudContext.Gcp(value) =>
              (CloudProvider.Gcp, CloudContextDb(value.value))
            case CloudContext.Azure(value) =>
              (CloudProvider.Azure, CloudContextDb(value.asString))
          },
          c.operationName,
          c.status,
          c.hostIp,
          c.userScriptUri,
          c.startUserScriptUri,
          c.initBucket,
          ai(c.auditInfo),
          c.kernelFoundBusyDate,
          c.serviceAccountInfo,
          c.stagingBucket,
          c.autopauseThreshold,
          c.defaultClientId,
          c.welderEnabled,
          if (c.customClusterEnvironmentVariables.isEmpty) None else Some(c.customClusterEnvironmentVariables),
          c.runtimeConfigId,
          c.deletedFrom,
          c.workspaceId
        )
      )
    })
}

object clusterQuery extends TableQuery(new ClusterTable(_)) {
  // just clusters and labels: no instances, extensions, etc.
  //   select * from cluster c
  //   left join label l on c.id = l.clusterId
  val clusterLabelQuery: Query[(ClusterTable, Rep[Option[LabelTable]]), (ClusterRecord, Option[LabelRecord]), Seq] = {
    for {
      (cluster, label) <- clusterQuery joinLeft labelQuery on { case (c, lbl) =>
        lbl.resourceId === c.id && lbl.resourceType === LabelResourceType.runtime
      }
    } yield (cluster, label)
  }

  val clusterLabelPatchQuery: Query[(ClusterTable, Rep[Option[LabelTable]], Rep[Option[PatchTable]]),
                                    (ClusterRecord, Option[LabelRecord], Option[PatchRecord]),
                                    Seq
  ] = {
    for {
      ((cluster, label), patch) <- clusterQuery joinLeft
        labelQuery on { case (c, lbl) =>
          lbl.resourceId === c.id && lbl.resourceType === LabelResourceType.runtime
        } joinLeft
        patchQuery on (_._1.id === _.clusterId)
    } yield (cluster, label, patch)
  }

  // select * from cluster c
  // join cluster_image ci on c.id = ce.cluster_id
  val clusterJoinClusterImageQuery
    : Query[(ClusterTable, ClusterImageTable), (ClusterRecord, ClusterImageRecord), Seq] = {
    for {
      (cluster, image) <- clusterQuery join clusterImageQuery on (_.id === _.clusterId)
    } yield (cluster, image)
  }

  def getRuntimeQueryByUniqueKey(cloudContext: CloudContext,
                                 clusterName: RuntimeName,
                                 destroyedDateOpt: Option[Instant]
  ) = {
    val destroyedDate = destroyedDateOpt.getOrElse(dummyDate)
    val baseQuery = clusterQuery
      .filter(_.cloudContextDb === cloudContext.asCloudContextDb)
      .filter(_.runtimeName === clusterName)
      .filter(_.destroyedDate === destroyedDate)

    for {
      ((((((cluster, error), label), extension), image), scopes), patch) <- baseQuery joinLeft
        clusterErrorQuery on (_.id === _.clusterId) joinLeft
        labelQuery on { case (c, lbl) =>
          lbl.resourceId === c._1.id && lbl.resourceType === LabelResourceType.runtime
        } joinLeft
        extensionQuery on (_._1._1.id === _.clusterId) joinLeft
        clusterImageQuery on (_._1._1._1.id === _.clusterId) joinLeft
        scopeQuery on (_._1._1._1._1.id === _.clusterId) joinLeft
        patchQuery on (_._1._1._1._1._1.id === _.clusterId)
    } yield (cluster, error, label, extension, image, scopes, patch)
  }

  def clusterRecordQueryByUniqueKey(cloudContext: CloudContext,
                                    clusterName: RuntimeName,
                                    destroyedDateOpt: Option[Instant]
  ) = {
    val destroyedDate = destroyedDateOpt.getOrElse(dummyDate)
    clusterQuery
      .filter(_.cloudContextDb === cloudContext.asCloudContextDb)
      .filter(_.runtimeName === clusterName)
      .filter(_.destroyedDate === destroyedDate)
  }

  private def fullClusterQueryById(id: Long) =
    fullClusterQuery(findByIdQuery(id))

  private[leonardo] def fullClusterQuery(
    baseClusterQuery: Query[ClusterTable, ClusterRecord, Seq]
  ): Query[(ClusterTable,
            Rep[Option[ClusterErrorTable]],
            Rep[Option[LabelTable]],
            Rep[Option[ExtensionTable]],
            Rep[Option[ClusterImageTable]],
            Rep[Option[ScopeTable]],
            Rep[Option[PatchTable]]
           ),
           (ClusterRecord,
            Option[ClusterErrorRecord],
            Option[LabelRecord],
            Option[ExtensionRecord],
            Option[ClusterImageRecord],
            Option[ScopeRecord],
            Option[PatchRecord]
           ),
           Seq
  ] =
    for {
      ((((((cluster, error), label), extension), image), scopes), patch) <- baseClusterQuery joinLeft
        clusterErrorQuery on (_.id === _.clusterId) joinLeft
        labelQuery on { case (c, lbl) =>
          lbl.resourceId === c._1.id && lbl.resourceType === LabelResourceType.runtime
        } joinLeft
        extensionQuery on (_._1._1.id === _.clusterId) joinLeft
        clusterImageQuery on (_._1._1._1.id === _.clusterId) joinLeft
        scopeQuery on (_._1._1._1._1.id === _.clusterId) joinLeft
        patchQuery on (_._1._1._1._1._1.id === _.clusterId)
    } yield (cluster, error, label, extension, image, scopes, patch)

  private def findByIdQuery(id: Long): Query[ClusterTable, ClusterRecord, Seq] =
    clusterQuery.filter(_.id === id)

  def save(saveCluster: SaveCluster)(implicit ec: ExecutionContext): DBIO[Runtime] =
    for {
      runtimeConfigId <- RuntimeConfigQueries.insertRuntimeConfig(saveCluster.runtimeConfig, saveCluster.now)
      cluster = LeoLenses.runtimeToRuntimeConfigId.modify(_ => runtimeConfigId.value)(
        saveCluster.cluster
      ) // update runtimeConfigId

      clusterId <- clusterQuery returning clusterQuery.map(_.id) += marshalCluster(cluster,
                                                                                   saveCluster.initBucket.map(_.toUri)
      )

      _ <- labelQuery.saveAllForResource(clusterId, LabelResourceType.Runtime, cluster.labels)
      _ <- extensionQuery.saveAllForCluster(clusterId, cluster.userJupyterExtensionConfig)
      _ <- clusterImageQuery.saveAllForCluster(clusterId, cluster.runtimeImages.toSeq)
      _ <- scopeQuery.saveAllForCluster(clusterId, cluster.scopes)
    } yield cluster.copy(id = clusterId)

  // note: list* methods don't query the INSTANCE table

  def listWithLabels(implicit ec: ExecutionContext): DBIO[Seq[Runtime]] =
    clusterLabelPatchQuery.result.map(unmarshalMinimalCluster)

  def listActiveWithLabels(implicit ec: ExecutionContext): DBIO[Seq[Runtime]] =
    clusterLabelPatchQuery.filter(_._1.status inSetBind RuntimeStatus.activeStatuses).result map { recs =>
      unmarshalMinimalCluster(recs)
    }

  def listMonitored(implicit ec: ExecutionContext): DBIO[Seq[RuntimeToMonitor]] =
    clusterQuery
      .filter(_.status inSetBind RuntimeStatus.monitoredStatuses)
      .join(runtimeConfigs)
      .on(_.runtimeConfigId === _.id)
      .joinLeft(patchQuery)
      .on(_._1.id === _.clusterId)
      .result map { recs =>
      recs.map { rec =>
        val asyncFields = (rec._1._1.googleId, rec._1._1.operationName, rec._1._1.stagingBucket).mapN {
          (googleId, operationName, stagingBucket) =>
<<<<<<< HEAD
            AsyncRuntimeFields(googleId,
                               OperationName(operationName),
                               GcsBucketName(stagingBucket),
                               rec._1._1.hostIp map IP
            )
=======
            AsyncRuntimeFields(googleId, OperationName(operationName), GcsBucketName(stagingBucket), rec._1._1.hostIp)
>>>>>>> 02ebf83e
        }
        RuntimeToMonitor(
          rec._1._1.id,
          rec._1._1.workspaceId,
          rec._1._1.cloudContext,
          rec._1._1.runtimeName,
          rec._1._1.status,
          rec._2.map(_.inProgress).getOrElse(false),
          rec._1._2.runtimeConfig,
          rec._1._1.serviceAccountInfo,
          asyncFields,
          rec._1._1.auditInfo,
          rec._1._1.userScriptUri,
          rec._1._1.startUserScriptUri,
          rec._1._1.defaultClientId,
          rec._1._1.welderEnabled,
          rec._1._1.customClusterEnvironmentVariables
        )
      }
    }

  def getExtraInfo(runtimeId: Long)(implicit ec: ExecutionContext): DBIO[ExtraInfoForCreateRuntime] =
    for {
      extention <- extensionQuery.getAllForCluster(runtimeId)
      images <- clusterImageQuery.getAllImagesForCluster(runtimeId)
      scopes <- scopeQuery.getAllForCluster(runtimeId)
    } yield ExtraInfoForCreateRuntime(images.toSet, extention, scopes)

  def listRunningOnly(implicit ec: ExecutionContext): DBIO[Seq[RunningRuntime]] =
    clusterJoinClusterImageQuery.filter(_._1.status === (RuntimeStatus.Running: RuntimeStatus)).result map {
      unmarshalRunningCluster
    }

  def countActiveByClusterServiceAccount(clusterServiceAccount: WorkbenchEmail) =
    clusterQuery
      .filter(_.serviceAccount === clusterServiceAccount)
      .filter(_.status inSetBind RuntimeStatus.activeStatuses)
      .length
      .result

  def countActiveByProject(cloudContext: CloudContext) =
    clusterQuery
      .filter(_.cloudContextDb === cloudContext.asCloudContextDb)
      .filter(_.status inSetBind RuntimeStatus.activeStatuses)
      .length
      .result

  def getActiveClusterByNameMinimal(cloudContext: CloudContext, name: RuntimeName)(implicit
    ec: ExecutionContext
  ): DBIO[Option[Runtime]] = {
    val res = clusterQuery
      .filter(_.cloudContextDb === cloudContext.asCloudContextDb)
      .filter(_.runtimeName === name)
      .filter(_.destroyedDate === dummyDate)
      .result

    res.map { recs =>
      recs.headOption.map { clusterRec =>
        unmarshalCluster(clusterRec, List.empty, Map.empty, List.empty, List.empty, List.empty, List.empty)
      }
    }
  }

  def getActiveClusterRecordByName(cloudContext: CloudContext, name: RuntimeName)(implicit
    ec: ExecutionContext
  ): DBIO[Option[ClusterRecord]] =
    clusterQuery
      .filter(_.cloudContextDb === cloudContext.asCloudContextDb)
      .filter(_.runtimeName === name)
      .filter(_.destroyedDate === dummyDate)
      .result
      .map(recs => recs.headOption)

  def getClusterById(id: Long)(implicit ec: ExecutionContext): DBIO[Option[Runtime]] =
    fullClusterQueryById(id).result map { recs => unmarshalFullCluster(recs).headOption }

  def getActiveClusterInternalIdByName(cloudContext: CloudContext, name: RuntimeName)(implicit
    ec: ExecutionContext
  ): DBIO[Option[RuntimeSamResourceId]] =
    clusterQuery
      .filter(_.cloudContextDb === cloudContext.asCloudContextDb)
      .filter(_.runtimeName === name)
      .filter(_.destroyedDate === dummyDate)
      .result
      .map(recs => recs.headOption.map(clusterRec => RuntimeSamResourceId(clusterRec.internalId)))

  def getInitBucket(cloudContext: CloudContext, name: RuntimeName)(implicit
    ec: ExecutionContext
  ): DBIO[Option[GcsPath]] =
    clusterQuery
      .filter(_.cloudContextDb === cloudContext.asCloudContextDb)
      .filter(_.runtimeName === name)
      .map(_.initBucket)
      .result
      .map(recs => recs.headOption.flatten.flatMap(head => parseGcsPath(head).toOption))

  def getStagingBucket(cloudContext: CloudContext, name: RuntimeName)(implicit
    ec: ExecutionContext
  ): DBIO[Option[GcsPath]] =
    clusterQuery
      .filter(_.cloudContextDb === cloudContext.asCloudContextDb)
      .filter(_.runtimeName === name)
      .map(_.stagingBucket)
      .result
      // staging bucket is saved as a bucket name rather than a path
      .map(recs => recs.headOption.flatten.flatMap(head => parseGcsPath("gs://" + head + "/").toOption))

  def getClusterStatus(id: Long): DBIO[Option[RuntimeStatus]] =
    findByIdQuery(id).map(_.status).result.headOption

  def getInitBucket(id: Long)(implicit ec: ExecutionContext): DBIO[Option[GcsPath]] =
    findByIdQuery(id)
      .map(_.initBucket)
      .result
      .map(recs => recs.headOption.flatten.flatMap(head => parseGcsPath(head).toOption))

  def getClustersReadyToAutoFreeze(implicit ec: ExecutionContext): DBIO[Seq[RuntimeToAutoPause]] = {
    val now = SimpleFunction.nullary[Instant]("NOW")
    val tsdiff = SimpleFunction.ternary[String, Instant, Instant, Int]("TIMESTAMPDIFF")
    val minute = SimpleLiteral[String]("MINUTE")

    val baseQuery = clusterQuery
      .filter(_.autopauseThreshold =!= autoPauseOffValue)
      .filter(record => tsdiff(minute, record.dateAccessed, now) >= record.autopauseThreshold)
      .filter(_.status inSetBind RuntimeStatus.stoppableStatuses)

    baseQuery.result map { recs =>
      recs.map(r => RuntimeToAutoPause(r.id, r.runtimeName, r.cloudContext, r.kernelFoundBusyDate))
    }
  }

  def markPendingDeletion(id: Long, dateAccessed: Instant): DBIO[Int] =
    findByIdQuery(id)
      .map(c => (c.status, c.hostIp, c.dateAccessed))
      .update((RuntimeStatus.Deleting, None, dateAccessed))

  // TODO: is there a better way to construct this query?
  def completeDeletion(id: Long, destroyedDate: Instant)(implicit ec: ExecutionContext): DBIO[Unit] =
    for {
      _ <- findByIdQuery(id)
        .map(c => (c.destroyedDate, c.status, c.hostIp, c.dateAccessed))
        .update((destroyedDate, RuntimeStatus.Deleted, None, destroyedDate)): DBIO[Int]
      rid <- findByIdQuery(id).result.head.map[RuntimeConfigId](_.runtimeConfigId): DBIO[RuntimeConfigId]
      _ <- RuntimeConfigQueries.updatePersistentDiskId(rid, None, destroyedDate): DBIO[Int]
    } yield ()

  def markDeleted(cloudContext: CloudContext,
                  runtimeName: RuntimeName,
                  destroyedDate: Instant,
                  deletedFrom: Option[String]
  )(implicit
    ec: ExecutionContext
  ): DBIO[Unit] =
    clusterRecordQueryByUniqueKey(cloudContext, runtimeName, Some(dummyDate))
      .map(c => (c.destroyedDate, c.status, c.hostIp, c.dateAccessed, c.deletedFrom))
      .update((destroyedDate, RuntimeStatus.Deleted, None, destroyedDate, deletedFrom))
      .map(_ => ())

  def updateDeletedFrom(id: Long, deletedFrom: String): DBIO[Int] =
    findByIdQuery(id)
      .map(c => (c.deletedFrom))
      .update(Some(deletedFrom))

  def getDeletedFrom(id: Long)(implicit ec: ExecutionContext): DBIO[Option[String]] =
    findByIdQuery(id)
      .map(_.deletedFrom)
      .result
      .headOption
      .map(_.flatten)

  def updateClusterStatusAndHostIp(id: Long,
                                   status: RuntimeStatus,
                                   hostIp: Option[IP],
                                   dateAccessed: Instant
  ): DBIO[Int] =
    findByIdQuery(id)
      .map(c => (c.status, c.hostIp, c.dateAccessed))
      .update((status, hostIp, dateAccessed))

  def updateClusterHostIp(id: Long, hostIp: Option[IP], dateAccessed: Instant): DBIO[Int] =
    clusterQuery
      .filter(x => x.id === id)
      .map(c => (c.hostIp, c.dateAccessed))
      .update((hostIp, dateAccessed))

  def updateAsyncClusterCreationFields(updateAsyncClusterCreationFields: UpdateAsyncClusterCreationFields): DBIO[Int] =
    findByIdQuery(updateAsyncClusterCreationFields.clusterId)
      .map(c => (c.initBucket, c.proxyHostName, c.operationName, c.stagingBucket, c.dateAccessed))
      .update(
        (
          updateAsyncClusterCreationFields.initBucket.map(_.toUri),
          updateAsyncClusterCreationFields.asyncRuntimeFields.map(_.proxyHostName),
          updateAsyncClusterCreationFields.asyncRuntimeFields.map(_.operationName.value),
          updateAsyncClusterCreationFields.asyncRuntimeFields.map(_.stagingBucket.value),
          updateAsyncClusterCreationFields.dateAccessed
        )
      )

  def clearAsyncClusterCreationFields(cluster: Runtime, dateAccessed: Instant): DBIO[Int] =
    findByIdQuery(cluster.id)
      .map(c => (c.initBucket, c.proxyHostName, c.operationName, c.stagingBucket, c.dateAccessed))
      .update((None, None, None, None, dateAccessed))

  def updateClusterStatus(id: Long, newStatus: RuntimeStatus, now: Instant): DBIO[Int] =
    if (newStatus == RuntimeStatus.Deleted)
      findByIdQuery(id)
        .map(c => (c.status, c.hostIp, c.dateAccessed, c.destroyedDate))
        .update((RuntimeStatus.Deleted, None, now, now))
    else
      findByIdQuery(id).map(c => (c.status, c.dateAccessed)).update((newStatus, now))

  // for testing only
  def updateClusterCreatedDate(id: Long, createdDate: Instant): DBIO[Int] =
    findByIdQuery(id).map(_.createdDate).update(createdDate)

  def updateDateAccessed(id: Long, dateAccessed: Instant): DBIO[Int] =
    findByIdQuery(id)
      .filter(_.dateAccessed < dateAccessed)
      .map(_.dateAccessed)
      .update(dateAccessed)

  def updateDateAccessedByProjectAndName(cloudContext: CloudContext, clusterName: RuntimeName, dateAccessed: Instant)(
    implicit ec: ExecutionContext
  ): DBIO[Int] =
    clusterQuery.getActiveClusterByNameMinimal(cloudContext, clusterName) flatMap {
      case Some(c) => clusterQuery.updateDateAccessed(c.id, dateAccessed)
      case None    => DBIO.successful(0)
    }

  def clearKernelFoundBusyDate(id: Long, dateAccessed: Instant): DBIO[Int] =
    findByIdQuery(id).map(c => (c.kernelFoundBusyDate, c.dateAccessed)).update((None, dateAccessed))

  def updateKernelFoundBusyDate(id: Long, kernelFoundBusyDate: Instant, dateAccessed: Instant): DBIO[Int] =
    findByIdQuery(id)
      .map(c => (c.kernelFoundBusyDate, c.dateAccessed))
      .update((Some(kernelFoundBusyDate), dateAccessed))

  def clearKernelFoundBusyDateByProjectAndName(cloudContext: CloudContext,
                                               clusterName: RuntimeName,
                                               dateAccessed: Instant
  )(implicit ec: ExecutionContext): DBIO[Int] =
    clusterQuery.getActiveClusterByNameMinimal(cloudContext, clusterName) flatMap {
      case Some(c) => clusterQuery.clearKernelFoundBusyDate(c.id, dateAccessed)
      case None    => DBIO.successful(0)
    }

  def updateAutopauseThreshold(id: Long, autopauseThreshold: Int, dateAccessed: Instant): DBIO[Int] =
    findByIdQuery(id)
      .map(c => (c.autopauseThreshold, c.dateAccessed))
      .update((autopauseThreshold, dateAccessed))

  def updateWelder(id: Long, welderImage: RuntimeImage, dateAccessed: Instant)(implicit
    ec: ExecutionContext
  ): DBIO[Unit] =
    for {
      _ <- findByIdQuery(id).map(c => (c.welderEnabled, c.dateAccessed)).update((true, dateAccessed))
      _ <- clusterImageQuery.upsert(id, welderImage)
    } yield ()

  def setToRunning(id: Long, hostIp: IP, dateAccessed: Instant): DBIO[Int] =
    updateClusterStatusAndHostIp(id, RuntimeStatus.Running, Some(hostIp), dateAccessed)

  def setToStopping(id: Long, dateAccessed: Instant): DBIO[Int] =
    updateClusterStatusAndHostIp(id, RuntimeStatus.Stopping, None, dateAccessed)

  def updateSamResourceId(id: Long, wsmId: WsmResourceSamResourceId): DBIO[Int] =
    findByIdQuery(id).map(_.internalId).update(wsmId.resourceId)

  /* WARNING: The init bucket and SA key ID is secret to Leo, which means we don't unmarshal it.
   * This function should only be called at cluster creation time, when the init bucket doesn't exist.
   */
  private def marshalCluster(runtime: Runtime, initBucket: Option[String]): ClusterRecord =
    ClusterRecord(
      id = 0, // DB AutoInc
      runtime.samResource.resourceId,
      runtime.runtimeName,
      runtime.asyncRuntimeFields.map(_.proxyHostName),
      runtime.cloudContext,
      runtime.asyncRuntimeFields.map(_.operationName.value),
      runtime.status,
      runtime.asyncRuntimeFields.flatMap(_.hostIp),
      runtime.userScriptUri,
      runtime.startUserScriptUri,
      initBucket,
      runtime.auditInfo,
      runtime.kernelFoundBusyDate,
      runtime.serviceAccount,
      runtime.asyncRuntimeFields.map(_.stagingBucket.value),
      runtime.autopauseThreshold,
      runtime.defaultClientId,
      runtime.welderEnabled,
      runtime.customEnvironmentVariables,
      runtime.runtimeConfigId,
      None,
      runtime.workspaceId
    )

  private def unmarshalMinimalCluster(
    clusterLabels: Seq[(ClusterRecord, Option[LabelRecord], Option[PatchRecord])]
  ): Seq[Runtime] = {
    // Call foldMap to aggregate a Seq[(ClusterRecord, LabelRecord)] returned by the query to a Map[ClusterRecord, Map[labelKey, labelValue]].
    // Note we use Chain instead of List inside the foldMap because the Chain monoid is much more efficient than the List monoid.
    // See: https://typelevel.org/cats/datatypes/chain.html
    val clusterLabelMap: Map[ClusterRecord, (Map[String, Chain[String]], Chain[PatchRecord])] =
      clusterLabels.toList.foldMap { case (clusterRecord, labelRecordOpt, patchRecordOpt) =>
        val labelMap = labelRecordOpt.map(labelRecord => labelRecord.key -> Chain(labelRecord.value)).toMap
        val patchList = patchRecordOpt.toList
        Map(clusterRecord -> (labelMap, Chain.fromSeq(patchList)))
      }

    // Unmarshal each (ClusterRecord, Map[labelKey, labelValue]) to a Cluster object
    clusterLabelMap.map { case (clusterRec, (labelMap, patch)) =>
      unmarshalCluster(clusterRec,
                       List.empty,
                       labelMap.view.mapValues(_.toList.toSet.head).toMap,
                       List.empty,
                       List.empty,
                       List.empty,
                       patch.toList
      )
    }.toSeq
  }

  private def unmarshalRunningCluster(clusterImages: Seq[(ClusterRecord, ClusterImageRecord)]): Seq[RunningRuntime] = {
    val clusterContainerMap: Map[RunningRuntime, Chain[RuntimeContainerServiceType]] = clusterImages.toList.foldMap {
      case (clusterRec, clusterImageRec) =>
        val containers = Chain.fromSeq(
          RuntimeContainerServiceType.imageTypeToRuntimeContainerServiceType.get(clusterImageRec.imageType).toSeq
        )
        Map(RunningRuntime(clusterRec.cloudContext, clusterRec.runtimeName, List.empty) -> containers)
    }

    clusterContainerMap.toSeq.map { case (runningCluster, containers) =>
      runningCluster.copy(containers = containers.toList)
    }
  }

  private[leonardo] def unmarshalFullCluster(
    clusterRecords: Seq[
      (ClusterRecord,
       Option[ClusterErrorRecord],
       Option[LabelRecord],
       Option[ExtensionRecord],
       Option[ClusterImageRecord],
       Option[ScopeRecord],
       Option[PatchRecord]
      )
    ]
  ): Seq[Runtime] = {
    // Call foldMap to aggregate a flat sequence of (cluster, instance, label) triples returned by the query
    // to a grouped (cluster -> (instances, labels)) structure.
    // Note we use Chain instead of List inside the foldMap because the Chain monoid is much more efficient than the List monoid.
    // See: https://typelevel.org/cats/datatypes/chain.html
    val clusterRecordMap: Map[ClusterRecord,
                              (Chain[ClusterErrorRecord],
                               Map[String, Chain[String]],
                               Chain[ExtensionRecord],
                               Chain[ClusterImageRecord],
                               Chain[ScopeRecord],
                               Chain[PatchRecord]
                              )
    ] = clusterRecords.toList.foldMap {
      case (clusterRecord, errorRecordOpt, labelRecordOpt, extensionOpt, clusterImageOpt, scopeOpt, patchOpt) =>
        val labelMap = labelRecordOpt.map(labelRecordOpt => labelRecordOpt.key -> Chain(labelRecordOpt.value)).toMap
        val errorList = errorRecordOpt.toList
        val extList = extensionOpt.toList
        val clusterImageList = clusterImageOpt.toList
        val scopeList = scopeOpt.toList
        val patchList = patchOpt.toList
        Map(
          clusterRecord -> (Chain.fromSeq(errorList), labelMap, Chain
            .fromSeq(extList), Chain.fromSeq(clusterImageList), Chain.fromSeq(scopeList), Chain.fromSeq(patchList))
        )
    }

    clusterRecordMap.map { case (clusterRecord, (errorRecords, labels, extensions, clusterImages, scopes, patch)) =>
      unmarshalCluster(
        clusterRecord,
        errorRecords.toList.groupBy(_.timestamp).map(_._2.head).toList,
        labels.view.mapValues(_.toList.toSet.head).toMap,
        extensions.toList,
        clusterImages.toList,
        scopes.toList,
        patch.toList
      )
    }.toSeq
  }

  private def unmarshalCluster(clusterRecord: ClusterRecord,
                               errors: List[ClusterErrorRecord],
                               labels: LabelMap,
                               userJupyterExtensionConfig: List[ExtensionRecord],
                               clusterImageRecords: List[ClusterImageRecord],
                               scopes: List[ScopeRecord],
                               patch: List[PatchRecord]
  ): Runtime = {
    val name = clusterRecord.runtimeName
    val cloudContext = clusterRecord.cloudContext
    val dataprocInfo = (clusterRecord.googleId, clusterRecord.operationName, clusterRecord.stagingBucket).mapN {
      (googleId, operationName, stagingBucket) =>
<<<<<<< HEAD
        AsyncRuntimeFields(googleId,
                           OperationName(operationName),
                           GcsBucketName(stagingBucket),
                           clusterRecord.hostIp map IP
        )
=======
        AsyncRuntimeFields(googleId, OperationName(operationName), GcsBucketName(stagingBucket), clusterRecord.hostIp)
>>>>>>> 02ebf83e
    }
    val clusterImages = clusterImageRecords map clusterImageQuery.unmarshalClusterImage toSet
    val patchInProgress = patch.headOption match {
      case Some(patchRec) => patchRec.inProgress
      case None           => false
    }

    Runtime(
      clusterRecord.id,
      clusterRecord.workspaceId,
      RuntimeSamResourceId(clusterRecord.internalId),
      name,
      serviceAccount = clusterRecord.serviceAccountInfo,
      asyncRuntimeFields = dataprocInfo,
      auditInfo = clusterRecord.auditInfo,
      kernelFoundBusyDate = clusterRecord.kernelFoundBusyDate,
      proxyUrl = Runtime.getProxyUrl(Config.proxyConfig.proxyUrlBase,
                                     cloudContext,
                                     name,
                                     clusterImages,
                                     clusterRecord.hostIp,
                                     labels),
      status = clusterRecord.status,
      labels = labels,
      userScriptUri = clusterRecord.userScriptUri,
      startUserScriptUri = clusterRecord.startUserScriptUri,
      errors = errors map clusterErrorQuery.unmarshallClusterErrorRecord,
      userJupyterExtensionConfig = extensionQuery.unmarshallExtensions(userJupyterExtensionConfig),
      autopauseThreshold = clusterRecord.autopauseThreshold,
      defaultClientId = clusterRecord.defaultClientId,
      allowStop = false,
      runtimeImages = clusterImages,
      scopes = scopeQuery.unmarshallScopes(scopes),
      welderEnabled = clusterRecord.welderEnabled,
      customEnvironmentVariables = clusterRecord.customClusterEnvironmentVariables,
      runtimeConfigId = clusterRecord.runtimeConfigId.value,
      patchInProgress = patchInProgress,
      cloudContext = clusterRecord.cloudContext
    )
  }
}

final case class GetClusterKey(cloudContext: CloudContext, clusterName: RuntimeName, destroyedDate: Option[Instant])

final case class UpdateAsyncClusterCreationFields(initBucket: Option[GcsPath],
                                                  clusterId: Long,
                                                  asyncRuntimeFields: Option[AsyncRuntimeFields],
                                                  dateAccessed: Instant
)

final case class SaveCluster(cluster: Runtime,
                             initBucket: Option[GcsPath] = None,
                             serviceAccountKeyId: Option[ServiceAccountKeyId] = None,
                             runtimeConfig: RuntimeConfig,
                             now: Instant
)<|MERGE_RESOLUTION|>--- conflicted
+++ resolved
@@ -29,30 +29,6 @@
 
 import scala.concurrent.ExecutionContext
 
-<<<<<<< HEAD
-final case class ClusterRecord(id: Long,
-                               internalId: String,
-                               runtimeName: RuntimeName,
-                               googleId: Option[ProxyHostName],
-                               cloudContext: CloudContext,
-                               operationName: Option[String],
-                               status: RuntimeStatus,
-                               hostIp: Option[String],
-                               userScriptUri: Option[UserScriptPath],
-                               startUserScriptUri: Option[UserScriptPath],
-                               initBucket: Option[String],
-                               auditInfo: AuditInfo,
-                               kernelFoundBusyDate: Option[Instant],
-                               serviceAccountInfo: WorkbenchEmail,
-                               stagingBucket: Option[String],
-                               autopauseThreshold: Int,
-                               defaultClientId: Option[String],
-                               welderEnabled: Boolean,
-                               customClusterEnvironmentVariables: Map[String, String],
-                               runtimeConfigId: RuntimeConfigId,
-                               deletedFrom: Option[String],
-                               workspaceId: Option[WorkspaceId]
-=======
 final case class ClusterRecord(
   id: Long,
   internalId: String,
@@ -76,7 +52,6 @@
   runtimeConfigId: RuntimeConfigId,
   deletedFrom: Option[String],
   workspaceId: Option[WorkspaceId]
->>>>>>> 02ebf83e
 ) {
   def projectNameString: String = s"${cloudContext.asStringWithProvider}/${runtimeName.asString}"
 }
@@ -384,15 +359,7 @@
       recs.map { rec =>
         val asyncFields = (rec._1._1.googleId, rec._1._1.operationName, rec._1._1.stagingBucket).mapN {
           (googleId, operationName, stagingBucket) =>
-<<<<<<< HEAD
-            AsyncRuntimeFields(googleId,
-                               OperationName(operationName),
-                               GcsBucketName(stagingBucket),
-                               rec._1._1.hostIp map IP
-            )
-=======
             AsyncRuntimeFields(googleId, OperationName(operationName), GcsBucketName(stagingBucket), rec._1._1.hostIp)
->>>>>>> 02ebf83e
         }
         RuntimeToMonitor(
           rec._1._1.id,
@@ -793,15 +760,7 @@
     val cloudContext = clusterRecord.cloudContext
     val dataprocInfo = (clusterRecord.googleId, clusterRecord.operationName, clusterRecord.stagingBucket).mapN {
       (googleId, operationName, stagingBucket) =>
-<<<<<<< HEAD
-        AsyncRuntimeFields(googleId,
-                           OperationName(operationName),
-                           GcsBucketName(stagingBucket),
-                           clusterRecord.hostIp map IP
-        )
-=======
         AsyncRuntimeFields(googleId, OperationName(operationName), GcsBucketName(stagingBucket), clusterRecord.hostIp)
->>>>>>> 02ebf83e
     }
     val clusterImages = clusterImageRecords map clusterImageQuery.unmarshalClusterImage toSet
     val patchInProgress = patch.headOption match {
