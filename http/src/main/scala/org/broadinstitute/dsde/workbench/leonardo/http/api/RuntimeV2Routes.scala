package org.broadinstitute.dsde.workbench.leonardo
package http
package api

import akka.http.scaladsl.marshalling.ToResponseMarshallable
import akka.http.scaladsl.model.StatusCodes
import akka.http.scaladsl.server
import akka.http.scaladsl.server.Directives._
import cats.effect.IO
import cats.mtl.Ask
import de.heikoseeberger.akkahttpcirce.ErrorAccumulatingCirceSupport._
import io.circe.Decoder
import io.opencensus.scala.akka.http.TracingDirective.traceRequestForService
import org.broadinstitute.dsde.workbench.leonardo.config.RefererConfig
import org.broadinstitute.dsde.workbench.leonardo.http.service.RuntimeV2Service
import org.broadinstitute.dsde.workbench.model.UserInfo
import org.broadinstitute.dsde.workbench.openTelemetry.OpenTelemetryMetrics
import JsonCodec._
import RuntimeRoutesCodec._
import com.azure.core.management.Region
import com.azure.resourcemanager.compute.models.VirtualMachineSizeTypes

class RuntimeV2Routes(saturnIframeExtentionHostConfig: RefererConfig,
                      runtimeV2Service: RuntimeV2Service[IO],
                      userInfoDirectives: UserInfoDirectives
)(implicit
  metrics: OpenTelemetryMetrics[IO]
) {
  // See https://github.com/DataBiosphere/terra-ui/blob/ef88f396a61383ee08beb65a37af7cae9476cc20/src/libs/ajax.js#L1358
  private val allValidSaturnIframeExtensions =
    saturnIframeExtentionHostConfig.validHosts.map(s => s"https://${s}/jupyter-iframe-extension.js")

  val routes: server.Route = traceRequestForService(serviceData) { span =>
    extractAppContext(Some(span)) { implicit ctx =>
      userInfoDirectives.requireUserInfo { userInfo =>
        CookieSupport.setTokenCookie(userInfo) {
          pathPrefix("v2" / "runtimes") {
            pathEndOrSingleSlash {
              parameterMap { params =>
                get {
                  complete(
                    listRuntimesHandler(
                      userInfo,
                      None,
                      None,
                      params
                    )
                  )
                }
              }
            } ~
              pathPrefix(workspaceIdSegment) { workspaceId =>
                pathEndOrSingleSlash {
                  parameterMap { params =>
                    get {
                      complete(
                        listRuntimesHandler(
                          userInfo,
                          Some(workspaceId),
                          None,
                          params
                        )
                      )
                    }
                  }
                } ~
                  pathPrefix("azure") {
                    pathEndOrSingleSlash {
                      parameterMap { params =>
                        get {
                          complete(
                            listRuntimesHandler(
                              userInfo,
                              Some(workspaceId),
                              Some(CloudProvider.Azure),
                              params
                            )
                          )
                        }
                      }
                    } ~
                      pathPrefix(runtimeNameSegmentWithValidation) { runtimeName =>
                        pathEndOrSingleSlash {
                          post {
                            entity(as[CreateAzureRuntimeRequest]) { req =>
                              complete(
                                createAzureRuntimeHandler(userInfo, workspaceId, runtimeName, req)
                              )
                            }
                          } ~ get {
                            complete(
                              getAzureRuntimeHandler(userInfo, workspaceId, runtimeName)
                            )
                          } ~ patch {
                            entity(as[UpdateAzureRuntimeRequest]) { req =>
                              complete(
                                updateAzureRuntimeHandler(userInfo, workspaceId, runtimeName, req)
                              )
                            }
                          } ~ delete {
                            complete(
                              deleteAzureRuntimeHandler(userInfo, workspaceId, runtimeName)
                            )
                          }
                        } ~
                          path("stop") {
                            post {
                              failWith(new NotImplementedError)
                            }
                          } ~
                          path("start") {
                            post {
                              failWith(new NotImplementedError)
                            }
                          }
                      }
                  } //~
//              pathPrefix("gcp") {
//                pathPrefix(Segment) { runtimeNameString =>
//                  RouteValidation.validateNameDirective(runtimeNameString, RuntimeName.apply) { runtimeName =>
//                    pathEndOrSingleSlash {
//                      post {
//                        entity(as[CreateRuntime2Request]) { req =>
//                          complete(
//                          )
//                        }
//                      }
//                    }
//                  }
//                }
//              }
              }
          }
        }
      }
    }
  }

  private[api] def createAzureRuntimeHandler(userInfo: UserInfo,
                                             workspaceId: WorkspaceId,
                                             runtimeName: RuntimeName,
                                             req: CreateAzureRuntimeRequest
  )(implicit
    ev: Ask[IO, AppContext]
  ): IO[ToResponseMarshallable] =
    for {
      ctx <- ev.ask[AppContext]

      apiCall = runtimeV2Service.createRuntime(userInfo, runtimeName, workspaceId, req)
      _ <- metrics.incrementCounter("createRuntimeV2")
      _ <- ctx.span.fold(apiCall)(span =>
        spanResource[IO](span, "createRuntimeV2")
          .use(_ => apiCall)
      )
    } yield StatusCodes.Accepted: ToResponseMarshallable

  private[api] def getAzureRuntimeHandler(userInfo: UserInfo, workspaceId: WorkspaceId, runtimeName: RuntimeName)(
    implicit ev: Ask[IO, AppContext]
  ): IO[ToResponseMarshallable] =
    for {
      ctx <- ev.ask[AppContext]
      apiCall = runtimeV2Service.getRuntime(userInfo, runtimeName, workspaceId)
      _ <- metrics.incrementCounter("getRuntimeV2")
      resp <- ctx.span.fold(apiCall)(span =>
        spanResource[IO](span, "getRuntimeV2")
          .use(_ => apiCall)
      )
    } yield StatusCodes.OK -> resp: ToResponseMarshallable

  def updateAzureRuntimeHandler(userInfo: UserInfo,
                                workspaceId: WorkspaceId,
                                runtimeName: RuntimeName,
                                req: UpdateAzureRuntimeRequest
  )(implicit
    ev: Ask[IO, AppContext]
  ): IO[ToResponseMarshallable] =
    for {
      ctx <- ev.ask[AppContext]
      apiCall = runtimeV2Service.updateRuntime(userInfo, runtimeName, workspaceId, req)
      _ <- metrics.incrementCounter("updateRuntimeV2")
      _ <- ctx.span.fold(apiCall)(span =>
        spanResource[IO](span, "updateRuntimeV2")
          .use(_ => apiCall)
      )
    } yield StatusCodes.Accepted: ToResponseMarshallable

  def deleteAzureRuntimeHandler(userInfo: UserInfo, workspaceId: WorkspaceId, runtimeName: RuntimeName)(implicit
    ev: Ask[IO, AppContext]
  ): IO[ToResponseMarshallable] =
    for {
      ctx <- ev.ask[AppContext]
      apiCall = runtimeV2Service.deleteRuntime(userInfo, runtimeName, workspaceId)
      _ <- metrics.incrementCounter("deleteRuntimeV2")
      _ <- ctx.span.fold(apiCall)(span =>
        spanResource[IO](span, "deleteRuntimeV2")
          .use(_ => apiCall)
      )
    } yield StatusCodes.Accepted: ToResponseMarshallable

  private[api] def listRuntimesHandler(userInfo: UserInfo,
                                       workspaceId: Option[WorkspaceId],
                                       cloudProvider: Option[CloudProvider],
                                       params: Map[String, String]
  )(implicit
    ev: Ask[IO, AppContext]
  ): IO[ToResponseMarshallable] =
    for {
      ctx <- ev.ask[AppContext]
      apiCall = runtimeV2Service.listRuntimes(userInfo, workspaceId, cloudProvider, params)
      _ <- metrics.incrementCounter("listRuntimeV2")
      resp <- ctx.span.fold(apiCall)(span =>
        spanResource[IO](span, "listRuntimeV2")
          .use(_ => apiCall)
      )
    } yield StatusCodes.OK -> resp: ToResponseMarshallable

  implicit val createAzureDiskReqDecoder: Decoder[CreateAzureDiskRequest] =
    Decoder.forProduct4("labels", "name", "size", "diskType")(CreateAzureDiskRequest.apply)

  implicit val createAzureRuntimeRequestDecoder: Decoder[CreateAzureRuntimeRequest] = Decoder.instance { c =>
    for {
      labels <- c.downField("labels").as[LabelMap]
      region <- c.downField("region").as[Region]
      machineSize <- c.downField("machineSize").as[VirtualMachineSizeTypes]
      customEnvVars <- c
        .downField("customEnvironmentVariables")
        .as[Option[Map[String, String]]]
      azureDiskReq <- c.downField("disk").as[CreateAzureDiskRequest]
<<<<<<< HEAD
    } yield CreateAzureRuntimeRequest(labels,
                                      region,
                                      machineSize,
                                      imageUri,
                                      customEnvVars.getOrElse(Map.empty),
                                      azureDiskReq
    )
=======
    } yield CreateAzureRuntimeRequest(labels, region, machineSize, customEnvVars.getOrElse(Map.empty), azureDiskReq)
>>>>>>> 02ebf83e
  }

  implicit val updateAzureRuntimeRequestDecoder: Decoder[UpdateAzureRuntimeRequest] =
    Decoder.forProduct1("machineSize")(UpdateAzureRuntimeRequest.apply)

}<|MERGE_RESOLUTION|>--- conflicted
+++ resolved
@@ -226,17 +226,7 @@
         .downField("customEnvironmentVariables")
         .as[Option[Map[String, String]]]
       azureDiskReq <- c.downField("disk").as[CreateAzureDiskRequest]
-<<<<<<< HEAD
-    } yield CreateAzureRuntimeRequest(labels,
-                                      region,
-                                      machineSize,
-                                      imageUri,
-                                      customEnvVars.getOrElse(Map.empty),
-                                      azureDiskReq
-    )
-=======
     } yield CreateAzureRuntimeRequest(labels, region, machineSize, customEnvVars.getOrElse(Map.empty), azureDiskReq)
->>>>>>> 02ebf83e
   }
 
   implicit val updateAzureRuntimeRequestDecoder: Decoder[UpdateAzureRuntimeRequest] =
