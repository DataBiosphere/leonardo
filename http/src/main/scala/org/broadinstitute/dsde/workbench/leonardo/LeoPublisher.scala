package org.broadinstitute.dsde.workbench.leonardo

import cats.effect.Async
import cats.effect.std.Queue
import cats.mtl.Ask
import cats.syntax.all._
import fs2.Stream
import org.broadinstitute.dsde.workbench.leonardo.db._
import org.broadinstitute.dsde.workbench.leonardo.http.dbioToIO
import org.broadinstitute.dsde.workbench.leonardo.monitor.LeoPubsubCodec._
import org.broadinstitute.dsde.workbench.leonardo.monitor.{ClusterNodepoolAction, LeoPubsubMessage}
import org.broadinstitute.dsde.workbench.model.TraceId
import org.broadinstitute.dsde.workbench.openTelemetry.OpenTelemetryMetrics
import org.broadinstitute.dsde.workbench.util2.messaging.CloudPublisher
import org.typelevel.log4cats.StructuredLogger

import scala.concurrent.ExecutionContext
import scala.concurrent.duration._

/**
 * dequeue from publisherQueue and transform it into a native google pubsub message;
 * After pubsub message is published, we update database when necessary
 */
final class LeoPublisher[F[_]](
  publisherQueue: Queue[F, LeoPubsubMessage],
<<<<<<< HEAD
  googlePublisher: CloudPublisher[F]
=======
  cloudPublisher: CloudPublisher[F]
>>>>>>> e5645605
)(implicit
  F: Async[F],
  dbReference: DbReference[F],
  metrics: OpenTelemetryMetrics[F],
  ec: ExecutionContext,
  logger: StructuredLogger[F]
) {
  val process: Stream[F, Unit] = {
    val publishingStream =
      Stream.eval(logger.info(s"Initializing publisher")) ++ Stream.fromQueueUnterminated(publisherQueue).flatMap {
        event =>
          Stream
<<<<<<< HEAD
            .eval(F.pure(event))
            .covary[F]
            .through(convertToPubsubMessagePipe)
            // TODO: Not sure what to do about this missing method
            .through(googlePublisher.publishNative)
            .evalMap(_ => updateDatabase(event))
            .handleErrorWith { t =>
              val loggingCtx = event.traceId.map(t => Map("traceId" -> t.asString)).getOrElse(Map.empty)
              Stream
                .eval(
=======
            .eval {
              publishMessageAndSetAttributes(event)
                .flatMap(_ => updateDatabase(event))
                .handleErrorWith { t =>
                  val loggingCtx = event.traceId.map(t => Map("traceId" -> t.asString)).getOrElse(Map.empty)
>>>>>>> e5645605
                  logger.error(loggingCtx, t)(
                    s"Failed to publish message of type ${event.messageType.asString}, message: $event"
                  )
                }
            }
            .covary[F]
      }
    Stream(publishingStream, recordMetrics).covary[F].parJoin(2)
  }

  private def publishMessageAndSetAttributes(event: LeoPubsubMessage): F[Unit] =
    for {
      _ <- cloudPublisher.publishOne(event, createAttributes(event))(leoPubsubMessageEncoder, traceIdAsk(event))
      _ <- logger.info(s"Published message of type ${event.messageType.asString}, message: $event")
    } yield ()

  private def traceIdAsk(message: LeoPubsubMessage): Ask[F, TraceId] =
    Ask.const[F, TraceId](message.traceId.getOrElse(TraceId("None")))

  private def createAttributes(message: LeoPubsubMessage): Map[String, String] = {
    val baseAttributes = Map("leonardo" -> "true")
    message.traceId.fold(baseAttributes)(traceId => baseAttributes + ("traceId" -> traceId.asString))
  }

  private def recordMetrics: Stream[F, Unit] = {
    val record = Stream.eval(publisherQueue.size.flatMap(size => metrics.gauge("publisherQueueSize", size)))
    (record ++ Stream.sleep_(30 seconds)).repeat
  }

  private def updateDatabase(msg: LeoPubsubMessage): F[Unit] =
    for {
      now <- F.realTimeInstant
      _ <- msg match {
        case m: LeoPubsubMessage.CreateRuntimeMessage =>
          clusterQuery.updateClusterStatus(m.runtimeId, RuntimeStatus.Creating, now).transaction
        case m: LeoPubsubMessage.CreateAzureRuntimeMessage =>
          clusterQuery.updateClusterStatus(m.runtimeId, RuntimeStatus.Creating, now).transaction
        case m: LeoPubsubMessage.DeleteAzureRuntimeMessage =>
          clusterQuery.updateClusterStatus(m.runtimeId, RuntimeStatus.Deleting, now).transaction
        case m: LeoPubsubMessage.CreateDiskMessage =>
          persistentDiskQuery.updateStatus(m.diskId, DiskStatus.Creating, now).transaction
        case m: LeoPubsubMessage.DeleteDiskMessage =>
          persistentDiskQuery.updateStatus(m.diskId, DiskStatus.Deleting, now).transaction
        case m: LeoPubsubMessage.DeleteDiskV2Message =>
          persistentDiskQuery.updateStatus(m.diskId, DiskStatus.Deleting, now).transaction
        case m: LeoPubsubMessage.StopRuntimeMessage =>
          clusterQuery.updateClusterStatus(m.runtimeId, RuntimeStatus.Stopping, now).transaction
        case m: LeoPubsubMessage.StartRuntimeMessage =>
          clusterQuery.updateClusterStatus(m.runtimeId, RuntimeStatus.Starting, now).transaction
        case m: LeoPubsubMessage.DeleteRuntimeMessage =>
          clusterQuery.markPendingDeletion(m.runtimeId, now).transaction
        case m: LeoPubsubMessage.DeleteAppMessage =>
          KubernetesServiceDbQueries.markPendingAppDeletion(m.appId, m.diskId, now).transaction
        case m: LeoPubsubMessage.CreateAppMessage =>
          m.clusterNodepoolAction match {
            case Some(ClusterNodepoolAction.CreateClusterAndNodepool(clusterId, defaultNodepoolId, nodepoolId)) =>
              KubernetesServiceDbQueries
                .markPendingCreating(m.appId, Some(clusterId), Some(defaultNodepoolId), Some(nodepoolId))
                .transaction
            case Some(ClusterNodepoolAction.CreateNodepool(nodepoolId)) =>
              KubernetesServiceDbQueries
                .markPendingCreating(m.appId, None, None, Some(nodepoolId))
                .transaction
            case None =>
              KubernetesServiceDbQueries
                .markPendingCreating(m.appId, None, None, None)
                .transaction
          }
        case m: LeoPubsubMessage.StopAppMessage =>
          appQuery.updateStatus(m.appId, AppStatus.Stopping).transaction
        case m: LeoPubsubMessage.StartAppMessage =>
          appQuery.updateStatus(m.appId, AppStatus.Starting).transaction
        // We update this in backleo to prevent apps getting stuck in updating as much as possible, https://broadworkbench.atlassian.net/browse/IA-4749
        case _: LeoPubsubMessage.UpdateAppMessage =>
          F.unit
        case _: LeoPubsubMessage.UpdateDiskMessage =>
          F.unit
        case _: LeoPubsubMessage.UpdateRuntimeMessage =>
          F.unit
        case m: LeoPubsubMessage.CreateAppV2Message =>
          KubernetesServiceDbQueries
            .markPendingCreating(m.appId, None, None, None)
            .transaction
        case m: LeoPubsubMessage.DeleteAppV2Message =>
          KubernetesServiceDbQueries
            .markPendingAppDeletion(m.appId, m.diskId, now)
            .transaction
      }
    } yield ()
}<|MERGE_RESOLUTION|>--- conflicted
+++ resolved
@@ -23,11 +23,7 @@
  */
 final class LeoPublisher[F[_]](
   publisherQueue: Queue[F, LeoPubsubMessage],
-<<<<<<< HEAD
-  googlePublisher: CloudPublisher[F]
-=======
   cloudPublisher: CloudPublisher[F]
->>>>>>> e5645605
 )(implicit
   F: Async[F],
   dbReference: DbReference[F],
@@ -40,24 +36,11 @@
       Stream.eval(logger.info(s"Initializing publisher")) ++ Stream.fromQueueUnterminated(publisherQueue).flatMap {
         event =>
           Stream
-<<<<<<< HEAD
-            .eval(F.pure(event))
-            .covary[F]
-            .through(convertToPubsubMessagePipe)
-            // TODO: Not sure what to do about this missing method
-            .through(googlePublisher.publishNative)
-            .evalMap(_ => updateDatabase(event))
-            .handleErrorWith { t =>
-              val loggingCtx = event.traceId.map(t => Map("traceId" -> t.asString)).getOrElse(Map.empty)
-              Stream
-                .eval(
-=======
             .eval {
               publishMessageAndSetAttributes(event)
                 .flatMap(_ => updateDatabase(event))
                 .handleErrorWith { t =>
                   val loggingCtx = event.traceId.map(t => Map("traceId" -> t.asString)).getOrElse(Map.empty)
->>>>>>> e5645605
                   logger.error(loggingCtx, t)(
                     s"Failed to publish message of type ${event.messageType.asString}, message: $event"
                   )
