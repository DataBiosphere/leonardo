--- conflicted
+++ resolved
@@ -98,11 +98,8 @@
                               instrumentationEnabled: Boolean,
                               enabled: Boolean,
                               dockstoreBaseUrl: URL,
-<<<<<<< HEAD
+                              databaseEnabled: Boolean,
                               chartVersionsToExcludeFromUpdates: List[ChartVersion]
-=======
-                              databaseEnabled: Boolean
->>>>>>> 2d8224b7
 ) extends KubernetesAppConfig {
   override lazy val kubernetesServices: List[KubernetesService] = services.map(s => KubernetesService(ServiceId(-1), s))
   override val serviceAccountName = ServiceAccountName(ksaName.value)
