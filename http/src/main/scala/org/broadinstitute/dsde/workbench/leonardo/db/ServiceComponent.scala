--- conflicted
+++ resolved
@@ -20,13 +20,8 @@
 final case class ServiceRecord(id: ServiceId,
                                appId: AppId,
                                serviceName: ServiceName,
-<<<<<<< HEAD
-                               serviceKind: KubernetesServiceKindName
-)
-=======
                                serviceKind: KubernetesServiceKindName,
                                servicePath: Option[ServicePath])
->>>>>>> ed135f1d
 
 class ServiceTable(tag: Tag) extends Table[ServiceRecord](tag, "SERVICE") {
   def id = column[ServiceId]("id", O.AutoInc, O.PrimaryKey)
@@ -50,13 +45,8 @@
       serviceId <- serviceQuery returning serviceQuery.map(_.id) += ServiceRecord(ServiceId(-1),
                                                                                   appId,
                                                                                   service.config.name,
-<<<<<<< HEAD
-                                                                                  service.config.kind
-      )
-=======
                                                                                   service.config.kind,
                                                                                   service.config.path)
->>>>>>> ed135f1d
     } yield service.copy(id = serviceId)
 
   private[db] def unmarshalService(rec: ServiceRecord): KubernetesService =
