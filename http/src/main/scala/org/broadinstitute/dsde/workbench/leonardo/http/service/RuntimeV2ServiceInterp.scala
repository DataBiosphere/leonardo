package org.broadinstitute.dsde.workbench.leonardo
package http
package service

import akka.http.scaladsl.model.StatusCodes
import cats.Parallel
import cats.data.NonEmptyList
import cats.effect.Async
import cats.effect.std.Queue
import cats.mtl.Ask
import cats.syntax.all._
import org.broadinstitute.dsde.workbench.google2.{DiskName, MachineTypeName, ZoneName}
import org.broadinstitute.dsde.workbench.leonardo.JsonCodec._
import org.broadinstitute.dsde.workbench.leonardo.SamResourceId.{
  PersistentDiskSamResourceId,
  RuntimeSamResourceId,
  WorkspaceResourceSamResourceId,
  WsmResourceSamResourceId
}
import org.broadinstitute.dsde.workbench.leonardo.config.PersistentDiskConfig
import org.broadinstitute.dsde.workbench.leonardo.dao._
import org.broadinstitute.dsde.workbench.leonardo.db._
import org.broadinstitute.dsde.workbench.leonardo.model._
import org.broadinstitute.dsde.workbench.leonardo.monitor.LeoPubsubMessage
import org.broadinstitute.dsde.workbench.leonardo.monitor.LeoPubsubMessage.{
  CreateAzureRuntimeMessage,
  DeleteAzureRuntimeMessage
}
import org.broadinstitute.dsde.workbench.model.{TraceId, UserInfo}

import java.time.Instant
import java.util.UUID
import scala.concurrent.ExecutionContext

class RuntimeV2ServiceInterp[F[_]: Parallel](config: RuntimeServiceConfig,
                                             authProvider: LeoAuthProvider[F],
                                             wsmDao: WsmDao[F],
                                             samDAO: SamDAO[F],
<<<<<<< HEAD
                                             asyncTasks: Queue[F, Task[F]],
                                             publisherQueue: Queue[F, LeoPubsubMessage]
)(implicit
  F: Async[F],
=======
                                             publisherQueue: Queue[F, LeoPubsubMessage])(
  implicit F: Async[F],
>>>>>>> 02ebf83e
  dbReference: DbReference[F],
  ec: ExecutionContext
) extends RuntimeV2Service[F] {
  override def createRuntime(userInfo: UserInfo,
                             runtimeName: RuntimeName,
                             workspaceId: WorkspaceId,
<<<<<<< HEAD
                             req: CreateAzureRuntimeRequest,
                             createVmJobId: WsmJobId
  )(implicit as: Ask[F, AppContext]): F[Unit] =
=======
                             req: CreateAzureRuntimeRequest)(implicit as: Ask[F, AppContext]): F[Unit] =
>>>>>>> 02ebf83e
    for {
      ctx <- as.ask

      leoAuth <- samDAO.getLeoAuthToken

      workspaceDescOpt <- wsmDao.getWorkspace(workspaceId, leoAuth)
      workspaceDesc <- F.fromOption(workspaceDescOpt, WorkspaceNotFoundException(workspaceId, ctx.traceId))

      //TODO: when we fully support google here, do something intelligent instead of defaulting to azure
      cloudContext <- (workspaceDesc.azureContext, workspaceDesc.gcpContext) match {
        case (Some(azureContext), _) => F.pure[CloudContext](CloudContext.Azure(azureContext))
        case (_, Some(gcpContext))   => F.pure[CloudContext](CloudContext.Gcp(gcpContext))
        case (None, None)            => F.raiseError[CloudContext](CloudContextNotFoundException(workspaceId, ctx.traceId))
      }

      samResource = WorkspaceResourceSamResourceId(workspaceId)

      hasPermission <- authProvider.hasPermission(samResource, WorkspaceAction.CreateControlledUserResource, userInfo)

      _ <- ctx.span.traverse(s => F.delay(s.addAnnotation("Done auth call for azure runtime permission")))
      _ <- F
        .raiseUnless(hasPermission)(ForbiddenError(userInfo.userEmail))

      leoAuth <- samDAO.getLeoAuthToken
      relayNamespaceOpt <- wsmDao.getRelayNamespace(workspaceId, req.region, leoAuth)
      relayNamespace <- F.fromOption(
        relayNamespaceOpt,
        BadRequestException(s"Workspace ${workspaceId} doesn't have relay namespace provisioned appropriately",
                            Some(ctx.traceId))
      )

      runtimeOpt <- RuntimeServiceDbQueries.getStatusByName(cloudContext, runtimeName).transaction
      _ <- ctx.span.traverse(s => F.delay(s.addAnnotation("Done DB query for azure runtime")))

      runtimeImage: RuntimeImage = RuntimeImage(
        RuntimeImageType.Azure,
        config.azureConfig.image.asString,
        None,
        ctx.now
      )

      _ <- runtimeOpt match {
        case Some(status) => F.raiseError[Unit](RuntimeAlreadyExistsException(cloudContext, runtimeName, status))
        case None =>
          for {
            diskToSave <- F.fromEither(
              convertToDisk(
                userInfo,
                cloudContext,
                DiskName(req.azureDiskConfig.name.value),
                config.azureConfig.diskConfig,
                req,
                ctx.now
              )
            )

            runtime = convertToRuntime(workspaceId,
                                       runtimeName,
                                       cloudContext,
                                       userInfo,
                                       req,
                                       RuntimeSamResourceId(samResource.resourceId),
                                       Set(runtimeImage),
<<<<<<< HEAD
                                       ctx.now
            )
=======
                                       Set.empty,
                                       ctx.now)
>>>>>>> 02ebf83e

            disk <- persistentDiskQuery.save(diskToSave).transaction
            runtimeConfig = RuntimeConfig.AzureConfig(
              MachineTypeName(req.machineSize.toString),
              disk.id,
              req.region
            )
            runtimeToSave = SaveCluster(cluster = runtime, runtimeConfig = runtimeConfig, now = ctx.now)
            savedRuntime <- clusterQuery.save(runtimeToSave).transaction
<<<<<<< HEAD

            task = Task(
              ctx.traceId,
              //TODO: generalize for google
              createRuntime(CreateAzureRuntimeParams(workspaceId, savedRuntime, runtimeConfig, disk, runtimeImage),
                            WsmJobControl(createVmJobId)
              ),
              Some(errorHandler(savedRuntime.id, ctx)),
              ctx.now
            )

            _ <- asyncTasks.offer(task)
=======
>>>>>>> 02ebf83e
            _ <- publisherQueue.offer(
              CreateAzureRuntimeMessage(savedRuntime.id, workspaceId, relayNamespace, Some(ctx.traceId))
            )
          } yield ()
      }

    } yield ()

  override def getRuntime(userInfo: UserInfo, runtimeName: RuntimeName, workspaceId: WorkspaceId)(implicit
    as: Ask[F, AppContext]
  ): F[GetRuntimeResponse] =
    for {
      leoAuth <- samDAO.getLeoAuthToken
      ctx <- as.ask

      workspaceDescOpt <- wsmDao.getWorkspace(workspaceId, leoAuth)
      workspaceDesc <- F.fromOption(workspaceDescOpt, WorkspaceNotFoundException(workspaceId, ctx.traceId))

      //TODO: when we fully support google here, do something intelligent instead of defaulting to azure
      cloudContext <- (workspaceDesc.azureContext, workspaceDesc.gcpContext) match {
        case (Some(azureContext), _) => F.pure[CloudContext](CloudContext.Azure(azureContext))
        case (_, Some(gcpContext))   => F.pure[CloudContext](CloudContext.Gcp(gcpContext))
        case (None, None)            => F.raiseError[CloudContext](CloudContextNotFoundException(workspaceId, ctx.traceId))
      }

      runtime <- RuntimeServiceDbQueries.getRuntime(cloudContext, runtimeName).transaction

      // If user is creator of the runtime, they should definitely be able to see the runtime.
<<<<<<< HEAD
      hasPermission <-
        if (runtime.auditInfo.creator == userInfo.userEmail) F.pure(true)
        else
          checkSamPermission(azureRuntimeControlledResource, userInfo, WsmResourceAction.Read).map(_._1)
=======
      hasPermission <- if (runtime.auditInfo.creator == userInfo.userEmail) F.pure(true)
      else {
        for {
          controlledResourceOpt <- controlledResourceQuery
            .getWsmRecordForRuntime(runtime.id, WsmResourceType.AzureVm)
            .transaction

          azureRuntimeControlledResource <- F.fromOption(
            controlledResourceOpt,
            AzureRuntimeControlledResourceNotFoundException(cloudContext, runtimeName, ctx.traceId)
          )
          res <- checkSamPermission(azureRuntimeControlledResource, userInfo, WsmResourceAction.Read).map(_._1)
        } yield res
      }
>>>>>>> 02ebf83e

      _ <- ctx.span.traverse(s => F.delay(s.addAnnotation("Done auth call for get azure runtime permission")))
      _ <- F
        .raiseError[Unit](
          RuntimeNotFoundException(cloudContext, runtimeName, "permission denied", Some(ctx.traceId))
        )
        .whenA(!hasPermission)

    } yield runtime

  override def updateRuntime(userInfo: UserInfo,
                             runtimeName: RuntimeName,
                             workspaceId: WorkspaceId,
                             req: UpdateAzureRuntimeRequest
  )(implicit as: Ask[F, AppContext]): F[Unit] =
    F.pure(AzureUnimplementedException("patch not implemented yet"))

  override def deleteRuntime(userInfo: UserInfo, runtimeName: RuntimeName, workspaceId: WorkspaceId)(implicit
    as: Ask[F, AppContext]
  ): F[Unit] =
    for {
      leoAuth <- samDAO.getLeoAuthToken
      ctx <- as.ask

      workspaceDescOpt <- wsmDao.getWorkspace(workspaceId, leoAuth)
      workspaceDesc <- F.fromOption(workspaceDescOpt, WorkspaceNotFoundException(workspaceId, ctx.traceId))

      //TODO: when we fully support google here, do something intelligent instead of defaulting to azure
      cloudContext <- (workspaceDesc.azureContext, workspaceDesc.gcpContext) match {
        case (Some(azureContext), _) => F.pure[CloudContext](CloudContext.Azure(azureContext))
        case (_, Some(gcpContext))   => F.pure[CloudContext](CloudContext.Gcp(gcpContext))
        case (None, None)            => F.raiseError[CloudContext](CloudContextNotFoundException(workspaceId, ctx.traceId))
      }

      runtime <- RuntimeServiceDbQueries.getRuntime(cloudContext, runtimeName).transaction

      _ <- F
        .raiseUnless(runtime.status.isDeletable)(
          RuntimeCannotBeDeletedException(cloudContext, runtime.clusterName, runtime.status)
        )

      diskId <- runtime.runtimeConfig match {
        case config: RuntimeConfig.AzureConfig => F.pure(config.persistentDiskId)
        case _ =>
          F.raiseError[DiskId](
            AzureRuntimeHasInvalidRuntimeConfig(cloudContext, runtime.clusterName, ctx.traceId)
          )
      }

      controlledResourceOpt <- controlledResourceQuery
        .getWsmRecordForRuntime(runtime.id, WsmResourceType.AzureVm)
        .transaction

      // If there's no controlled resource record, that means we created the DB record in front leo but failed somewhere in back leo (possibly in polling WSM)
      // This is non-fatal, as we still want to allow users to clean up the db record if they have permission.
      // We must check if they have permission other ways if we did not get an ID back from WSM though
      (hasPermission, wsmResourceIdOpt) <- controlledResourceOpt.fold(
        authProvider
          .isUserWorkspaceOwner(workspaceId, WorkspaceResourceSamResourceId(workspaceId), userInfo)
          .map(isOwner => isOwner || runtime.auditInfo.creator == userInfo.userEmail)
          .map(hasPermission => (hasPermission, none[WsmControlledResourceId]))
      ) { controlledResource =>
        checkSamPermission(controlledResource, userInfo, WsmResourceAction.Write)
          .map(x => (x._1, Some(x._2)))
      }

      _ <- ctx.span.traverse(s => F.delay(s.addAnnotation("Done auth call for delete azure runtime permission")))
      _ <- F
        .raiseError[Unit](RuntimeNotFoundException(cloudContext, runtimeName, "permission denied"))
        .whenA(!hasPermission)

      _ <- clusterQuery.markPendingDeletion(runtime.id, ctx.now).transaction

      // For now, azure disk life cycle is tied to vm life cycle and incompatible with disk routes
      _ <- persistentDiskQuery.markPendingDeletion(diskId, ctx.now).transaction

      _ <- publisherQueue.offer(
        DeleteAzureRuntimeMessage(runtime.id, Some(diskId), workspaceId, wsmResourceIdOpt, Some(ctx.traceId))
      )
    } yield ()

  override def listRuntimes(
    userInfo: UserInfo,
    workspaceId: Option[WorkspaceId],
    cloudProvider: Option[CloudProvider],
    params: Map[String, String]
  )(implicit as: Ask[F, AppContext]): F[Vector[ListRuntimeResponse2]] =
    for {
      paramMap <- F.fromEither(processListParameters(params))

      runtimes <- RuntimeServiceDbQueries
        .listRuntimesForWorkspace(paramMap._1, paramMap._2, workspaceId, cloudProvider)
        .transaction

      (runtimesUserIsCreator, runtimesUserIsNotCreator) = runtimes.partition(_.auditInfo.creator == userInfo.userEmail)

      // Here, we check if backleo has updated the runtime sam id with the wsm resource's UUID via type conversion
      // If it has, we can then use the samResourceId of the runtime (which is the same as the wsm resource id) for permission lookup
      wsmControlledResourceSamIds = runtimesUserIsNotCreator
        .flatMap { r =>
          for {
            uuid <- Either.catchNonFatal(UUID.fromString(r.samResource.resourceId)) match {
              case Right(id) => List(id)
              case Left(_)   => List.empty
            }
          } yield WsmResourceSamResourceId(WsmControlledResourceId(uuid))
        }

      samVisibleWsmControlledResourceSamIds <- NonEmptyList
        .fromList(wsmControlledResourceSamIds)
        .traverse(ids => authProvider.filterUserVisible(ids, userInfo))
        .map(_.getOrElse(List.empty))

      // We must also check the RuntimeSamResourceId in sam to support already existing and newly created google runtimes
      samVisibleRuntimeSamResourceIds <- NonEmptyList
        .fromList(runtimesUserIsNotCreator.map(_.samResource))
        .traverse(ids => authProvider.filterUserVisible(ids, userInfo))
        .map(_.getOrElse(List.empty))

      workspaceFilterableRuntimes <- NonEmptyList
        .fromList(
          runtimesUserIsNotCreator.flatMap(runtime =>
            runtime.workspaceId match {
              case Some(id) => List((id, WorkspaceResourceSamResourceId(id)))
              case None     => List.empty
            }
          )
        )
        .traverse(workspaces =>
          authProvider.filterUserVisibleWithWorkspaceFallback(
            workspaces,
            userInfo
          )
        )
        .map(_.getOrElse(List.empty))

      userVisibleRuntimes = runtimesUserIsCreator ++ runtimesUserIsNotCreator.filter(r =>
        //check for visibility based on vms that are wsm controlled resoources
        samVisibleWsmControlledResourceSamIds
          .map(id => RuntimeSamResourceId(id.resourceId))
          .contains(r.samResource) ||
          //check for visibility fallback for backwards compatibility with runtime v1 sam ids
          samVisibleRuntimeSamResourceIds
            .contains(r.samResource) ||
          //check for visibility based on whether the user is the owner of the workspace that the runtime belongs to
          r.workspaceId.fold(false)(workspaceId =>
            workspaceFilterableRuntimes.contains((workspaceId, WorkspaceResourceSamResourceId(workspaceId)))
          )
      )

    } yield userVisibleRuntimes.toVector

  private[service] def convertToDisk(userInfo: UserInfo,
                                     cloudContext: CloudContext,
                                     diskName: DiskName,
                                     config: PersistentDiskConfig,
                                     req: CreateAzureRuntimeRequest,
                                     now: Instant
  ): Either[Throwable, PersistentDisk] = {
    // create a LabelMap of default labels
    val defaultLabelMap: LabelMap =
      Map(
        "diskName" -> diskName.value,
        "cloudContext" -> cloudContext.asString,
        "creator" -> userInfo.userEmail.value
      )

    // combine default and given labels
    val allLabels = req.azureDiskConfig.labels ++ defaultLabelMap

    for {
      // check the labels do not contain forbidden keys
      labels <-
        if (allLabels.contains(includeDeletedKey))
          Left(IllegalLabelKeyException(includeDeletedKey))
        else
          Right(allLabels)
    } yield PersistentDisk(
      DiskId(0),
      cloudContext,
      ZoneName(req.region.toString),
      diskName,
      userInfo.userEmail,
      //TODO: WSM will populate this, we can update in backleo if its needed for anything
      PersistentDiskSamResourceId("fakeUUID"),
      DiskStatus.Creating,
      AuditInfo(userInfo.userEmail, now, None, now),
      req.azureDiskConfig.size.getOrElse(config.defaultDiskSizeGb),
      req.azureDiskConfig.diskType.getOrElse(config.defaultDiskType),
      config.defaultBlockSizeBytes,
      None,
      None,
      labels
    )
  }

<<<<<<< HEAD
  /**
   * Creates an Azure VM but doesn't wait for its completion.
   * This includes creation of all child Azure resources (disk, network, ip), and assumes these are created synchronously
   */
  private def createRuntime(params: CreateAzureRuntimeParams, jobControl: WsmJobControl)(implicit
    ev: Ask[F, AppContext]
  ): F[Unit] =
    for {
      auth <- samDAO.getLeoAuthToken

      createIpAction = createIp(params, auth, params.runtime.runtimeName.asString)
      createDiskAction = createDisk(params, auth)
      createNetworkAction = createNetwork(params, auth, params.runtime.runtimeName.asString)

      createVmRequest <- (createIpAction, createDiskAction, createNetworkAction).parMapN {
        (ipResp, diskResp, networkResp) =>
          val vmCommon = getCommonFields(ControlledResourceName(params.runtime.runtimeName.asString),
                                         config.azureRuntimeDefaults.vmControlledResourceDesc,
                                         params.runtime.auditInfo.creator
          )
          CreateVmRequest(
            params.workspaceId,
            vmCommon,
            CreateVmRequestData(
              params.runtime.runtimeName,
              params.runtimeConfig.region,
              VirtualMachineSizeTypes.fromString(params.runtimeConfig.machineType.value),
              params.vmImage,
              ipResp.resourceId,
              diskResp.resourceId,
              networkResp.resourceId
            ),
            jobControl
          )
      }
      _ <- wsmDao.createVm(createVmRequest, auth)
    } yield ()

  private def createIp(params: CreateAzureRuntimeParams, leoAuth: Authorization, nameSuffix: String)(implicit
    ev: Ask[F, AppContext]
  ): F[CreateIpResponse] = {
    val common = getCommonFields(ControlledResourceName(s"ip-${nameSuffix}"),
                                 config.azureRuntimeDefaults.ipControlledResourceDesc,
                                 params.runtime.auditInfo.creator
    )

    val request: CreateIpRequest = CreateIpRequest(
      params.workspaceId,
      common,
      CreateIpRequestData(
        AzureIpName(s"ip-${nameSuffix}"),
        params.runtimeConfig.region
      )
    )
    for {
      ipResp <- wsmDao.createIp(request, leoAuth)
      _ <- controlledResourceQuery.save(params.runtime.id, ipResp.resourceId, WsmResourceType.AzureIp).transaction
    } yield ipResp
  }

  private def createDisk(params: CreateAzureRuntimeParams, leoAuth: Authorization)(implicit
    ev: Ask[F, AppContext]
  ): F[CreateDiskResponse] = {
    val common = getCommonFields(ControlledResourceName(params.disk.name.value),
                                 config.azureRuntimeDefaults.diskControlledResourceDesc,
                                 params.runtime.auditInfo.creator
    )
    val request: CreateDiskRequest = CreateDiskRequest(
      params.workspaceId,
      common,
      CreateDiskRequestData(
        //TODO: AzureDiskName should go away once DiskName is no longer coupled to google2 disk service
        AzureDiskName(params.disk.name.value),
        params.disk.size,
        params.runtimeConfig.region
      )
    )
    for {
      ctx <- ev.ask
      diskResp <- wsmDao.createDisk(request, leoAuth)
      _ <- controlledResourceQuery
        .save(params.runtime.id, diskResp.resourceId, WsmResourceType.AzureDisk)
        .transaction
      _ <- persistentDiskQuery.updateStatus(params.disk.id, DiskStatus.Ready, ctx.now).transaction
    } yield diskResp
  }

  private def createNetwork(
    params: CreateAzureRuntimeParams,
    leoAuth: Authorization,
    nameSuffix: String
  )(implicit ev: Ask[F, AppContext]): F[CreateNetworkResponse] = {
    val common = getCommonFields(ControlledResourceName(s"network-${nameSuffix}"),
                                 config.azureRuntimeDefaults.networkControlledResourceDesc,
                                 params.runtime.auditInfo.creator
    )
    val request: CreateNetworkRequest = CreateNetworkRequest(
      params.workspaceId,
      common,
      CreateNetworkRequestData(
        AzureNetworkName(s"vNet-${nameSuffix}"),
        AzureSubnetName(s"subnet-${nameSuffix}"),
        config.azureRuntimeDefaults.addressSpaceCidr,
        config.azureRuntimeDefaults.subnetAddressCidr,
        params.runtimeConfig.region
      )
    )
    for {
      networkResp <- wsmDao.createNetwork(request, leoAuth)
      _ <- controlledResourceQuery
        .save(params.runtime.id, networkResp.resourceId, WsmResourceType.AzureNetwork)
        .transaction
    } yield networkResp
  }

  private def getCommonFields(name: ControlledResourceName, resourceDesc: String, userEmail: WorkbenchEmail) =
    ControlledResourceCommonFields(
      name,
      ControlledResourceDescription(resourceDesc),
      CloningInstructions.Nothing, //TODO: these resources will not be cloned with clone-workspace. Is this correct?
      AccessScope.PrivateAccess,
      ManagedBy.Application,
      Some(
        PrivateResourceUser(
          userEmail,
          List(ControlledResourceIamRole.Writer)
        )
      )
    )

=======
>>>>>>> 02ebf83e
  private def checkSamPermission(azureRuntimeControlledResource: RuntimeControlledResourceRecord,
                                 userInfo: UserInfo,
                                 wsmResourceAction: WsmResourceAction
  )(implicit
    ctx: Ask[F, AppContext]
  ): F[(Boolean, WsmControlledResourceId)] =
    for {
      context <- ctx.ask
      //TODO: generalize for google
      res <- authProvider.hasPermission(
        WsmResourceSamResourceId(azureRuntimeControlledResource.resourceId),
        wsmResourceAction,
        userInfo
      )
    } yield (res, azureRuntimeControlledResource.resourceId)

  private def errorHandler(runtimeId: Long, ctx: AppContext): Throwable => F[Unit] =
    e =>
      clusterErrorQuery
        .save(runtimeId, RuntimeError(e.getMessage, None, ctx.now, Some(ctx.traceId)))
        .transaction >>
        clusterQuery.updateClusterStatus(runtimeId, RuntimeStatus.Error, ctx.now).transaction.void

  private def convertToRuntime(workspaceId: WorkspaceId,
                               runtimeName: RuntimeName,
                               cloudContext: CloudContext,
                               userInfo: UserInfo,
                               request: CreateAzureRuntimeRequest,
                               samResourceId: RuntimeSamResourceId,
                               runtimeImages: Set[RuntimeImage],
<<<<<<< HEAD
                               now: Instant
  ): Runtime = {
=======
                               scopes: Set[String],
                               now: Instant): Runtime = {
>>>>>>> 02ebf83e
    // create a LabelMap of default labels
    val defaultLabels = DefaultRuntimeLabels(
      runtimeName,
      None,
      cloudContext,
      userInfo.userEmail,
      //TODO: use an azure service account
      Some(userInfo.userEmail),
      None,
      None,
      Some(RuntimeImageType.Azure)
    ).toMap

    val allLabels = request.labels ++ defaultLabels

    Runtime(
      0,
      Some(workspaceId),
      samResource = samResourceId,
      runtimeName = runtimeName,
      cloudContext = cloudContext,
      //TODO: use an azure service account
      serviceAccount = userInfo.userEmail,
      asyncRuntimeFields = None,
      auditInfo = AuditInfo(userInfo.userEmail, now, None, now),
      kernelFoundBusyDate = None,
      proxyUrl = Runtime.getProxyUrl(config.proxyUrlBase, cloudContext, runtimeName, runtimeImages, None, allLabels),
      status = RuntimeStatus.PreCreating,
      labels = allLabels,
      userScriptUri = None,
      startUserScriptUri = None,
      errors = List.empty,
      userJupyterExtensionConfig = None,
      autopauseThreshold = 30,
      defaultClientId = None,
      allowStop = false,
      runtimeImages = runtimeImages,
      scopes = scopes,
      welderEnabled = true,
      customEnvironmentVariables = request.customEnvironmentVariables,
      runtimeConfigId = RuntimeConfigId(-1),
      patchInProgress = false
    )
  }

}

final case class WorkspaceNotFoundException(workspaceId: WorkspaceId, traceId: TraceId)
    extends LeoException(
      s"WorkspaceId not found in workspace manager for workspace ${workspaceId}",
      StatusCodes.NotFound,
      traceId = Some(traceId)
    )

final case class CloudContextNotFoundException(workspaceId: WorkspaceId, traceId: TraceId)
    extends LeoException(
      s"Cloud context not found in workspace manager for workspace ${workspaceId}",
      StatusCodes.NotFound,
      traceId = Some(traceId)
    )

final case class AzureRuntimeControlledResourceNotFoundException(cloudContext: CloudContext,
                                                                 runtimeName: RuntimeName,
                                                                 traceId: TraceId
) extends LeoException(
      s"Controlled resource record not found for runtime ${cloudContext.asStringWithProvider}/${runtimeName.asString}",
      StatusCodes.NotFound,
      traceId = Some(traceId)
    )

final case class AzureRuntimeHasInvalidRuntimeConfig(cloudContext: CloudContext,
                                                     runtimeName: RuntimeName,
                                                     traceId: TraceId
) extends LeoException(
      s"Azure runtime ${cloudContext.asStringWithProvider}/${runtimeName.asString} was found with an invalid runtime config",
      StatusCodes.InternalServerError,
      traceId = Some(traceId)
    )<|MERGE_RESOLUTION|>--- conflicted
+++ resolved
@@ -36,28 +36,15 @@
                                              authProvider: LeoAuthProvider[F],
                                              wsmDao: WsmDao[F],
                                              samDAO: SamDAO[F],
-<<<<<<< HEAD
-                                             asyncTasks: Queue[F, Task[F]],
-                                             publisherQueue: Queue[F, LeoPubsubMessage]
-)(implicit
-  F: Async[F],
-=======
                                              publisherQueue: Queue[F, LeoPubsubMessage])(
   implicit F: Async[F],
->>>>>>> 02ebf83e
   dbReference: DbReference[F],
   ec: ExecutionContext
 ) extends RuntimeV2Service[F] {
   override def createRuntime(userInfo: UserInfo,
                              runtimeName: RuntimeName,
                              workspaceId: WorkspaceId,
-<<<<<<< HEAD
-                             req: CreateAzureRuntimeRequest,
-                             createVmJobId: WsmJobId
-  )(implicit as: Ask[F, AppContext]): F[Unit] =
-=======
                              req: CreateAzureRuntimeRequest)(implicit as: Ask[F, AppContext]): F[Unit] =
->>>>>>> 02ebf83e
     for {
       ctx <- as.ask
 
@@ -121,13 +108,8 @@
                                        req,
                                        RuntimeSamResourceId(samResource.resourceId),
                                        Set(runtimeImage),
-<<<<<<< HEAD
-                                       ctx.now
-            )
-=======
                                        Set.empty,
                                        ctx.now)
->>>>>>> 02ebf83e
 
             disk <- persistentDiskQuery.save(diskToSave).transaction
             runtimeConfig = RuntimeConfig.AzureConfig(
@@ -137,21 +119,6 @@
             )
             runtimeToSave = SaveCluster(cluster = runtime, runtimeConfig = runtimeConfig, now = ctx.now)
             savedRuntime <- clusterQuery.save(runtimeToSave).transaction
-<<<<<<< HEAD
-
-            task = Task(
-              ctx.traceId,
-              //TODO: generalize for google
-              createRuntime(CreateAzureRuntimeParams(workspaceId, savedRuntime, runtimeConfig, disk, runtimeImage),
-                            WsmJobControl(createVmJobId)
-              ),
-              Some(errorHandler(savedRuntime.id, ctx)),
-              ctx.now
-            )
-
-            _ <- asyncTasks.offer(task)
-=======
->>>>>>> 02ebf83e
             _ <- publisherQueue.offer(
               CreateAzureRuntimeMessage(savedRuntime.id, workspaceId, relayNamespace, Some(ctx.traceId))
             )
@@ -180,12 +147,6 @@
       runtime <- RuntimeServiceDbQueries.getRuntime(cloudContext, runtimeName).transaction
 
       // If user is creator of the runtime, they should definitely be able to see the runtime.
-<<<<<<< HEAD
-      hasPermission <-
-        if (runtime.auditInfo.creator == userInfo.userEmail) F.pure(true)
-        else
-          checkSamPermission(azureRuntimeControlledResource, userInfo, WsmResourceAction.Read).map(_._1)
-=======
       hasPermission <- if (runtime.auditInfo.creator == userInfo.userEmail) F.pure(true)
       else {
         for {
@@ -200,7 +161,6 @@
           res <- checkSamPermission(azureRuntimeControlledResource, userInfo, WsmResourceAction.Read).map(_._1)
         } yield res
       }
->>>>>>> 02ebf83e
 
       _ <- ctx.span.traverse(s => F.delay(s.addAnnotation("Done auth call for get azure runtime permission")))
       _ <- F
@@ -397,139 +357,6 @@
     )
   }
 
-<<<<<<< HEAD
-  /**
-   * Creates an Azure VM but doesn't wait for its completion.
-   * This includes creation of all child Azure resources (disk, network, ip), and assumes these are created synchronously
-   */
-  private def createRuntime(params: CreateAzureRuntimeParams, jobControl: WsmJobControl)(implicit
-    ev: Ask[F, AppContext]
-  ): F[Unit] =
-    for {
-      auth <- samDAO.getLeoAuthToken
-
-      createIpAction = createIp(params, auth, params.runtime.runtimeName.asString)
-      createDiskAction = createDisk(params, auth)
-      createNetworkAction = createNetwork(params, auth, params.runtime.runtimeName.asString)
-
-      createVmRequest <- (createIpAction, createDiskAction, createNetworkAction).parMapN {
-        (ipResp, diskResp, networkResp) =>
-          val vmCommon = getCommonFields(ControlledResourceName(params.runtime.runtimeName.asString),
-                                         config.azureRuntimeDefaults.vmControlledResourceDesc,
-                                         params.runtime.auditInfo.creator
-          )
-          CreateVmRequest(
-            params.workspaceId,
-            vmCommon,
-            CreateVmRequestData(
-              params.runtime.runtimeName,
-              params.runtimeConfig.region,
-              VirtualMachineSizeTypes.fromString(params.runtimeConfig.machineType.value),
-              params.vmImage,
-              ipResp.resourceId,
-              diskResp.resourceId,
-              networkResp.resourceId
-            ),
-            jobControl
-          )
-      }
-      _ <- wsmDao.createVm(createVmRequest, auth)
-    } yield ()
-
-  private def createIp(params: CreateAzureRuntimeParams, leoAuth: Authorization, nameSuffix: String)(implicit
-    ev: Ask[F, AppContext]
-  ): F[CreateIpResponse] = {
-    val common = getCommonFields(ControlledResourceName(s"ip-${nameSuffix}"),
-                                 config.azureRuntimeDefaults.ipControlledResourceDesc,
-                                 params.runtime.auditInfo.creator
-    )
-
-    val request: CreateIpRequest = CreateIpRequest(
-      params.workspaceId,
-      common,
-      CreateIpRequestData(
-        AzureIpName(s"ip-${nameSuffix}"),
-        params.runtimeConfig.region
-      )
-    )
-    for {
-      ipResp <- wsmDao.createIp(request, leoAuth)
-      _ <- controlledResourceQuery.save(params.runtime.id, ipResp.resourceId, WsmResourceType.AzureIp).transaction
-    } yield ipResp
-  }
-
-  private def createDisk(params: CreateAzureRuntimeParams, leoAuth: Authorization)(implicit
-    ev: Ask[F, AppContext]
-  ): F[CreateDiskResponse] = {
-    val common = getCommonFields(ControlledResourceName(params.disk.name.value),
-                                 config.azureRuntimeDefaults.diskControlledResourceDesc,
-                                 params.runtime.auditInfo.creator
-    )
-    val request: CreateDiskRequest = CreateDiskRequest(
-      params.workspaceId,
-      common,
-      CreateDiskRequestData(
-        //TODO: AzureDiskName should go away once DiskName is no longer coupled to google2 disk service
-        AzureDiskName(params.disk.name.value),
-        params.disk.size,
-        params.runtimeConfig.region
-      )
-    )
-    for {
-      ctx <- ev.ask
-      diskResp <- wsmDao.createDisk(request, leoAuth)
-      _ <- controlledResourceQuery
-        .save(params.runtime.id, diskResp.resourceId, WsmResourceType.AzureDisk)
-        .transaction
-      _ <- persistentDiskQuery.updateStatus(params.disk.id, DiskStatus.Ready, ctx.now).transaction
-    } yield diskResp
-  }
-
-  private def createNetwork(
-    params: CreateAzureRuntimeParams,
-    leoAuth: Authorization,
-    nameSuffix: String
-  )(implicit ev: Ask[F, AppContext]): F[CreateNetworkResponse] = {
-    val common = getCommonFields(ControlledResourceName(s"network-${nameSuffix}"),
-                                 config.azureRuntimeDefaults.networkControlledResourceDesc,
-                                 params.runtime.auditInfo.creator
-    )
-    val request: CreateNetworkRequest = CreateNetworkRequest(
-      params.workspaceId,
-      common,
-      CreateNetworkRequestData(
-        AzureNetworkName(s"vNet-${nameSuffix}"),
-        AzureSubnetName(s"subnet-${nameSuffix}"),
-        config.azureRuntimeDefaults.addressSpaceCidr,
-        config.azureRuntimeDefaults.subnetAddressCidr,
-        params.runtimeConfig.region
-      )
-    )
-    for {
-      networkResp <- wsmDao.createNetwork(request, leoAuth)
-      _ <- controlledResourceQuery
-        .save(params.runtime.id, networkResp.resourceId, WsmResourceType.AzureNetwork)
-        .transaction
-    } yield networkResp
-  }
-
-  private def getCommonFields(name: ControlledResourceName, resourceDesc: String, userEmail: WorkbenchEmail) =
-    ControlledResourceCommonFields(
-      name,
-      ControlledResourceDescription(resourceDesc),
-      CloningInstructions.Nothing, //TODO: these resources will not be cloned with clone-workspace. Is this correct?
-      AccessScope.PrivateAccess,
-      ManagedBy.Application,
-      Some(
-        PrivateResourceUser(
-          userEmail,
-          List(ControlledResourceIamRole.Writer)
-        )
-      )
-    )
-
-=======
->>>>>>> 02ebf83e
   private def checkSamPermission(azureRuntimeControlledResource: RuntimeControlledResourceRecord,
                                  userInfo: UserInfo,
                                  wsmResourceAction: WsmResourceAction
@@ -560,13 +387,8 @@
                                request: CreateAzureRuntimeRequest,
                                samResourceId: RuntimeSamResourceId,
                                runtimeImages: Set[RuntimeImage],
-<<<<<<< HEAD
-                               now: Instant
-  ): Runtime = {
-=======
                                scopes: Set[String],
                                now: Instant): Runtime = {
->>>>>>> 02ebf83e
     // create a LabelMap of default labels
     val defaultLabels = DefaultRuntimeLabels(
       runtimeName,
