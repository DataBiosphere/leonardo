package org.broadinstitute.dsde.workbench.leonardo
package util

import cats.mtl.Ask
import org.broadinstitute.dsde.workbench.leonardo.http.service.AzureRuntimeDefaults
import org.broadinstitute.dsde.workbench.leonardo.monitor.LeoPubsubMessage.{
  CreateAzureRuntimeMessage,
  DeleteAzureRuntimeMessage
}
import org.broadinstitute.dsde.workbench.leonardo.monitor.PollMonitorConfig
import org.broadinstitute.dsde.workbench.leonardo.monitor.PubsubHandleMessageError.AzureRuntimeCreationError
import org.http4s.Uri

import java.time.Instant

trait AzurePubsubHandlerAlgebra[F[_]] {

  /**
   * Creates an Azure VM but doesn't wait for its completion.
   * This includes creation of all child Azure resources (disk, network, ip), and assumes these are created syncronously
   */
  def createAndPollRuntime(msg: CreateAzureRuntimeMessage)(implicit ev: Ask[F, AppContext]): F[Unit]

  def deleteAndPollRuntime(msg: DeleteAzureRuntimeMessage)(implicit ev: Ask[F, AppContext]): F[Unit]

  def handleAzureRuntimeCreationError(e: AzureRuntimeCreationError, pubsubMessageSentTime: Instant)(
    implicit ev: Ask[F, AppContext]
  ): F[Unit]
}

final case class CreateAzureRuntimeParams(workspaceId: WorkspaceId,
                                          runtime: Runtime,
                                          relayeNamespace: RelayNamespace,
                                          runtimeConfig: RuntimeConfig.AzureConfig,
<<<<<<< HEAD
                                          disk: PersistentDisk,
                                          vmImage: RuntimeImage
)
=======
                                          vmImage: AzureImage)
>>>>>>> 02ebf83e
final case class DeleteAzureRuntimeParams(workspaceId: WorkspaceId, runtime: Runtime)

final case class PollRuntimeParams(workspaceId: WorkspaceId,
                                   runtime: Runtime,
                                   jobId: WsmJobId,
                                   relayNamespace: RelayNamespace)

final case class AzurePubsubHandlerConfig(samUrl: Uri,
                                          createVmPollConfig: PollMonitorConfig,
                                          deleteVmPollConfig: PollMonitorConfig,
                                          runtimeDefaults: AzureRuntimeDefaults)<|MERGE_RESOLUTION|>--- conflicted
+++ resolved
@@ -32,13 +32,7 @@
                                           runtime: Runtime,
                                           relayeNamespace: RelayNamespace,
                                           runtimeConfig: RuntimeConfig.AzureConfig,
-<<<<<<< HEAD
-                                          disk: PersistentDisk,
-                                          vmImage: RuntimeImage
-)
-=======
                                           vmImage: AzureImage)
->>>>>>> 02ebf83e
 final case class DeleteAzureRuntimeParams(workspaceId: WorkspaceId, runtime: Runtime)
 
 final case class PollRuntimeParams(workspaceId: WorkspaceId,
