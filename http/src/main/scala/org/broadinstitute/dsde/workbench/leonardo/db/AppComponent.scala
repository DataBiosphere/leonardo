package org.broadinstitute.dsde.workbench.leonardo
package db

import akka.http.scaladsl.model.StatusCodes
import cats.syntax.all._
import org.broadinstitute.dsde.workbench.google2.KubernetesSerializableName.{NamespaceName, ServiceAccountName}
import org.broadinstitute.dsde.workbench.leonardo.SamResourceId.AppSamResourceId
import org.broadinstitute.dsde.workbench.leonardo.db.DBIOInstances._
import org.broadinstitute.dsde.workbench.leonardo.db.LeoProfile.api._
import org.broadinstitute.dsde.workbench.leonardo.db.LeoProfile.dummyDate
import org.broadinstitute.dsde.workbench.leonardo.db.LeoProfile.mappedColumnImplicits._
import org.broadinstitute.dsde.workbench.leonardo.http.WORKSPACE_NAME_KEY
import org.broadinstitute.dsde.workbench.leonardo.model.LeoException
import org.broadinstitute.dsde.workbench.leonardo.monitor.AppToAutoDelete
import org.broadinstitute.dsde.workbench.model.{TraceId, WorkbenchEmail}
import org.broadinstitute.dsp.Release
import org.http4s.Uri
import slick.lifted.Tag

import java.sql.SQLIntegrityConstraintViolationException
import java.time.Instant
import scala.concurrent.ExecutionContext

final case class AppRecord(id: AppId,
                           nodepoolId: NodepoolLeoId,
                           appType: AppType,
                           appName: AppName,
                           appAccessScope: Option[AppAccessScope],
                           workspaceId: Option[WorkspaceId],
                           status: AppStatus,
                           chart: Chart,
                           release: Release,
                           samResourceId: AppSamResourceId,
                           googleServiceAccount: WorkbenchEmail,
                           kubernetesServiceAccount: Option[ServiceAccountName],
                           auditInfo: AuditInfo,
                           namespaceName: NamespaceName,
                           diskId: Option[DiskId],
                           customEnvironmentVariables: Option[Map[String, String]],
                           descriptorPath: Option[Uri],
                           extraArgs: Option[List[String]],
                           sourceWorkspaceId: Option[WorkspaceId],
                           numOfReplicas: Option[Int],
                           autodeleteEnabled: Boolean,
<<<<<<< HEAD
                           autopilot: Option[Autopilot],
                           mountWorkspaceBucketName: Option[String]
=======
                           autodeleteThreshold: Option[AutodeleteThreshold],
                           autopilot: Option[Autopilot]
>>>>>>> 2ca4314f
)

class AppTable(tag: Tag) extends Table[AppRecord](tag, "APP") {
  // unique (appName, nodepoolId, workspaceId, destroyedDate)
  def id = column[AppId]("id", O.PrimaryKey, O.AutoInc)
  def nodepoolId = column[NodepoolLeoId]("nodepoolId")
  def appType = column[AppType]("appType", O.Length(254))
  def appName = column[AppName]("appName", O.Length(254))
  def appAccessScope = column[Option[AppAccessScope]]("appAccessScope", O.Length(254))
  def workspaceId = column[Option[WorkspaceId]]("workspaceId", O.Length(254))
  def status = column[AppStatus]("status", O.Length(254))
  def chart = column[Chart]("chart", O.Length(254))
  def release = column[Release]("release", O.Length(254))
  def samResourceId = column[AppSamResourceId]("samResourceId", O.Length(254))
  def googleServiceAccount = column[WorkbenchEmail]("googleServiceAccount", O.Length(254))
  def kubernetesServiceAccount = column[Option[ServiceAccountName]]("kubernetesServiceAccount", O.Length(254))
  def creator = column[WorkbenchEmail]("creator", O.Length(254))
  def createdDate = column[Instant]("createdDate", O.SqlType("TIMESTAMP(6)"))
  def destroyedDate = column[Instant]("destroyedDate", O.SqlType("TIMESTAMP(6)"))
  def dateAccessed = column[Instant]("dateAccessed", O.SqlType("TIMESTAMP(6)"))
  def diskId = column[Option[DiskId]]("diskId", O.Length(254))
  def customEnvironmentVariables = column[Option[Map[String, String]]]("customEnvironmentVariables")
  def descriptorPath = column[Option[Uri]]("descriptorPath", O.Length(1024))
  def extraArgs = column[Option[List[String]]]("extraArgs")
  def sourceWorkspaceId = column[Option[WorkspaceId]]("sourceWorkspaceId", O.Length(254))
  def namespaceName = column[NamespaceName]("namespace", O.Length(254))
  def numOfReplicas = column[Option[Int]]("numOfReplicas", O.SqlType("SMALLINT"))
  def autodeleteEnabled = column[Boolean]("autodeleteEnabled")
  def autodeleteThreshold = column[Option[AutodeleteThreshold]]("autodeleteThreshold")
  def autopilotEnabled = column[Boolean]("autopilotEnabled")
  def computeClass = column[Option[ComputeClass]]("computeClass")
  def cpu = column[Option[Int]]("cpu")
  def memory = column[Option[Int]]("memory")
  def ephemeralStorage = column[Option[Int]]("ephemeralStorage")
  def mountWorkspaceBucketName = column[Option[String]]("mountWorkspaceBucketName")

  def * =
    (
      id,
      nodepoolId,
      appType,
      appName,
      appAccessScope,
      workspaceId,
      status,
      chart,
      release,
      samResourceId,
      googleServiceAccount,
      kubernetesServiceAccount,
      (creator, createdDate, destroyedDate, dateAccessed),
      namespaceName,
      diskId,
      customEnvironmentVariables,
      descriptorPath,
      extraArgs,
      sourceWorkspaceId,
      numOfReplicas,
<<<<<<< HEAD
      (autodeleteThreshold, autodeleteEnabled),
      (autopilotEnabled, computeClass, cpu, memory, ephemeralStorage),
      mountWorkspaceBucketName
=======
      // combine these values to allow tuple creation; longer than 22 elements is not allowed
      (autodeleteEnabled, autodeleteThreshold),
      (autopilotEnabled, computeClass, cpu, memory, ephemeralStorage)
>>>>>>> 2ca4314f
    ) <> ({
      case (
            id,
            nodepoolId,
            appType,
            appName,
            appAccessScope,
            workspaceId,
            status,
            chart,
            release,
            samResourceId,
            googleServiceAccount,
            kubernetesServiceAccount,
            auditInfoRaw,
            namespaceName,
            diskId,
            customEnvironmentVariables,
            descriptorPath,
            extraArgs,
            sourceWorkspaceId,
            numOfReplicas,
<<<<<<< HEAD
            autoDelete,
            autopilot,
            mountWorkspaceBucketName
=======
            autodelete,
            autopilot
>>>>>>> 2ca4314f
          ) =>
        AppRecord(
          id,
          nodepoolId,
          appType,
          appName,
          appAccessScope,
          workspaceId,
          status,
          chart,
          release,
          samResourceId,
          googleServiceAccount,
          kubernetesServiceAccount,
          AuditInfo(
            auditInfoRaw._1,
            auditInfoRaw._2,
            LeoProfile.unmarshalDestroyedDate(auditInfoRaw._3),
            auditInfoRaw._4
          ),
          namespaceName,
          diskId,
          customEnvironmentVariables,
          descriptorPath,
          extraArgs,
          sourceWorkspaceId,
          numOfReplicas,
          autodelete._1,
          autodelete._2,
          if (autopilot._1)
            for {
              computeClass <- autopilot._2
              cpu <- autopilot._3
              memory <- autopilot._4
              ephemeralStorage <- autopilot._5
            } yield Autopilot(computeClass, cpu, memory, ephemeralStorage)
          else None,
          mountWorkspaceBucketName
        )
    }, { r: AppRecord =>
      val autopilotComputeClass = r.autopilot.map(_.computeClass)
      val autopilotCpu = r.autopilot.map(_.cpuInMillicores)
      val autopilotMemory = r.autopilot.map(_.memoryInGb)
      val autopilotEphemeralStorage = r.autopilot.map(_.ephemeralStorageInGb)
      Some(
        (
          r.id,
          r.nodepoolId,
          r.appType,
          r.appName,
          r.appAccessScope,
          r.workspaceId,
          r.status,
          r.chart,
          r.release,
          r.samResourceId,
          r.googleServiceAccount,
          r.kubernetesServiceAccount,
          (r.auditInfo.creator,
           r.auditInfo.createdDate,
           r.auditInfo.destroyedDate.getOrElse(dummyDate),
           r.auditInfo.dateAccessed
          ),
          r.namespaceName,
          r.diskId,
          r.customEnvironmentVariables,
          r.descriptorPath,
          r.extraArgs,
          r.sourceWorkspaceId,
          r.numOfReplicas,
<<<<<<< HEAD
          (r.autodeleteThreshold, r.autodeleteEnabled),
          (r.autopilot.isDefined, autopilotComputeClass, autopilotCpu, autopilotMemory, autopilotEphemeralStorage),
          r.mountWorkspaceBucketName
=======
          // combine these values to allow tuple creation; longer than 22 elements is not allowed
          (r.autodeleteEnabled, r.autodeleteThreshold),
          (r.autopilot.isDefined, autopilotComputeClass, autopilotCpu, autopilotMemory, autopilotEphemeralStorage)
>>>>>>> 2ca4314f
        )
      )
    })
}

object appQuery extends TableQuery(new AppTable(_)) {
  def unmarshalApp(app: AppRecord,
                   services: List[KubernetesService],
                   labels: LabelMap,
                   namespace: NamespaceName,
                   disk: Option[PersistentDisk],
                   errors: List[AppError]
  ): App =
    App(
      app.id,
      app.nodepoolId,
      app.appType,
      app.appName,
      app.appAccessScope,
      app.workspaceId,
      app.status,
      app.chart,
      app.release,
      AppSamResourceId(app.samResourceId.resourceId, app.appAccessScope),
      app.googleServiceAccount,
      app.auditInfo,
      labels,
      AppResources(
        namespace,
        disk,
        services,
        app.kubernetesServiceAccount
      ),
      errors,
      app.customEnvironmentVariables.getOrElse(Map.empty),
      app.descriptorPath,
      app.extraArgs.getOrElse(List.empty),
      app.sourceWorkspaceId,
      app.numOfReplicas,
      app.autodeleteEnabled,
<<<<<<< HEAD
      app.autopilot,
      app.mountWorkspaceBucketName
=======
      app.autodeleteThreshold,
      app.autopilot
>>>>>>> 2ca4314f
    )

  def save(saveApp: SaveApp, traceId: Option[TraceId])(implicit ec: ExecutionContext): DBIO[App] = {
    val namespaceName = saveApp.app.appResources.namespace
    for {
      nodepool <- nodepoolQuery
        .getMinimalById(saveApp.app.nodepoolId)
        .flatMap(nodepoolOpt =>
          nodepoolOpt.fold[DBIO[Nodepool]](
            DBIO.failed(
              new SQLIntegrityConstraintViolationException(
                "Apps must be saved with a nodepool ID that exists in the DB. FK_APP_NODEPOOL_ID"
              )
            )
          )(DBIO.successful(_))
        )

      cluster <- kubernetesClusterQuery
        .getMinimalClusterById(nodepool.clusterId)
        .flatMap(clusterOpt =>
          clusterOpt.fold[DBIO[KubernetesCluster]](
            DBIO.failed(
              new SQLIntegrityConstraintViolationException(
                "Apps must be saved with a nodepool that has a cluster ID that exists in the DB. FK_NODEPOOL_CLUSTER_ID"
              )
            )
          )(DBIO.successful(_))
        )

      // v1 apps are unique by (appName, cloudContext)
      // v2 apps are unique by (appName, workspace)
      // This must be enforced at the code level, because the DB schema handles both v1 and v2.
      getAppResult <- saveApp.app.workspaceId match {
        case Some(wid) => KubernetesServiceDbQueries.getActiveFullAppByWorkspaceIdAndAppName(wid, saveApp.app.appName)
        case None      => KubernetesServiceDbQueries.getActiveFullAppByName(cluster.cloudContext, saveApp.app.appName)
      }
      _ <- getAppResult.fold[DBIO[Unit]](DBIO.successful(()))(appResult =>
        DBIO.failed(
          AppExistsException(appResult.app.appName, saveApp.app.workspaceId.toLeft(cluster.cloudContext), traceId)
        )
      )

      diskOpt = saveApp.app.appResources.disk

      ksaOpt = saveApp.app.appResources.kubernetesServiceAccountName

      record = AppRecord(
        AppId(-1),
        saveApp.app.nodepoolId,
        saveApp.app.appType,
        saveApp.app.appName,
        saveApp.app.appAccessScope,
        saveApp.app.workspaceId,
        saveApp.app.status,
        saveApp.app.chart,
        saveApp.app.release,
        saveApp.app.samResourceId,
        saveApp.app.googleServiceAccount,
        ksaOpt,
        saveApp.app.auditInfo,
        namespaceName,
        diskOpt.map(_.id),
        if (saveApp.app.customEnvironmentVariables.isEmpty) None else Some(saveApp.app.customEnvironmentVariables),
        saveApp.app.descriptorPath,
        if (saveApp.app.extraArgs.isEmpty) None else Some(saveApp.app.extraArgs),
        saveApp.app.sourceWorkspaceId,
        saveApp.app.numOfReplicas,
        saveApp.app.autodeleteEnabled,
<<<<<<< HEAD
        saveApp.app.autopilot,
        saveApp.app.mountWorkspaceBucketName
=======
        saveApp.app.autodeleteThreshold,
        saveApp.app.autopilot
>>>>>>> 2ca4314f
      )
      appId <- appQuery returning appQuery.map(_.id) += record
      _ <- labelQuery.saveAllForResource(appId.id, LabelResourceType.App, saveApp.app.labels)
      services <- serviceQuery.saveAllForApp(appId, saveApp.app.appResources.services)
    } yield saveApp.app.copy(id = appId, appResources = AppResources(namespaceName, diskOpt, services, ksaOpt))
  }

  def updateStatus(id: AppId, status: AppStatus): DBIO[Int] =
    getByIdQuery(id)
      .map(_.status)
      .update(status)

  def updateAutodeleteEnabled(id: AppId, autodeleteEnabled: Boolean): DBIO[Int] =
    getByIdQuery(id).map(_.autodeleteEnabled).update(autodeleteEnabled)

  def updateAutodeleteThreshold(id: AppId, autodeleteThreshold: Option[AutodeleteThreshold]): DBIO[Int] =
    getByIdQuery(id).map(_.autodeleteThreshold).update(autodeleteThreshold)

  def markAsErrored(id: AppId): DBIO[Int] =
    getByIdQuery(id)
      .map(x => (x.status, x.diskId))
      .update((AppStatus.Error, None))

  def updateChart(id: AppId, chart: Chart): DBIO[Int] =
    getByIdQuery(id)
      .map(_.chart)
      .update(chart)

  def markPendingDeletion(id: AppId): DBIO[Int] =
    updateStatus(id, AppStatus.Deleting)

  def getNonDeletedAppsByNodepool(
    nodepoolId: NodepoolLeoId
  )(implicit ec: ExecutionContext): DBIO[Vector[GetAppsByNodepoolResult]] =
    appQuery
      .filter(_.nodepoolId === nodepoolId)
      .filter(_.status =!= (AppStatus.Deleted: AppStatus))
      .result
      .map(_.map(x => GetAppsByNodepoolResult(x.samResourceId, x.auditInfo.creator)).toVector)

  def markAsDeleted(id: AppId, now: Instant): DBIO[Int] =
    getByIdQuery(id)
      .map(a => (a.status, a.destroyedDate, a.diskId))
      .update((AppStatus.Deleted, now, None))

  def updateDateAccessed(appName: AppName, cloudContext: CloudContext, now: Instant): DBIO[Int] =
    cloudContext match {
      case CloudContext.Gcp(_) =>
        sql"""
            UPDATE APP
            JOIN NODEPOOL ON APP.nodepoolId = NODEPOOL.id
            JOIN KUBERNETES_CLUSTER ON KUBERNETES_CLUSTER.id = NODEPOOL.clusterId
            SET APP.dateAccessed = ${now}
            where APP.appName = ${appName.value} AND
                  KUBERNETES_CLUSTER.cloudContext = ${cloudContext.asCloudContextDb.value} AND
                  APP.destroyedDate = ${dummyDate} AND
                  APP.status != 'DELETED'
         """.asUpdate
      case CloudContext.Azure(_) =>
        DBIO.failed(new RuntimeException("Please don't use this query for Azure apps"))
    }

  def isDiskAttached(diskId: DiskId)(implicit ec: ExecutionContext): DBIO[Boolean] =
    appQuery.filter(x => x.diskId.isDefined && x.diskId === diskId).length.result.map(_ > 0)

  def detachDisk(id: AppId): DBIO[Int] =
    getByIdQuery(id)
      .map(_.diskId)
      .update(None)

  def getDiskId(id: AppId)(implicit ec: ExecutionContext): DBIO[Option[DiskId]] =
    getByIdQuery(id).result.map(_.headOption.flatMap(_.diskId))

  def getLastUsedApp(id: AppId, traceId: Option[TraceId])(implicit ec: ExecutionContext): DBIO[Option[LastUsedApp]] =
    appQuery.filter(_.id === id).result.flatMap { x =>
      x.headOption.traverse[DBIO, LastUsedApp] { case app =>
        app.customEnvironmentVariables match {
          case None =>
            DBIO.failed(new LeoException(s"no customEnvironmentVariables found for ${id}", traceId = traceId))
          case Some(envs) =>
            envs.get(WORKSPACE_NAME_KEY) match {
              case Some(ws) =>
                DBIO.successful(
                  LastUsedApp(app.chart, app.release, app.namespaceName, WorkspaceName(ws))
                )
              case None => DBIO.failed(new LeoException(s"no WORKSPACE_NAME found for ${id}", traceId = traceId))
            }
        }
      }
    }

  def updateKubernetesServiceAccount(id: AppId, ksa: ServiceAccountName): DBIO[Int] =
    getByIdQuery(id)
      .map(_.kubernetesServiceAccount)
      .update(Option(ksa))

  def getAppType(appName: AppName): DBIO[Option[AppType]] =
    findActiveByNameQuery(appName).map(_.appType).result.headOption

  def getAppsReadyToAutoDelete(implicit ec: ExecutionContext): DBIO[Seq[AppToAutoDelete]] = {
    val now = SimpleFunction.nullary[Instant]("NOW")
    val tsdiff = SimpleFunction.ternary[String, Instant, Instant, AutodeleteThreshold]("TIMESTAMPDIFF")
    val minute = SimpleLiteral[String]("MINUTE")

    val baseQuery = appQuery
      .filter(_.autodeleteEnabled === true)
      .filter(record => tsdiff(minute, record.dateAccessed, now) >= record.autodeleteThreshold)
      .filter(_.status inSetBind AppStatus.deletableStatuses)

    val query = baseQuery join nodepoolQuery on (_.nodepoolId === _.id) join
      kubernetesClusterQuery on (_._2.clusterId === _.id)

    query.result map { recs =>
      recs.map(r =>
        AppToAutoDelete(r._1._1.id,
                        r._1._1.appName,
                        r._1._1.status,
                        r._1._1.samResourceId,
                        r._1._1.auditInfo.creator,
                        r._1._1.chart.name,
                        r._2.cloudContext
        )
      )
    }
  }

  def getAppStatus(id: AppId): DBIO[Option[AppStatus]] =
    getByIdQuery(id).map(_.status).result.headOption

  def getAppChart(id: AppId): DBIO[Option[Chart]] =
    getByIdQuery(id).map(_.chart).result.headOption

  private[db] def getByIdQuery(id: AppId) =
    appQuery.filter(_.id === id)

  private[db] def findActiveByNameQuery(
    appName: AppName
  ): Query[AppTable, AppRecord, Seq] =
    nonDeletedAppQuery.filter(_.appName === appName)

  private[db] def nonDeletedAppQuery: Query[AppTable, AppRecord, Seq] =
    appQuery
      .filter(_.status =!= (AppStatus.Deleted: AppStatus))
      .filter(_.destroyedDate === dummyDate)

  private[db] def filterByWorkspaceIdAndCreator(query: Query[AppTable, AppRecord, Seq],
                                                workspaceId: Option[WorkspaceId],
                                                creatorOnly: Option[WorkbenchEmail]
  ): Query[AppTable, AppRecord, Seq] = {
    val queryWithWorkspaceFilter = workspaceId match {
      case Some(wid) => query.filter(_.workspaceId === wid)
      case None      => query
    }
    creatorOnly match {
      case Some(email) => queryWithWorkspaceFilter.filter(_.creator === email)
      case None        => queryWithWorkspaceFilter
    }
  }
}

case class SaveApp(app: App)
case class AppExistsException(appName: AppName,
                              workspaceOrCloudContext: Either[WorkspaceId, CloudContext],
                              traceId: Option[TraceId]
) extends LeoException(
      s"An app with name ${appName.value} already exists for ${workspaceOrCloudContext
          .fold(wid => s"workspace ${wid.value}", _.asStringWithProvider)}.",
      StatusCodes.Conflict,
      traceId = traceId
    )

final case class WorkspaceName(asString: String) extends AnyVal
final case class LastUsedApp(chart: Chart, release: Release, namespaceName: NamespaceName, workspace: WorkspaceName)
final case class GetAppsByNodepoolResult(samResourceId: SamResourceId.AppSamResourceId, creator: WorkbenchEmail)<|MERGE_RESOLUTION|>--- conflicted
+++ resolved
@@ -42,13 +42,9 @@
                            sourceWorkspaceId: Option[WorkspaceId],
                            numOfReplicas: Option[Int],
                            autodeleteEnabled: Boolean,
-<<<<<<< HEAD
+                           autodeleteThreshold: Option[AutodeleteThreshold],
                            autopilot: Option[Autopilot],
-                           mountWorkspaceBucketName: Option[String]
-=======
-                           autodeleteThreshold: Option[AutodeleteThreshold],
-                           autopilot: Option[Autopilot]
->>>>>>> 2ca4314f
+                          mountWorkspaceBucketName: Option[String]
 )
 
 class AppTable(tag: Tag) extends Table[AppRecord](tag, "APP") {
@@ -107,15 +103,10 @@
       extraArgs,
       sourceWorkspaceId,
       numOfReplicas,
-<<<<<<< HEAD
+      // combine these values to allow tuple creation; longer than 22 elements is not allowed
       (autodeleteThreshold, autodeleteEnabled),
       (autopilotEnabled, computeClass, cpu, memory, ephemeralStorage),
       mountWorkspaceBucketName
-=======
-      // combine these values to allow tuple creation; longer than 22 elements is not allowed
-      (autodeleteEnabled, autodeleteThreshold),
-      (autopilotEnabled, computeClass, cpu, memory, ephemeralStorage)
->>>>>>> 2ca4314f
     ) <> ({
       case (
             id,
@@ -138,14 +129,9 @@
             extraArgs,
             sourceWorkspaceId,
             numOfReplicas,
-<<<<<<< HEAD
-            autoDelete,
+            autodelete,
             autopilot,
             mountWorkspaceBucketName
-=======
-            autodelete,
-            autopilot
->>>>>>> 2ca4314f
           ) =>
         AppRecord(
           id,
@@ -216,15 +202,10 @@
           r.extraArgs,
           r.sourceWorkspaceId,
           r.numOfReplicas,
-<<<<<<< HEAD
-          (r.autodeleteThreshold, r.autodeleteEnabled),
+          // combine these values to allow tuple creation; longer than 22 elements is not allowed
+          (r.autodeleteEnabled, r.autodeleteThreshold),
           (r.autopilot.isDefined, autopilotComputeClass, autopilotCpu, autopilotMemory, autopilotEphemeralStorage),
           r.mountWorkspaceBucketName
-=======
-          // combine these values to allow tuple creation; longer than 22 elements is not allowed
-          (r.autodeleteEnabled, r.autodeleteThreshold),
-          (r.autopilot.isDefined, autopilotComputeClass, autopilotCpu, autopilotMemory, autopilotEphemeralStorage)
->>>>>>> 2ca4314f
         )
       )
     })
@@ -265,13 +246,9 @@
       app.sourceWorkspaceId,
       app.numOfReplicas,
       app.autodeleteEnabled,
-<<<<<<< HEAD
+      app.autodeleteThreshold,
       app.autopilot,
       app.mountWorkspaceBucketName
-=======
-      app.autodeleteThreshold,
-      app.autopilot
->>>>>>> 2ca4314f
     )
 
   def save(saveApp: SaveApp, traceId: Option[TraceId])(implicit ec: ExecutionContext): DBIO[App] = {
@@ -340,13 +317,9 @@
         saveApp.app.sourceWorkspaceId,
         saveApp.app.numOfReplicas,
         saveApp.app.autodeleteEnabled,
-<<<<<<< HEAD
+        saveApp.app.autodeleteThreshold,
         saveApp.app.autopilot,
         saveApp.app.mountWorkspaceBucketName
-=======
-        saveApp.app.autodeleteThreshold,
-        saveApp.app.autopilot
->>>>>>> 2ca4314f
       )
       appId <- appQuery returning appQuery.map(_.id) += record
       _ <- labelQuery.saveAllForResource(appId.id, LabelResourceType.App, saveApp.app.labels)
