--- conflicted
+++ resolved
@@ -172,20 +172,14 @@
         .setName(dbCluster.clusterName.value)
         .setInitialClusterVersion(config.clusterConfig.version.value)
         .setNodePools(nodepools.asJava)
-<<<<<<< HEAD
-        .setAutopilot(
-          autopilot
-        )
+        .setAutopilot(autopilot)
+        .setAutoscaling(autoscaling)
         .setAddonsConfig(
           new com.google.api.services.container.model.AddonsConfig()
             .setGcsFuseCsiDriverConfig(
               new com.google.api.services.container.model.GcsFuseCsiDriverConfig().setEnabled(true)
             )
         )
-=======
-        .setAutopilot(autopilot)
-        .setAutoscaling(autoscaling)
->>>>>>> 55be6fc5
         .setNodePoolAutoConfig(nodepoolConfig)
         .setLegacyAbac(new com.google.api.services.container.model.LegacyAbac().setEnabled(false))
         .setNetwork(kubeNetwork.idString)
