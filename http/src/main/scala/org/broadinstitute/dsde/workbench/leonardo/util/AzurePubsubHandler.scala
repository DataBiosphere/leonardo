package org.broadinstitute.dsde.workbench
package leonardo
package util

import cats.Parallel
import cats.effect.Async
import cats.effect.std.Queue
import cats.mtl.Ask
import cats.syntax.all._
import com.azure.resourcemanager.compute.models.{VirtualMachine, VirtualMachineSizeTypes}
import org.broadinstitute.dsde.workbench.google2.{streamFUntilDone, streamUntilDoneOrTimeout}
import org.broadinstitute.dsde.workbench.leonardo.AsyncTaskProcessor.Task
import org.broadinstitute.dsde.workbench.leonardo.SamResourceId.WsmResourceSamResourceId
import org.broadinstitute.dsde.workbench.leonardo.dao._
import org.broadinstitute.dsde.workbench.leonardo.db._
import org.broadinstitute.dsde.workbench.leonardo.http.dbioToIO
import org.broadinstitute.dsde.workbench.leonardo.monitor.LeoPubsubMessage.{
  CreateAzureRuntimeMessage,
  DeleteAzureRuntimeMessage
}
import org.broadinstitute.dsde.workbench.leonardo.monitor.PubsubHandleMessageError
import org.broadinstitute.dsde.workbench.leonardo.monitor.PubsubHandleMessageError.{
  AzureRuntimeCreationError,
  ClusterError
}
import org.broadinstitute.dsde.workbench.model.{IP, WorkbenchEmail}
import org.http4s.headers.Authorization
import org.typelevel.log4cats.StructuredLogger

import java.time.Instant
import java.util.UUID
import scala.concurrent.ExecutionContext

class AzurePubsubHandlerInterp[F[_]: Parallel](
  config: AzurePubsubHandlerConfig,
  asyncTasks: Queue[F, Task[F]],
  wsmDao: WsmDao[F],
  samDAO: SamDAO[F],
  jupyterDAO: JupyterDAO[F],
  azureManager: AzureManagerDao[F]
)(implicit val executionContext: ExecutionContext, dbRef: DbReference[F], logger: StructuredLogger[F], F: Async[F])
    extends AzurePubsubHandlerAlgebra[F] {

  override def createAndPollRuntime(msg: CreateAzureRuntimeMessage)(implicit ev: Ask[F, AppContext]): F[Unit] =
    for {
      ctx <- ev.ask
      runtimeOpt <- clusterQuery.getClusterById(msg.runtimeId).transaction
      runtime <- F.fromOption(runtimeOpt, PubsubHandleMessageError.ClusterNotFound(msg.runtimeId, msg))
      runtimeConfig <- RuntimeConfigQueries.getRuntimeConfig(runtime.runtimeConfigId).transaction
      azureConfig <- runtimeConfig match {
        case x: RuntimeConfig.AzureConfig => F.pure(x)
        case x                            => F.raiseError(new RuntimeException(s"this runtime doesn't have proper azure config ${x}"))
      }
      createVmJobId = WsmJobId(s"create-vm-${ctx.traceId.asString}")
      _ <- createRuntime(CreateAzureRuntimeParams(msg.workspaceId,
                                                  runtime,
                                                  msg.relayNamespace,
                                                  azureConfig,
                                                  config.runtimeDefaults.image),
                         WsmJobControl(createVmJobId))
      _ <- monitorCreateRuntime(
        PollRuntimeParams(msg.workspaceId, runtime, createVmJobId, msg.relayNamespace)
      )
    } yield ()

  /** Creates an Azure VM but doesn't wait for its completion.
   * This includes creation of all child Azure resources (disk, network, ip), and assumes these are created synchronously
   * */
  private def createRuntime(params: CreateAzureRuntimeParams,
                            jobControl: WsmJobControl)(implicit ev: Ask[F, AppContext]): F[Unit] =
    for {
      ctx <- ev.ask
      auth <- samDAO.getLeoAuthToken

      cloudContext <- params.runtime.cloudContext match {
        case _: CloudContext.Gcp =>
          F.raiseError[AzureCloudContext](
            PubsubHandleMessageError.ClusterError(params.runtime.id,
                                                  ctx.traceId,
                                                  "Azure runtime should not have GCP cloud context")
          )
        case x: CloudContext.Azure => F.pure(x.value)
      }
      hcName = RelayHybridConnectionName(params.runtime.runtimeName.asString)
      primaryKey <- azureManager.createRelayHybridConnection(params.relayeNamespace, hcName, cloudContext)
      createDiskAction = createDisk(params, auth)
      createNetworkAction = createNetwork(params, auth, params.runtime.runtimeName.asString)

      samResourceId <- F.delay(WsmControlledResourceId(UUID.randomUUID()))
      createVmRequest <- (createDiskAction, createNetworkAction).parMapN { (diskResp, networkResp) =>
        val vmCommon = getCommonFields(
          ControlledResourceName(params.runtime.runtimeName.asString),
          config.runtimeDefaults.vmControlledResourceDesc,
          params.runtime.auditInfo.creator,
          Some(samResourceId)
        )
        val arguments = List(
          params.relayeNamespace.value,
          hcName.value,
          "localhost",
          "listener",
          primaryKey.value,
          config.runtimeDefaults.acrCredential.username,
          config.runtimeDefaults.acrCredential.password,
          config.runtimeDefaults.listenerImage,
          config.samUrl.renderString,
          samResourceId.value.toString
        )
        val cmdToExecute =
          s"bash azure_vm_init_script.sh ${arguments.mkString(" ")}"
        CreateVmRequest(
          params.workspaceId,
          vmCommon,
          CreateVmRequestData(
            params.runtime.runtimeName,
            params.runtimeConfig.region,
            VirtualMachineSizeTypes.fromString(params.runtimeConfig.machineType.value),
            config.runtimeDefaults.image,
            CustomScriptExtension(
              name = config.runtimeDefaults.customScriptExtension.name,
              publisher = config.runtimeDefaults.customScriptExtension.publisher,
              `type` = config.runtimeDefaults.customScriptExtension.`type`,
              version = config.runtimeDefaults.customScriptExtension.version,
              minorVersionAutoUpgrade = config.runtimeDefaults.customScriptExtension.minorVersionAutoUpgrade,
              protectedSettings = ProtectedSettings(
                config.runtimeDefaults.customScriptExtension.fileUris,
                cmdToExecute
              )
            ),
            config.runtimeDefaults.acrCredential,
            config.runtimeDefaults.vmCredential,
            diskResp.resourceId,
            networkResp.resourceId
          ),
          jobControl
        )
      }
      _ <- wsmDao.createVm(createVmRequest, auth)
    } yield ()

  private def createDisk(params: CreateAzureRuntimeParams, leoAuth: Authorization)(
    implicit ev: Ask[F, AppContext]
  ): F[CreateDiskResponse] =
    for {
      ctx <- ev.ask
      diskOpt <- persistentDiskQuery.getById(params.runtimeConfig.persistentDiskId).transaction
      disk <- F.fromOption(diskOpt, new RuntimeException("no disk found"))
      common = getCommonFields(ControlledResourceName(disk.name.value),
                               config.runtimeDefaults.diskControlledResourceDesc,
                               params.runtime.auditInfo.creator,
                               None)
      request: CreateDiskRequest = CreateDiskRequest(
        params.workspaceId,
        common,
        CreateDiskRequestData(
          //TODO: AzureDiskName should go away once DiskName is no longer coupled to google2 disk service
          AzureDiskName(disk.name.value),
          disk.size,
          params.runtimeConfig.region
        )
      )
      diskResp <- wsmDao.createDisk(request, leoAuth)
      _ <- controlledResourceQuery
        .save(params.runtime.id, diskResp.resourceId, WsmResourceType.AzureDisk)
        .transaction
      _ <- persistentDiskQuery.updateStatus(disk.id, DiskStatus.Ready, ctx.now).transaction
    } yield diskResp

  private def createNetwork(
    params: CreateAzureRuntimeParams,
    leoAuth: Authorization,
    nameSuffix: String
  )(implicit ev: Ask[F, AppContext]): F[CreateNetworkResponse] = {
    val common = getCommonFields(ControlledResourceName(s"network-${nameSuffix}"),
                                 config.runtimeDefaults.networkControlledResourceDesc,
                                 params.runtime.auditInfo.creator,
                                 None)
    val request: CreateNetworkRequest = CreateNetworkRequest(
      params.workspaceId,
      common,
      CreateNetworkRequestData(
        AzureNetworkName(s"vNet-${nameSuffix}"),
        AzureSubnetName(s"subnet-${nameSuffix}"),
        config.runtimeDefaults.addressSpaceCidr,
        config.runtimeDefaults.subnetAddressCidr,
        params.runtimeConfig.region
      )
    )
    for {
      networkResp <- wsmDao.createNetwork(request, leoAuth)
      _ <- controlledResourceQuery
        .save(params.runtime.id, networkResp.resourceId, WsmResourceType.AzureNetwork)
        .transaction
    } yield networkResp
  }

  private def getCommonFields(name: ControlledResourceName,
                              resourceDesc: String,
                              userEmail: WorkbenchEmail,
                              resourceId: Option[WsmControlledResourceId]) =
    ControlledResourceCommonFields(
      name,
      ControlledResourceDescription(resourceDesc),
      CloningInstructions.Nothing,
      AccessScope.PrivateAccess,
      ManagedBy.Application,
      Some(
        PrivateResourceUser(
          userEmail,
          List(ControlledResourceIamRole.Writer)
        )
      ),
      resourceId
    )

  private def monitorCreateRuntime(params: PollRuntimeParams)(implicit ev: Ask[F, AppContext]): F[Unit] = {
    implicit val isJupyterUpDoneCheckable: DoneCheckable[Boolean] = (v: Boolean) => v
    implicit val wsmCreateVmDoneCheckable: DoneCheckable[GetCreateVmJobResult] = (v: GetCreateVmJobResult) =>
      v.jobReport.status.equals(WsmJobStatus.Succeeded) || v.jobReport.status == WsmJobStatus.Failed
    for {
      ctx <- ev.ask

      auth <- samDAO.getLeoAuthToken
      getWsmJobResult = wsmDao.getCreateVmJobResult(GetJobResultRequest(params.workspaceId, params.jobId), auth)

      cloudContext = params.runtime.cloudContext match {
        case _: CloudContext.Gcp =>
<<<<<<< HEAD
          throw PubsubHandleMessageError.AzureRuntimeError(params.runtime.id,
                                                           ctx.traceId,
                                                           None,
                                                           "Azure runtime should not have GCP cloud context"
          )
=======
          throw PubsubHandleMessageError.ClusterError(params.runtime.id,
                                                      ctx.traceId,
                                                      "Azure runtime should not have GCP cloud context")
>>>>>>> 02ebf83e
        case x: CloudContext.Azure => x
      }

      // TODO: this probably isn't super necessary...But we should add a check for pinging jupyter once proxy work is done
      isJupyterUp = jupyterDAO.isProxyAvailable(cloudContext, params.runtime.runtimeName)

      taskToRun = for {
        _ <- F.sleep(
          config.createVmPollConfig.initialDelay
        ) //it takes a while to create Azure VM. Hence sleep sometime before we start polling WSM
        // first poll the WSM createVm job for completion
        resp <- streamFUntilDone(
          getWsmJobResult,
          config.createVmPollConfig.maxAttempts,
          config.createVmPollConfig.interval
        ).compile.lastOrError
        _ <- resp.jobReport.status match {
          case WsmJobStatus.Failed =>
            F.raiseError[Unit](
              AzureRuntimeCreationError(
                params.runtime.id,
                params.workspaceId,
                s"Wsm createVm job failed due due to ${resp.errorReport.map(_.message).getOrElse("unknown")}"
              )
            )
          case WsmJobStatus.Running =>
            F.raiseError[Unit](
              AzureRuntimeCreationError(
                params.runtime.id,
                params.workspaceId,
                s"Wsm createVm job was not completed within ${config.createVmPollConfig.maxAttempts} attempts with ${config.createVmPollConfig.interval} delay"
              )
            )
          case WsmJobStatus.Succeeded =>
            for {
              _ <- resp.vm.traverse { x =>
                dbRef.inTransaction(
                  controlledResourceQuery.save(
                    params.runtime.id,
                    x.metadata.resourceId,
                    WsmResourceType.AzureVm
                  )
                ) >> dbRef.inTransaction(
                  clusterQuery.updateSamResourceId(params.runtime.id, WsmResourceSamResourceId(x.metadata.resourceId))
                )
              }
              hostIp = s"${params.relayNamespace.value}.servicebus.windows.net"
              _ <- clusterQuery.updateClusterHostIp(params.runtime.id, Some(IP(hostIp)), ctx.now).transaction
              // then poll the azure VM for Running status, retrieving the final azure representation
              _ <- streamUntilDoneOrTimeout(
                isJupyterUp,
                config.createVmPollConfig.maxAttempts,
                config.createVmPollConfig.interval,
                s"Jupyter was not running within ${config.createVmPollConfig.maxAttempts} attempts with ${config.createVmPollConfig.interval} delay"
              )
              _ <- clusterQuery.setToRunning(params.runtime.id, IP(hostIp), ctx.now).transaction
              _ <- logger.info(ctx.loggingCtx)("runtime is ready")
            } yield ()
        }
      } yield ()

      _ <- asyncTasks.offer(
        Task(
          ctx.traceId,
          taskToRun,
          Some(e =>
            handleAzureRuntimeCreationError(AzureRuntimeCreationError(params.runtime.id,
                                                                      params.workspaceId,
                                                                      e.getMessage),
                                            ctx.now)
          ),
          ctx.now
        )
      )
    } yield ()
  }

  override def deleteAndPollRuntime(msg: DeleteAzureRuntimeMessage)(implicit ev: Ask[F, AppContext]): F[Unit] = {
    implicit val azureRuntimeDeletingDoneCheckable: DoneCheckable[Option[VirtualMachine]] =
      (v: Option[VirtualMachine]) => v.isEmpty
    for {
      ctx <- ev.ask

      runtimeOpt <- dbRef.inTransaction(clusterQuery.getClusterById(msg.runtimeId))
      runtime <- F.fromOption(runtimeOpt, PubsubHandleMessageError.ClusterNotFound(msg.runtimeId, msg))
      auth <- samDAO.getLeoAuthToken

      _ <- msg.wsmResourceId.fold(
        logger
          .info(ctx.loggingCtx)(s"No wsmResourceId found for delete azure runtime msg $msg. No-op for wsmDao.deleteVm.")
      ) { wsmResourceId =>
        wsmDao
          .deleteVm(
            DeleteWsmResourceRequest(
              msg.workspaceId,
              wsmResourceId,
              DeleteControlledAzureResourceRequest(WsmJobControl(WsmJobId(s"delete-vm-${ctx.traceId.asString}")))
            ),
            auth
          )
          .void
      }

      diskResourceOpt <- controlledResourceQuery
        .getWsmRecordForRuntime(runtime.id, WsmResourceType.AzureDisk)
        .transaction
      _ <- logger
        .info(ctx.loggingCtx)(s"No disk resource found for delete azure runtime msg $msg. No-op for wsmDao.deleteDisk.")
        .whenA(diskResourceOpt.isEmpty)
      deleteDisk = diskResourceOpt.traverse { disk =>
        wsmDao.deleteDisk(
          DeleteWsmResourceRequest(
            msg.workspaceId,
            disk.resourceId,
            DeleteControlledAzureResourceRequest(WsmJobControl(WsmJobId(s"delete-disk-${ctx.traceId.asString}")))
          ),
          auth
        )
      }.void

      networkResourceOpt <- controlledResourceQuery
        .getWsmRecordForRuntime(runtime.id, WsmResourceType.AzureNetwork)
        .transaction
      _ <- logger
        .info(ctx.loggingCtx)(
          s"No network resource found for delete azure runtime msg $msg. No-op for wsmDao.deleteNetworks."
        )
        .whenA(networkResourceOpt.isEmpty)
      deleteNetworks = networkResourceOpt.traverse { network =>
        wsmDao.deleteNetworks(
          DeleteWsmResourceRequest(
            msg.workspaceId,
            network.resourceId,
            DeleteControlledAzureResourceRequest(WsmJobControl(WsmJobId(s"delete-networks-${ctx.traceId.asString}")))
          ),
          auth
        )
      }.void

      deleteHybridConnection = for {
        leoAuth <- samDAO.getLeoAuthToken
        runtimeConfig <- RuntimeConfigQueries.getRuntimeConfig(runtime.runtimeConfigId).transaction
        azureRuntimeConfig <- runtimeConfig match {
          case x: RuntimeConfig.AzureConfig => F.pure(x)
          case _ =>
            F.raiseError(ClusterError(msg.runtimeId, ctx.traceId, s"Runtime should have Azure config, but it doesn't"))
        }
        relayNamespaceOpt <- wsmDao.getRelayNamespace(msg.workspaceId, azureRuntimeConfig.region, leoAuth)
        cloudContext <- runtime.cloudContext match {
          case _: CloudContext.Gcp =>
            F.raiseError[AzureCloudContext](
              PubsubHandleMessageError.ClusterError(msg.runtimeId,
                                                    ctx.traceId,
                                                    "Azure runtime should not have GCP cloud context")
            )
          case x: CloudContext.Azure => F.pure(x.value)
        }
        _ <- relayNamespaceOpt.traverse(ns =>
          azureManager.createRelayHybridConnection(
            ns,
            RelayHybridConnectionName(runtime.runtimeName.asString),
            cloudContext
          )
        )
      } yield ()

      _ <- List(deleteDisk, deleteNetworks, deleteHybridConnection).parSequence
      cloudContext <- runtime.cloudContext match {
        case _: CloudContext.Gcp =>
<<<<<<< HEAD
          throw PubsubHandleMessageError.AzureRuntimeError(runtime.id,
                                                           ctx.traceId,
                                                           None,
                                                           "Azure runtime should not have GCP cloud context"
          )
        case x: CloudContext.Azure => x
=======
          F.raiseError[AzureCloudContext](
            PubsubHandleMessageError.ClusterError(runtime.id,
                                                  ctx.traceId,
                                                  "Azure runtime should not have GCP cloud context")
          )
        case x: CloudContext.Azure => F.pure(x.value)
>>>>>>> 02ebf83e
      }

      getDeleteResult = azureManager.getAzureVm(runtime.runtimeName, cloudContext)

      taskToRun = for {
        _ <- streamUntilDoneOrTimeout(
          getDeleteResult,
          config.deleteVmPollConfig.maxAttempts,
          config.deleteVmPollConfig.interval,
          s"Azure vm still exists after ${config.deleteVmPollConfig.maxAttempts} attempts with ${config.deleteVmPollConfig.interval} delay"
        )
        _ <- dbRef.inTransaction(clusterQuery.updateClusterStatus(runtime.id, RuntimeStatus.Deleted, ctx.now))
        _ <- msg.diskId.traverse(diskId =>
          dbRef.inTransaction(persistentDiskQuery.updateStatus(diskId, DiskStatus.Deleted, ctx.now))
        )
        - <- dbRef.inTransaction(controlledResourceQuery.deleteAllForRuntime(runtime.id))
      } yield ()

      _ <- asyncTasks.offer(
        Task(
          ctx.traceId,
          taskToRun,
          Some(e =>
            dbRef
              .inTransaction(
                clusterErrorQuery
                  .save(runtime.id, RuntimeError(e.getMessage, None, ctx.now, Some(ctx.traceId))) >>
                  clusterQuery.updateClusterStatus(runtime.id, RuntimeStatus.Error, ctx.now)
              )
              .void
          ),
          ctx.now
        )
      )
    } yield ()
  }

  def handleAzureRuntimeCreationError(e: AzureRuntimeCreationError,
                                      now: Instant)(implicit ev: Ask[F, AppContext]): F[Unit] =
    for {
      ctx <- ev.ask
      _ <- logger.error(ctx.loggingCtx, e)(s"Failed to create Azure VM ${e.runtimeId}")
      _ <- clusterErrorQuery
        .save(e.runtimeId, RuntimeError(e.errorMsg.take(1024), None, now))
        .transaction
      _ <- clusterQuery.updateClusterStatus(e.runtimeId, RuntimeStatus.Error, now).transaction

      auth <- samDAO.getLeoAuthToken

      diskResourceOpt <- controlledResourceQuery
        .getWsmRecordForRuntime(e.runtimeId, WsmResourceType.AzureDisk)
        .transaction
      _ <- diskResourceOpt.traverse { disk =>
        wsmDao.deleteDisk(
          DeleteWsmResourceRequest(
            e.workspaceId,
            disk.resourceId,
            DeleteControlledAzureResourceRequest(WsmJobControl(WsmJobId(s"delete-disk-${ctx.traceId.asString}")))
          ),
          auth
        )
      }.void

      networkResourceOpt <- controlledResourceQuery
        .getWsmRecordForRuntime(e.runtimeId, WsmResourceType.AzureNetwork)
        .transaction
      _ <- networkResourceOpt.traverse { network =>
        wsmDao.deleteNetworks(
          DeleteWsmResourceRequest(
            e.workspaceId,
            network.resourceId,
            DeleteControlledAzureResourceRequest(WsmJobControl(WsmJobId(s"delete-networks-${ctx.traceId.asString}")))
          ),
          auth
        )
      }.void
    } yield ()
}<|MERGE_RESOLUTION|>--- conflicted
+++ resolved
@@ -225,17 +225,9 @@
 
       cloudContext = params.runtime.cloudContext match {
         case _: CloudContext.Gcp =>
-<<<<<<< HEAD
-          throw PubsubHandleMessageError.AzureRuntimeError(params.runtime.id,
-                                                           ctx.traceId,
-                                                           None,
-                                                           "Azure runtime should not have GCP cloud context"
-          )
-=======
           throw PubsubHandleMessageError.ClusterError(params.runtime.id,
                                                       ctx.traceId,
                                                       "Azure runtime should not have GCP cloud context")
->>>>>>> 02ebf83e
         case x: CloudContext.Azure => x
       }
 
@@ -405,21 +397,12 @@
       _ <- List(deleteDisk, deleteNetworks, deleteHybridConnection).parSequence
       cloudContext <- runtime.cloudContext match {
         case _: CloudContext.Gcp =>
-<<<<<<< HEAD
-          throw PubsubHandleMessageError.AzureRuntimeError(runtime.id,
-                                                           ctx.traceId,
-                                                           None,
-                                                           "Azure runtime should not have GCP cloud context"
-          )
-        case x: CloudContext.Azure => x
-=======
           F.raiseError[AzureCloudContext](
             PubsubHandleMessageError.ClusterError(runtime.id,
                                                   ctx.traceId,
                                                   "Azure runtime should not have GCP cloud context")
           )
         case x: CloudContext.Azure => F.pure(x.value)
->>>>>>> 02ebf83e
       }
 
       getDeleteResult = azureManager.getAzureVm(runtime.runtimeName, cloudContext)
