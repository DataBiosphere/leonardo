package org.broadinstitute.dsde.workbench
package leonardo
package util

import cats.Parallel
import cats.effect.Async
import cats.effect.std.Queue
import cats.mtl.Ask
import cats.syntax.all._
import com.azure.resourcemanager.compute.models.{VirtualMachine, VirtualMachineSizeTypes}
import org.broadinstitute.dsde.workbench.azure._
import org.broadinstitute.dsde.workbench.google2.{streamFUntilDone, streamUntilDoneOrTimeout}
import org.broadinstitute.dsde.workbench.leonardo.AsyncTaskProcessor.Task
import org.broadinstitute.dsde.workbench.leonardo.config.ContentSecurityPolicyConfig
import org.broadinstitute.dsde.workbench.leonardo.dao._
import org.broadinstitute.dsde.workbench.leonardo.db._
import org.broadinstitute.dsde.workbench.leonardo.http.{ctxConversion, dbioToIO}
import org.broadinstitute.dsde.workbench.leonardo.monitor.LeoPubsubMessage.{
  CreateAzureRuntimeMessage,
  DeleteAzureRuntimeMessage
}
import org.broadinstitute.dsde.workbench.leonardo.monitor.PubsubHandleMessageError
import org.broadinstitute.dsde.workbench.leonardo.monitor.PubsubHandleMessageError._
import org.broadinstitute.dsde.workbench.model.{IP, WorkbenchEmail}
import org.broadinstitute.dsde.workbench.util2.InstanceName
import org.http4s.headers.Authorization
import org.typelevel.log4cats.StructuredLogger

import java.time.{Duration, Instant}
import java.util.UUID
import scala.concurrent.ExecutionContext

class AzurePubsubHandlerInterp[F[_]: Parallel](
  config: AzurePubsubHandlerConfig,
  contentSecurityPolicyConfig: ContentSecurityPolicyConfig,
  asyncTasks: Queue[F, Task[F]],
  wsmDao: WsmDao[F],
  samDAO: SamDAO[F],
  welderDao: WelderDAO[F],
  jupyterDAO: JupyterDAO[F],
  azureRelay: AzureRelayService[F],
  azureVmServiceInterp: AzureVmService[F],
  aksAlgebra: AKSAlgebra[F]
)(implicit val executionContext: ExecutionContext, dbRef: DbReference[F], logger: StructuredLogger[F], F: Async[F])
    extends AzurePubsubHandlerAlgebra[F] {
  implicit val wsmDeleteVmDoneCheckable: DoneCheckable[Option[GetDeleteJobResult]] = (v: Option[GetDeleteJobResult]) =>
    v match {
      case Some(vv) =>
        vv.jobReport.status.equals(WsmJobStatus.Succeeded) || vv.jobReport.status == WsmJobStatus.Failed
      case None =>
        true
    }

  implicit val isJupyterUpDoneCheckable: DoneCheckable[Boolean] = (v: Boolean) => v

  override def createAndPollRuntime(msg: CreateAzureRuntimeMessage)(implicit ev: Ask[F, AppContext]): F[Unit] =
    for {
      ctx <- ev.ask
      runtimeOpt <- clusterQuery.getClusterById(msg.runtimeId).transaction
      runtime <- F.fromOption(runtimeOpt, PubsubHandleMessageError.ClusterNotFound(msg.runtimeId, msg))
      runtimeConfig <- RuntimeConfigQueries.getRuntimeConfig(runtime.runtimeConfigId).transaction
      azureConfig <- runtimeConfig match {
        case x: RuntimeConfig.AzureConfig => F.pure(x)
        case x => F.raiseError(new RuntimeException(s"this runtime doesn't have proper azure config ${x}"))
      }
      createVmJobId = WsmJobId(s"create-vm-${ctx.traceId.asString.take(10)}")
      _ <- createRuntime(
        CreateAzureRuntimeParams(msg.workspaceId,
                                 runtime,
                                 msg.storageContainerResourceId,
                                 msg.landingZoneResources,
                                 azureConfig,
                                 config.runtimeDefaults.image
        ),
        WsmJobControl(createVmJobId)
      )
      _ <- monitorCreateRuntime(
        PollRuntimeParams(msg.workspaceId, runtime, createVmJobId, msg.landingZoneResources.relayNamespace)
      )
    } yield ()

  /** Creates an Azure VM but doesn't wait for its completion.
   * This includes creation of all child Azure resources (disk, network, ip), and assumes these are created synchronously
   * */
  private def createRuntime(params: CreateAzureRuntimeParams, jobControl: WsmJobControl)(implicit
    ev: Ask[F, AppContext]
  ): F[Unit] =
    for {
      ctx <- ev.ask
      auth <- samDAO.getLeoAuthToken

      cloudContext <- params.runtime.cloudContext match {
        case _: CloudContext.Gcp =>
          F.raiseError[AzureCloudContext](
            PubsubHandleMessageError.ClusterError(params.runtime.id,
                                                  ctx.traceId,
                                                  "Azure runtime should not have GCP cloud context"
            )
          )
        case x: CloudContext.Azure => F.pure(x.value)
      }
      hcName = RelayHybridConnectionName(params.runtime.runtimeName.asString)
      primaryKey <- azureRelay.createRelayHybridConnection(params.landingZoneResources.relayNamespace,
                                                           hcName,
                                                           cloudContext
      )
      createDiskAction = createDisk(params, auth)
<<<<<<< HEAD
=======
      // TODO make a ticket. We're still calling WSM createVM API, which depends on a WSM owned network. We're migrating
      // to the shared LZ subnet. We could create the new VM directly from Leo or make an updated API in WSM
      createNetworkAction = createNetwork(params, auth, params.runtime.runtimeName.asString)
>>>>>>> 50522674

      // Creating staging container
      (stagingContainerName, stagingContainerResourceId) <- createStorageContainer(
        params,
        auth
      )

<<<<<<< HEAD
      samResourceId <- F.delay(WsmControlledResourceId(UUID.randomUUID()))
      createVmRequest <- createDiskAction.map { diskResp =>
=======
      samResourceId = WsmControlledResourceId(UUID.fromString(params.runtime.samResource.resourceId))
      createVmRequest <- (createDiskAction, createNetworkAction).parMapN { (diskResp, networkResp) =>
>>>>>>> 50522674
        val vmCommon = getCommonFields(
          ControlledResourceName(params.runtime.runtimeName.asString),
          config.runtimeDefaults.vmControlledResourceDesc,
          params.runtime.auditInfo.creator,
          Some(samResourceId)
        )
        val arguments = List(
          params.landingZoneResources.relayNamespace.value,
          hcName.value,
          "localhost",
          primaryKey.value,
          config.runtimeDefaults.listenerImage,
          config.samUrl.renderString,
          samResourceId.value.toString,
          "csp.txt",
          config.wsmUrl.renderString,
          params.workspaceId.value.toString,
          params.storageContainerResourceId.value.toString,
          config.welderImage,
          params.runtime.auditInfo.creator.value,
          stagingContainerName.value,
          stagingContainerResourceId.value.toString
        )
        val cmdToExecute =
          s"echo \"${contentSecurityPolicyConfig.asString}\" > csp.txt && bash azure_vm_init_script.sh ${arguments.mkString(" ")}"
        CreateVmRequest(
          params.workspaceId,
          vmCommon,
          CreateVmRequestData(
            params.runtime.runtimeName,
            params.runtimeConfig.region,
            VirtualMachineSizeTypes.fromString(params.runtimeConfig.machineType.value),
            config.runtimeDefaults.image,
            CustomScriptExtension(
              name = config.runtimeDefaults.customScriptExtension.name,
              publisher = config.runtimeDefaults.customScriptExtension.publisher,
              `type` = config.runtimeDefaults.customScriptExtension.`type`,
              version = config.runtimeDefaults.customScriptExtension.version,
              minorVersionAutoUpgrade = config.runtimeDefaults.customScriptExtension.minorVersionAutoUpgrade,
              protectedSettings = ProtectedSettings(
                config.runtimeDefaults.customScriptExtension.fileUris,
                cmdToExecute
              )
            ),
            config.runtimeDefaults.vmCredential,
            diskResp.resourceId
          ),
          jobControl
        )
      }
      _ <- wsmDao.createVm(createVmRequest, auth)
    } yield ()

  override def startAndMonitorRuntime(runtime: Runtime, azureCloudContext: AzureCloudContext)(implicit
    ev: Ask[F, AppContext]
  ): F[Unit] = for {
    ctx <- ev.ask
    monoOpt <- azureVmServiceInterp.startAzureVm(InstanceName(runtime.runtimeName.asString), azureCloudContext)

    _ <- monoOpt match {
      case None =>
        F.raiseError(
          AzureRuntimeStartingError(
            runtime.id,
            s"Starting runtime ${runtime.id} request to Azure failed.",
            ctx.traceId
          )
        )
      case Some(mono) =>
        val task = for {
          _ <- F.blocking(mono.block(Duration.ofMinutes(5)))
          isJupyterUp = jupyterDAO.isProxyAvailable(runtime.cloudContext, runtime.runtimeName)
          _ <- streamUntilDoneOrTimeout(
            isJupyterUp,
            config.createVmPollConfig.maxAttempts,
            config.createVmPollConfig.interval,
            s"Jupyter was not running within ${config.createVmPollConfig.maxAttempts} attempts with ${config.createVmPollConfig.interval} delay"
          )
          _ <- clusterQuery.updateClusterStatus(runtime.id, RuntimeStatus.Running, ctx.now).transaction
          _ <- logger.info(ctx.loggingCtx)("runtime is ready")
        } yield ()
        asyncTasks.offer(
          Task(
            ctx.traceId,
            task,
            Some(e =>
              handleAzureRuntimeStartError(
                AzureRuntimeStartingError(
                  runtime.id,
                  s"Starting runtime ${runtime.projectNameString} failed. Cause: ${e.getMessage}",
                  ctx.traceId
                ),
                ctx.now
              )
            ),
            ctx.now,
            "startRuntime"
          )
        )
    }
  } yield ()

  override def stopAndMonitorRuntime(runtime: Runtime, azureCloudContext: AzureCloudContext)(implicit
    ev: Ask[F, AppContext]
  ): F[Unit] = for {
    ctx <- ev.ask
    monoOpt <- azureVmServiceInterp.stopAzureVm(InstanceName(runtime.runtimeName.asString), azureCloudContext)
    _ <- monoOpt match {
      case None =>
        F.raiseError(
          AzureRuntimeStoppingError(
            runtime.id,
            s"Stopping runtime ${runtime.id} request to Azure failed.",
            ctx.traceId
          )
        )
      case Some(mono) =>
        val task = for {
          _ <- F.blocking(mono.block(Duration.ofMinutes(5)))
          _ <- clusterQuery.updateClusterStatus(runtime.id, RuntimeStatus.Stopped, ctx.now).transaction
          _ <- logger.info(ctx.loggingCtx)("runtime is stopped")
          _ <- welderDao
            .flushCache(runtime.cloudContext, runtime.runtimeName)
            .handleErrorWith(e =>
              logger.error(ctx.loggingCtx, e)(
                s"Failed to flush welder cache for ${runtime.projectNameString}"
              )
            )
            .whenA(runtime.welderEnabled)
        } yield ()
        asyncTasks.offer(
          Task(
            ctx.traceId,
            task,
            Some(e =>
              handleAzureRuntimeStopError(
                AzureRuntimeStoppingError(
                  runtime.id,
                  s"stopping runtime ${runtime.projectNameString} failed. Cause: ${e.getMessage}",
                  ctx.traceId
                ),
                ctx.now
              )
            ),
            ctx.now,
            "startRuntime"
          )
        )
    }
  } yield ()

  private def createStorageContainer(params: CreateAzureRuntimeParams, auth: Authorization)(implicit
    ev: Ask[F, AppContext]
  ): F[(ContainerName, WsmControlledResourceId)] = {
    val stagingContainerName = ContainerName(s"ls-${params.runtime.runtimeName.asString}")
    val storageContainerCommonFields = getCommonFields(
      ControlledResourceName(s"c-${stagingContainerName.value}"),
      "leonardo staging bucket",
      params.runtime.auditInfo.creator,
      None
    )
    for {
      ctx <- ev.ask[AppContext]
      resp <- wsmDao.createStorageContainer(
        CreateStorageContainerRequest(
          params.workspaceId,
          storageContainerCommonFields,
          StorageContainerRequest(stagingContainerName)
        ),
        auth
      )
      _ <- controlledResourceQuery
        .save(params.runtime.id, resp.resourceId, WsmResourceType.AzureStorageContainer)
        .transaction
      _ <- clusterQuery
        .updateStagingBucket(
          params.runtime.id,
          Some(StagingBucket.Azure(stagingContainerName)),
          ctx.now
        )
        .transaction
    } yield (stagingContainerName, resp.resourceId)
  }

  private def createDisk(params: CreateAzureRuntimeParams, leoAuth: Authorization)(implicit
    ev: Ask[F, AppContext]
  ): F[CreateDiskResponse] =
    for {
      ctx <- ev.ask
      diskOpt <- persistentDiskQuery.getById(params.runtimeConfig.persistentDiskId).transaction
      disk <- F.fromOption(diskOpt, new RuntimeException("no disk found"))
      common = getCommonFields(ControlledResourceName(disk.name.value),
                               config.runtimeDefaults.diskControlledResourceDesc,
                               params.runtime.auditInfo.creator,
                               None
      )
      request: CreateDiskRequest = CreateDiskRequest(
        params.workspaceId,
        common,
        CreateDiskRequestData(
          // TODO: AzureDiskName should go away once DiskName is no longer coupled to google2 disk service
          AzureDiskName(disk.name.value),
          disk.size,
          params.runtimeConfig.region
        )
      )
      diskResp <- wsmDao.createDisk(request, leoAuth)
      _ <- controlledResourceQuery
        .save(params.runtime.id, diskResp.resourceId, WsmResourceType.AzureDisk)
        .transaction
      _ <- persistentDiskQuery.updateStatus(disk.id, DiskStatus.Ready, ctx.now).transaction
    } yield diskResp

  private def getCommonFields(name: ControlledResourceName,
                              resourceDesc: String,
                              userEmail: WorkbenchEmail,
                              resourceId: Option[WsmControlledResourceId]
  ) =
    ControlledResourceCommonFields(
      name,
      ControlledResourceDescription(resourceDesc),
      CloningInstructions.Nothing,
      AccessScope.PrivateAccess,
      ManagedBy.Application,
      Some(
        PrivateResourceUser(
          userEmail,
          ControlledResourceIamRole.Writer
        )
      ),
      resourceId
    )

  private def monitorCreateRuntime(params: PollRuntimeParams)(implicit ev: Ask[F, AppContext]): F[Unit] = {
    implicit val wsmCreateVmDoneCheckable: DoneCheckable[GetCreateVmJobResult] = (v: GetCreateVmJobResult) =>
      v.jobReport.status.equals(WsmJobStatus.Succeeded) || v.jobReport.status == WsmJobStatus.Failed
    for {
      ctx <- ev.ask

      auth <- samDAO.getLeoAuthToken
      getWsmJobResult = wsmDao.getCreateVmJobResult(GetJobResultRequest(params.workspaceId, params.jobId), auth)

      cloudContext = params.runtime.cloudContext match {
        case _: CloudContext.Gcp =>
          throw PubsubHandleMessageError.ClusterError(params.runtime.id,
                                                      ctx.traceId,
                                                      "Azure runtime should not have GCP cloud context"
          )
        case x: CloudContext.Azure => x
      }

      isJupyterUp = jupyterDAO.isProxyAvailable(cloudContext, params.runtime.runtimeName)
      isWelderUp = welderDao.isProxyAvailable(cloudContext, params.runtime.runtimeName)

      taskToRun = for {
        _ <- F.sleep(
          config.createVmPollConfig.initialDelay
        ) // it takes a while to create Azure VM. Hence sleep sometime before we start polling WSM
        // first poll the WSM createVm job for completion
        resp <- streamFUntilDone(
          getWsmJobResult,
          config.createVmPollConfig.maxAttempts,
          config.createVmPollConfig.interval
        ).compile.lastOrError
        _ <- resp.jobReport.status match {
          case WsmJobStatus.Failed =>
            F.raiseError[Unit](
              AzureRuntimeCreationError(
                params.runtime.id,
                params.workspaceId,
                s"Wsm createVm job failed due due to ${resp.errorReport.map(_.message).getOrElse("unknown")}"
              )
            )
          case WsmJobStatus.Running =>
            F.raiseError[Unit](
              AzureRuntimeCreationError(
                params.runtime.id,
                params.workspaceId,
                s"Wsm createVm job was not completed within ${config.createVmPollConfig.maxAttempts} attempts with ${config.createVmPollConfig.interval} delay"
              )
            )
          case WsmJobStatus.Succeeded =>
            val hostIp = s"${params.relayNamespace.value}.servicebus.windows.net"

            for {
              _ <- clusterQuery.updateClusterHostIp(params.runtime.id, Some(IP(hostIp)), ctx.now).transaction
              // then poll the azure VM for Running status, retrieving the final azure representation
              _ <- streamUntilDoneOrTimeout(
                isJupyterUp,
                config.createVmPollConfig.maxAttempts,
                config.createVmPollConfig.interval,
                s"Jupyter was not running within ${config.createVmPollConfig.maxAttempts} attempts with ${config.createVmPollConfig.interval} delay"
              )
              _ <- streamUntilDoneOrTimeout(
                isWelderUp,
                config.createVmPollConfig.maxAttempts,
                config.createVmPollConfig.interval,
                s"Welder was not running within ${config.createVmPollConfig.maxAttempts} attempts with ${config.createVmPollConfig.interval} delay"
              )
              _ <- clusterQuery.setToRunning(params.runtime.id, IP(hostIp), ctx.now).transaction
              _ <- logger.info(ctx.loggingCtx)("runtime is ready")
            } yield ()
        }
      } yield ()

      _ <- asyncTasks.offer(
        Task(
          ctx.traceId,
          taskToRun,
          Some(e =>
            handleAzureRuntimeCreationError(
              AzureRuntimeCreationError(params.runtime.id, params.workspaceId, e.getMessage),
              ctx.now
            )
          ),
          ctx.now,
          "createAzureRuntime"
        )
      )
    } yield ()
  }

  override def deleteAndPollRuntime(msg: DeleteAzureRuntimeMessage)(implicit ev: Ask[F, AppContext]): F[Unit] = {
    implicit val azureRuntimeDeletingDoneCheckable: DoneCheckable[Option[VirtualMachine]] =
      (v: Option[VirtualMachine]) => v.isEmpty
    for {
      ctx <- ev.ask

      runtimeOpt <- dbRef.inTransaction(clusterQuery.getClusterById(msg.runtimeId))
      runtime <- F.fromOption(runtimeOpt, PubsubHandleMessageError.ClusterNotFound(msg.runtimeId, msg))
      auth <- samDAO.getLeoAuthToken

      deleteJobId = WsmJobId(s"delete-vm-${ctx.traceId.asString.take(10)}")
      _ <- msg.wsmResourceId.fold(
        logger
          .info(ctx.loggingCtx)(
            s"No VM wsmResourceId found for delete azure runtime msg $msg. No-op for wsmDao.deleteVm."
          )
      ) { wsmResourceId =>
        wsmDao
          .deleteVm(
            DeleteWsmResourceRequest(
              msg.workspaceId,
              wsmResourceId,
              DeleteControlledAzureResourceRequest(
                WsmJobControl(deleteJobId)
              )
            ),
            auth
          )
          .void
          .adaptError(e =>
            AzureRuntimeDeletionError(
              runtime.id,
              msg.workspaceId,
              s"${ctx.traceId.asString} | WSM call to delete runtime failed due to ${e.getMessage}. Please retry delete again"
            )
          )
      }

      stagingBucketResourceOpt <- controlledResourceQuery
        .getWsmRecordForRuntime(runtime.id, WsmResourceType.AzureStorageContainer)
        .transaction
      _ <- stagingBucketResourceOpt.fold(
        logger
          .info(ctx.loggingCtx)(
            s"No Storage Container wsmResourceId found for delete azure runtime msg $msg. No-op for wsmDao.deleteStorageContainer."
          )
      ) { stagingBucketResourceId =>
        wsmDao
          .deleteStorageContainer(
            DeleteWsmResourceRequest(
              msg.workspaceId,
              stagingBucketResourceId.resourceId,
              DeleteControlledAzureResourceRequest(
                WsmJobControl(WsmJobId(s"del-staging-${ctx.traceId.asString.take(10)}"))
              )
            ),
            auth
          )
          .void
      }

      // Delete hybrid connection for this VM
      leoAuth <- samDAO.getLeoAuthToken
      runtimeConfig <- RuntimeConfigQueries.getRuntimeConfig(runtime.runtimeConfigId).transaction
      azureRuntimeConfig <- runtimeConfig match {
        case x: RuntimeConfig.AzureConfig => F.pure(x)
        case _ =>
          F.raiseError(
            ClusterError(msg.runtimeId, ctx.traceId, s"Runtime should have Azure config, but it doesn't")
          )
      }
      relayNamespaceOpt <- wsmDao.getRelayNamespace(msg.workspaceId, azureRuntimeConfig.region, leoAuth)
      cloudContext <- runtime.cloudContext match {
        case _: CloudContext.Gcp =>
          F.raiseError[AzureCloudContext](
            PubsubHandleMessageError.ClusterError(msg.runtimeId,
                                                  ctx.traceId,
                                                  "Azure runtime should not have GCP cloud context"
            )
          )
        case x: CloudContext.Azure => F.pure(x.value)
      }
      _ <- relayNamespaceOpt.traverse(ns =>
        azureRelay.deleteRelayHybridConnection(
          ns,
          RelayHybridConnectionName(runtime.runtimeName.asString),
          cloudContext
        )
      )

      getDeleteJobResultOpt = wsmDao.getDeleteVmJobResult(
        GetJobResultRequest(msg.workspaceId, deleteJobId),
        auth
      )

      taskToRun = for {
        // We need to wait until WSM deletion job to be done because if the VM still exists, we won't be able to delete disk, and networks
        respOpt <- streamFUntilDone(
          getDeleteJobResultOpt,
          config.deleteVmPollConfig.maxAttempts,
          config.deleteVmPollConfig.interval
        ).compile.lastOrError

        continue = for {
          diskResourceOpt <- controlledResourceQuery
            .getWsmRecordForRuntime(runtime.id, WsmResourceType.AzureDisk)
            .transaction
          _ <- logger
            .info(ctx.loggingCtx)(
              s"No disk resource found for delete azure runtime msg $msg. No-op for wsmDao.deleteDisk."
            )
            .whenA(diskResourceOpt.isEmpty)
          deleteDisk = diskResourceOpt.traverse { disk =>
            wsmDao.deleteDisk(
              DeleteWsmResourceRequest(
                msg.workspaceId,
                disk.resourceId,
                DeleteControlledAzureResourceRequest(
                  WsmJobControl(WsmJobId(s"delete-disk-${ctx.traceId.asString.take(10)}"))
                )
              ),
              auth
            )
          }.void

          networkResourceOpt <- controlledResourceQuery
            .getWsmRecordForRuntime(runtime.id, WsmResourceType.AzureNetwork)
            .transaction
          _ <- logger
            .info(ctx.loggingCtx)(
              s"No network resource found for delete azure runtime msg $msg. No-op for wsmDao.deleteNetworks."
            )
            .whenA(networkResourceOpt.isEmpty)
          deleteNetworks = networkResourceOpt.traverse { network =>
            wsmDao.deleteNetworks(
              DeleteWsmResourceRequest(
                msg.workspaceId,
                network.resourceId,
                DeleteControlledAzureResourceRequest(
                  WsmJobControl(WsmJobId(s"delete-networks-${ctx.traceId.asString.take(10)}"))
                )
              ),
              auth
            )
          }.void

          _ <- List(deleteDisk, deleteNetworks).parSequence
          _ <- dbRef.inTransaction(clusterQuery.updateClusterStatus(runtime.id, RuntimeStatus.Deleted, ctx.now))
          _ <- msg.diskId.traverse(diskId =>
            dbRef.inTransaction(persistentDiskQuery.updateStatus(diskId, DiskStatus.Deleted, ctx.now))
          )
          _ <- logger.info(ctx.loggingCtx)("runtime is deleted successfully")
        } yield ()
        _ <- respOpt match {
          case Some(resp) =>
            resp.jobReport.status match {
              case WsmJobStatus.Succeeded =>
                continue
              case WsmJobStatus.Failed =>
                F.raiseError[Unit](
                  AzureRuntimeDeletionError(
                    msg.runtimeId,
                    msg.workspaceId,
                    s"WSM delete VM job failed due to ${resp.errorReport.map(_.message).getOrElse("unknown")}"
                  )
                )
              case WsmJobStatus.Running =>
                F.raiseError[Unit](
                  AzureRuntimeDeletionError(
                    msg.runtimeId,
                    msg.workspaceId,
                    s"WSM delete VM job was not completed within ${config.deleteVmPollConfig.maxAttempts} attempts with ${config.deleteVmPollConfig.interval} delay"
                  )
                )
            }
          case None => continue
        }
      } yield ()

      _ <- asyncTasks.offer(
        Task(
          ctx.traceId,
          taskToRun,
          Some { e =>
            handleAzureRuntimeDeletionError(
              AzureRuntimeDeletionError(msg.runtimeId,
                                        msg.workspaceId,
                                        s"Fail to delete runtime due to ${e.getMessage}"
              )
            )
          },
          ctx.now,
          "deleteAzureRuntime"
        )
      )
    } yield ()
  }

  def handleAzureRuntimeDeletionError(e: AzureRuntimeDeletionError)(implicit
    ev: Ask[F, AppContext]
  ): F[Unit] = for {
    ctx <- ev.ask
    _ <- logger.error(ctx.loggingCtx, e)(s"Failed to delete Azure VM ${e.runtimeId}")
    _ <- clusterErrorQuery
      .save(e.runtimeId, RuntimeError(e.errorMsg.take(1024), None, ctx.now, traceId = Some(ctx.traceId)))
      .transaction
    _ <- clusterQuery.updateClusterStatus(e.runtimeId, RuntimeStatus.Error, ctx.now).transaction
  } yield ()

  def handleAzureRuntimeStartError(e: AzureRuntimeStartingError, now: Instant)(implicit
    ev: Ask[F, AppContext]
  ): F[Unit] =
    for {
      ctx <- ev.ask
      _ <- logger.error(ctx.loggingCtx)(s"Failed to start Azure VM ${e.runtimeId}")
      _ <- clusterErrorQuery
        .save(e.runtimeId, RuntimeError(e.errorMsg.take(1024), None, now))
        .transaction
    } yield ()

  def handleAzureRuntimeStopError(e: AzureRuntimeStoppingError, now: Instant)(implicit
    ev: Ask[F, AppContext]
  ): F[Unit] =
    for {
      ctx <- ev.ask
      _ <- logger.error(ctx.loggingCtx)(s"Failed to stop Azure VM ${e.runtimeId}")
      _ <- clusterErrorQuery
        .save(e.runtimeId, RuntimeError(e.errorMsg.take(1024), None, now))
        .transaction
    } yield ()

  def handleAzureRuntimeCreationError(e: AzureRuntimeCreationError, now: Instant)(implicit
    ev: Ask[F, AppContext]
  ): F[Unit] =
    for {
      ctx <- ev.ask
      _ <- logger.error(ctx.loggingCtx, e)(s"Failed to create Azure VM ${e.runtimeId}")
      _ <- clusterErrorQuery
        .save(e.runtimeId, RuntimeError(e.errorMsg.take(1024), None, now))
        .transaction
      _ <- clusterQuery.updateClusterStatus(e.runtimeId, RuntimeStatus.Error, now).transaction

      auth <- samDAO.getLeoAuthToken

      diskResourceOpt <- controlledResourceQuery
        .getWsmRecordForRuntime(e.runtimeId, WsmResourceType.AzureDisk)
        .transaction
      _ <- diskResourceOpt.traverse { disk =>
        // TODO: once we start supporting persistent disk, we should not delete disk anymore
        wsmDao.deleteDisk(
          DeleteWsmResourceRequest(
            e.workspaceId,
            disk.resourceId,
            DeleteControlledAzureResourceRequest(
              WsmJobControl(WsmJobId(s"delete-disk-${ctx.traceId.asString.take(10)}"))
            )
          ),
          auth
        )
      }.void
      _ <- clusterQuery.updateDiskStatus(e.runtimeId, now).transaction

      networkResourceOpt <- controlledResourceQuery
        .getWsmRecordForRuntime(e.runtimeId, WsmResourceType.AzureNetwork)
        .transaction
      _ <- networkResourceOpt.traverse { network =>
        wsmDao.deleteNetworks(
          DeleteWsmResourceRequest(
            e.workspaceId,
            network.resourceId,
            DeleteControlledAzureResourceRequest(
              WsmJobControl(WsmJobId(s"delete-networks-${ctx.traceId.asString.take(10)}"))
            )
          ),
          auth
        )
      }.void
    } yield ()

  override def createAndPollApp(appId: AppId,
                                appName: AppName,
                                workspaceId: WorkspaceId,
                                cloudContext: AzureCloudContext,
                                landingZoneResources: LandingZoneResources,
                                storageContainer: Option[StorageContainerResponse]
  )(implicit
    ev: Ask[F, AppContext]
  ): F[Unit] =
    for {
      ctx <- ev.ask
      params = CreateAKSAppParams(appId, appName, workspaceId, cloudContext, landingZoneResources, storageContainer)
      _ <- aksAlgebra.createAndPollApp(params).adaptError { case e =>
        PubsubKubernetesError(
          AppError(
            s"Error creating Azure app with id ${appId.id} and cloudContext ${cloudContext.asString}: ${e.getMessage}",
            ctx.now,
            ErrorAction.CreateApp,
            ErrorSource.App,
            None,
            Some(ctx.traceId)
          ),
          Some(appId),
          false,
          None,
          None,
          None
        )
      }
    } yield ()

  override def deleteApp(
    appId: AppId,
    appName: AppName,
    workspaceId: WorkspaceId,
    landingZoneResources: LandingZoneResources,
    cloudContext: AzureCloudContext
  )(implicit
    ev: Ask[F, AppContext]
  ): F[Unit] =
    for {
      ctx <- ev.ask
      params = DeleteAKSAppParams(appName, workspaceId, landingZoneResources, cloudContext)
      _ <- aksAlgebra.deleteApp(params).adaptError { case e =>
        PubsubKubernetesError(
          AppError(
            s"Error deleting Azure app with id ${appId.id} and cloudContext ${cloudContext.asString}: ${e.getMessage}",
            ctx.now,
            ErrorAction.DeleteApp,
            ErrorSource.App,
            None,
            Some(ctx.traceId)
          ),
          Some(appId),
          false,
          None,
          None,
          None
        )
      }
    } yield ()
}<|MERGE_RESOLUTION|>--- conflicted
+++ resolved
@@ -105,12 +105,6 @@
                                                            cloudContext
       )
       createDiskAction = createDisk(params, auth)
-<<<<<<< HEAD
-=======
-      // TODO make a ticket. We're still calling WSM createVM API, which depends on a WSM owned network. We're migrating
-      // to the shared LZ subnet. We could create the new VM directly from Leo or make an updated API in WSM
-      createNetworkAction = createNetwork(params, auth, params.runtime.runtimeName.asString)
->>>>>>> 50522674
 
       // Creating staging container
       (stagingContainerName, stagingContainerResourceId) <- createStorageContainer(
@@ -118,13 +112,8 @@
         auth
       )
 
-<<<<<<< HEAD
-      samResourceId <- F.delay(WsmControlledResourceId(UUID.randomUUID()))
+      samResourceId = WsmControlledResourceId(UUID.fromString(params.runtime.samResource.resourceId))
       createVmRequest <- createDiskAction.map { diskResp =>
-=======
-      samResourceId = WsmControlledResourceId(UUID.fromString(params.runtime.samResource.resourceId))
-      createVmRequest <- (createDiskAction, createNetworkAction).parMapN { (diskResp, networkResp) =>
->>>>>>> 50522674
         val vmCommon = getCommonFields(
           ControlledResourceName(params.runtime.runtimeName.asString),
           config.runtimeDefaults.vmControlledResourceDesc,
