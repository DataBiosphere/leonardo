--- conflicted
+++ resolved
@@ -294,15 +294,11 @@
         .save(params.runtime.id, resp.resourceId, WsmResourceType.AzureStorageContainer)
         .transaction
       _ <- clusterQuery
-<<<<<<< HEAD
         .updateStagingBucket(
           params.runtime.id,
           Some(StagingBucket.Azure(params.landingZoneResources.storageAccountName, stagingContainerName)),
           ctx.now
         )
-=======
-        .updateStagingBucket(params.runtime.id, Some(StagingBucket.Azure(stagingContainerName)), ctx.now)
->>>>>>> 792439ae
         .transaction
     } yield (stagingContainerName, resp.resourceId)
   }
