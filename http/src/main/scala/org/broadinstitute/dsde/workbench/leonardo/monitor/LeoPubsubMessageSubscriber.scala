--- conflicted
+++ resolved
@@ -71,13 +71,8 @@
   logger: StructuredLogger[F],
   dbRef: DbReference[F],
   runtimeInstances: RuntimeInstances[F],
-<<<<<<< HEAD
-  monitor: RuntimeMonitor[F, CloudService]
-) {
-=======
   monitor: RuntimeMonitor[F, CloudService],
   metrics: OpenTelemetryMetrics[F]) {
->>>>>>> 02ebf83e
 
   private[monitor] def messageResponder(
     message: LeoPubsubMessage
@@ -109,25 +104,6 @@
         case msg: StartAppMessage =>
           handleStartAppMessage(msg)
         case msg: CreateAzureRuntimeMessage =>
-<<<<<<< HEAD
-          azureAlg.createAndPollRuntime(msg).adaptError { case e =>
-            PubsubHandleMessageError.AzureRuntimeError(
-              msg.runtimeId,
-              ctx.traceId,
-              Some(msg),
-              e.getMessage
-            )
-          }
-        case msg: DeleteAzureRuntimeMessage =>
-          azureAlg.deleteAndPollRuntime(msg).adaptError { case e =>
-            PubsubHandleMessageError.AzureRuntimeError(
-              msg.runtimeId,
-              ctx.traceId,
-              Some(msg),
-              e.getMessage
-            )
-          }
-=======
           azurePubsubHandler.createAndPollRuntime(msg).adaptError {
             case e =>
               PubsubHandleMessageError.AzureRuntimeCreationError(
@@ -138,7 +114,6 @@
           }
         case msg: DeleteAzureRuntimeMessage =>
           azurePubsubHandler.deleteAndPollRuntime(msg)
->>>>>>> 02ebf83e
       }
     } yield resp
 
