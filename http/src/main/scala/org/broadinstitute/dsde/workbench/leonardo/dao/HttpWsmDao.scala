--- conflicted
+++ resolved
@@ -27,79 +27,6 @@
 
   val defaultMediaType = `Content-Type`(MediaType.application.json)
 
-<<<<<<< HEAD
-  override def createIp(request: CreateIpRequest, authorization: Authorization)(implicit
-    ev: Ask[F, AppContext]
-  ): F[CreateIpResponse] =
-    httpClient.expectOr[CreateIpResponse](
-      Request[F](
-        method = Method.POST,
-        uri = config.uri
-          .withPath(
-            Uri.Path
-              .unsafeFromString(
-                s"/api/workspaces/v1/${request.workspaceId.value.toString}/resources/controlled/azure/ip"
-              )
-          ),
-        entity = request,
-        headers = Headers(authorization, defaultMediaType)
-      )
-    )(onError)
-
-  override def createDisk(request: CreateDiskRequest, authorization: Authorization)(implicit
-    ev: Ask[F, AppContext]
-  ): F[CreateDiskResponse] =
-    httpClient.expectOr[CreateDiskResponse](
-      Request[F](
-        method = Method.POST,
-        uri = config.uri
-          .withPath(
-            Uri.Path
-              .unsafeFromString(
-                s"/api/workspaces/v1/${request.workspaceId.value.toString}/resources/controlled/azure/disks"
-              )
-          ),
-        entity = request,
-        headers = Headers(authorization, defaultMediaType)
-      )
-    )(onError)
-
-  override def createNetwork(request: CreateNetworkRequest, authorization: Authorization)(implicit
-    ev: Ask[F, AppContext]
-  ): F[CreateNetworkResponse] =
-    httpClient.expectOr[CreateNetworkResponse](
-      Request[F](
-        method = Method.POST,
-        uri = config.uri
-          .withPath(
-            Uri.Path
-              .unsafeFromString(
-                s"/api/workspaces/v1/${request.workspaceId.value.toString}/resources/controlled/azure/network"
-              )
-          ),
-        entity = request,
-        headers = Headers(authorization, defaultMediaType)
-      )
-    )(onError)
-
-  override def createVm(request: CreateVmRequest, authorization: Authorization)(implicit
-    ev: Ask[F, AppContext]
-  ): F[CreateVmResult] =
-    httpClient.expectOr[CreateVmResult](
-      Request[F](
-        method = Method.POST,
-        uri = config.uri
-          .withPath(
-            Uri.Path
-              .unsafeFromString(
-                s"/api/workspaces/v1/${request.workspaceId.value.toString}/resources/controlled/azure/vm"
-              )
-          ),
-        entity = request,
-        headers = Headers(authorization, defaultMediaType)
-      )
-    )(onError)
-=======
   override def createIp(request: CreateIpRequest,
                         authorization: Authorization)(implicit ev: Ask[F, AppContext]): F[CreateIpResponse] =
     for {
@@ -179,7 +106,6 @@
         )
       )(onError)
     } yield res
->>>>>>> 2bf0b913
 
   override def getWorkspace(workspaceId: WorkspaceId, authorization: Authorization)(implicit
     ev: Ask[F, AppContext]
