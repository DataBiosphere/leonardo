package org.broadinstitute.dsde.workbench.leonardo
package http
package service

import akka.http.scaladsl.model.StatusCodes
import cats.Parallel
import cats.data.NonEmptyList
import cats.effect.Async
import cats.effect.std.Queue
import cats.mtl.Ask
import cats.syntax.all._
import org.apache.commons.lang3.RandomStringUtils
import org.broadinstitute.dsde.workbench.azure.AKSClusterName
import org.broadinstitute.dsde.workbench.google2.GKEModels.{KubernetesClusterName, NodepoolName}
import org.broadinstitute.dsde.workbench.google2.KubernetesSerializableName.NamespaceName
import org.broadinstitute.dsde.workbench.google2.{
  DiskName,
  GoogleComputeService,
  GoogleResourceService,
  KubernetesName,
  MachineTypeName,
  ZoneName
}
import org.broadinstitute.dsde.workbench.leonardo.AppRestore.GalaxyRestore
import org.broadinstitute.dsde.workbench.leonardo.AppType._
import org.broadinstitute.dsde.workbench.leonardo.JsonCodec._
import org.broadinstitute.dsde.workbench.leonardo.SamResourceId._
import org.broadinstitute.dsde.workbench.leonardo.config._
import org.broadinstitute.dsde.workbench.leonardo.dao.{SamDAO, WsmDao}
import org.broadinstitute.dsp.ChartName
import org.broadinstitute.dsde.workbench.leonardo.db.KubernetesServiceDbQueries.getActiveFullAppByWorkspaceIdAndAppName
import org.broadinstitute.dsde.workbench.leonardo.db._
import org.broadinstitute.dsde.workbench.leonardo.http.service.LeoAppServiceInterp.isPatchVersionDifference
import org.broadinstitute.dsde.workbench.leonardo.model.SamResourceAction._
import org.broadinstitute.dsde.workbench.leonardo.model._
import org.broadinstitute.dsde.workbench.leonardo.monitor.LeoPubsubMessage._
import org.broadinstitute.dsde.workbench.leonardo.monitor.{ClusterNodepoolAction, LeoPubsubMessage}
import org.broadinstitute.dsde.workbench.model.google.GoogleProject
import org.broadinstitute.dsde.workbench.model.{TraceId, UserInfo, WorkbenchEmail}
import org.broadinstitute.dsde.workbench.openTelemetry.OpenTelemetryMetrics
import org.broadinstitute.dsp.{ChartVersion, Release}
import org.http4s.{AuthScheme, Uri}
import org.typelevel.log4cats.StructuredLogger
import monocle.macros.syntax.lens._

import java.time.Instant
import java.util.UUID
import scala.concurrent.ExecutionContext

final class LeoAppServiceInterp[F[_]: Parallel](config: AppServiceConfig,
                                                authProvider: LeoAuthProvider[F],
                                                serviceAccountProvider: ServiceAccountProvider[F],
                                                publisherQueue: Queue[F, LeoPubsubMessage],
                                                computeService: GoogleComputeService[F],
                                                googleResourceService: GoogleResourceService[F],
                                                customAppConfig: CustomAppConfig,
                                                wsmDao: WsmDao[F],
                                                samDAO: SamDAO[F]
)(implicit
  F: Async[F],
  log: StructuredLogger[F],
  dbReference: DbReference[F],
  metrics: OpenTelemetryMetrics[F],
  ec: ExecutionContext
) extends AppService[F] {
  override def createApp(
    userInfo: UserInfo,
    cloudContext: CloudContext.Gcp,
    appName: AppName,
    req: CreateAppRequest,
    workspaceId: Option[WorkspaceId] = None
  )(implicit
    as: Ask[F, AppContext]
  ): F[Unit] =
    for {
      ctx <- as.ask
      googleProject = cloudContext.value
      hasPermission <- authProvider.hasPermission[ProjectSamResourceId, ProjectAction](
        ProjectSamResourceId(googleProject),
        ProjectAction.CreateApp,
        userInfo
      )
      _ <- F.raiseWhen(!hasPermission)(ForbiddenError(userInfo.userEmail))

      enableIntraNodeVisibility = req.labels.get(AOU_UI_LABEL).isDefined
      _ <- req.appType match {
<<<<<<< HEAD
        case AppType.Galaxy | AppType.HailBatch | AppType.Wds | AppType.RStudio | AppType.Cromwell |
            AppType.WorkflowsApp | AppType.CromwellRunnerApp =>
          F.unit
=======
        case AppType.Galaxy | AppType.HailBatch | AppType.Wds | AppType.Cromwell => F.unit
        case AppType.Allowed =>
          req.allowedChartName match {
            case Some(cn) =>
              cn match {
                case AllowedChartName.RStudio => F.unit
                case AllowedChartName.Sas     => F.unit // TODO: check group permission check here
              }
            case None =>
              F.raiseError(
                BadRequestException("when AppType is ALLOWED, allowedChartName needs to be specified",
                                    Some(ctx.traceId)
                )
              )
          }
>>>>>>> 9790d91b
        case AppType.Custom =>
          req.descriptorPath match {
            case Some(descriptorPath) =>
              checkIfAppCreationIsAllowed(userInfo.userEmail, googleProject, descriptorPath)
            case None =>
              F.raiseError(
                BadRequestException(
                  "DescriptorPath is undefined - when AppType is Custom, descriptorPath should be defined.",
                  Some(ctx.traceId)
                )
              )
          }
      }

      appOpt <- KubernetesServiceDbQueries.getActiveFullAppByName(CloudContext.Gcp(googleProject), appName).transaction
      _ <- appOpt.fold(F.unit)(c =>
        F.raiseError[Unit](AppAlreadyExistsException(cloudContext, appName, c.app.status, ctx.traceId))
      )

      // Shared app SAM resource is not enabled for V1 endpoint
      _ <- F.raiseWhen(req.accessScope != None)(
        BadRequestException("accessScope is not a V1 parameter", Some(ctx.traceId))
      )

      samResourceId <- F.delay(AppSamResourceId(UUID.randomUUID().toString, req.accessScope))

      // Look up the original email in case this API was called by a pet SA
      originatingUserEmail <- authProvider.lookupOriginatingUserEmail(userInfo)
      _ <- authProvider
        .notifyResourceCreated(samResourceId, originatingUserEmail, googleProject)
        .handleErrorWith { t =>
          log.error(ctx.loggingCtx, t)(
            s"Failed to notify the AuthProvider for creation of kubernetes app ${googleProject.value} / ${appName.value}"
          ) >> F.raiseError[Unit](t)
        }

      saveCluster <- F.fromEither(
        getSavableCluster(originatingUserEmail, cloudContext, ctx.now, None)
      )

      saveClusterResult <- KubernetesServiceDbQueries.saveOrGetClusterForApp(saveCluster).transaction
      // TODO Remove the block below to allow app creation on a new cluster when the existing cluster is in Error status
      _ <-
        if (saveClusterResult.minimalCluster.status == KubernetesClusterStatus.Error)
          F.raiseError[Unit](
            KubernetesAppCreationException(
              s"You cannot create an app while a cluster${saveClusterResult.minimalCluster.clusterName.value} is in status ${saveClusterResult.minimalCluster.status}",
              Some(ctx.traceId)
            )
          )
        else F.unit

      clusterId = saveClusterResult.minimalCluster.id

      machineConfig = req.kubernetesRuntimeConfig.getOrElse(
        KubernetesRuntimeConfig(
          config.leoKubernetesConfig.nodepoolConfig.galaxyNodepoolConfig.numNodes,
          config.leoKubernetesConfig.nodepoolConfig.galaxyNodepoolConfig.machineType,
          config.leoKubernetesConfig.nodepoolConfig.galaxyNodepoolConfig.autoscalingEnabled
        )
      )

      // We want to know if the user already has a nodepool with the requested config that can be re-used
      userNodepoolOpt <- nodepoolQuery
        .getMinimalByUserAndConfig(originatingUserEmail, cloudContext, machineConfig)
        .transaction

      nodepool <- userNodepoolOpt match {
        case Some(n) =>
          log.info(ctx.loggingCtx)(
            s"Reusing user's nodepool ${n.id} in ${saveClusterResult.minimalCluster.cloudContext.asStringWithProvider} with ${machineConfig}"
          ) >> F.pure(n)
        case None =>
          for {
            _ <- log.info(ctx.loggingCtx)(
              s"No nodepool with ${machineConfig} found for this user in project ${saveClusterResult.minimalCluster.cloudContext.asStringWithProvider}. Will create a new nodepool."
            )
            saveNodepool <- F.fromEither(
              getUserNodepool(clusterId, cloudContext, originatingUserEmail, machineConfig, ctx.now)
            )
            savedNodepool <- nodepoolQuery.saveForCluster(saveNodepool).transaction
          } yield savedNodepool
      }

      runtimeServiceAccountOpt <- serviceAccountProvider
        .getClusterServiceAccount(userInfo, cloudContext)
      _ <- ctx.span.traverse(s => F.delay(s.addAnnotation("Done Sam call for getClusterServiceAccount")))
      petSA <- F.fromEither(
        runtimeServiceAccountOpt.toRight(new Exception(s"user ${userInfo.userEmail.value} doesn't have a PET SA"))
      )

      // Fail fast if the Galaxy disk, memory, number of CPUs is too small
      appMachineType <-
        if (req.appType == AppType.Galaxy) {
          validateGalaxy(googleProject, req.diskConfig.flatMap(_.size), machineConfig.machineType).map(_.some)
        } else F.pure(None)

      // if request was created by pet SA, processPersistentDiskRequest will look up it's corresponding user email
      // as needed
      diskResultOpt <- req.diskConfig.traverse(diskReq =>
        RuntimeServiceInterp.processPersistentDiskRequest(
          diskReq,
          config.leoKubernetesConfig.diskConfig.defaultZone, // this need to be updated if we support non-default zone for k8s apps
          googleProject,
          userInfo,
          petSA,
          appTypeToFormattedByType(req.appType),
          authProvider,
          config.leoKubernetesConfig.diskConfig
        )
      )
      lastUsedApp <- getLastUsedAppForDisk(req, diskResultOpt)
      saveApp <- F.fromEither(
        getSavableApp(cloudContext,
                      appName,
                      originatingUserEmail,
                      samResourceId,
                      req,
                      diskResultOpt.map(_.disk),
                      lastUsedApp,
                      petSA,
                      nodepool.id,
                      None,
                      ctx
        )
      )
      app <- appQuery.save(saveApp, Some(ctx.traceId)).transaction

      clusterNodepoolAction = saveClusterResult match {
        case ClusterExists(_) =>
          // If we're using a pre-existing nodepool then don't specify CreateNodepool in the pubsub message
          if (userNodepoolOpt.isDefined) None else Some(ClusterNodepoolAction.CreateNodepool(nodepool.id))
        case ClusterDoesNotExist(c, n) => Some(ClusterNodepoolAction.CreateClusterAndNodepool(c.id, n.id, nodepool.id))
      }
      createAppMessage = CreateAppMessage(
        googleProject,
        clusterNodepoolAction,
        app.id,
        app.appName,
        diskResultOpt.flatMap(d => if (d.creationNeeded) Some(d.disk.id) else None),
        req.customEnvironmentVariables,
        req.appType,
        app.appResources.namespace.name,
        appMachineType,
        Some(ctx.traceId),
        enableIntraNodeVisibility
      )
      _ <- publisherQueue.offer(createAppMessage)
    } yield ()

  override def getApp(
    userInfo: UserInfo,
    cloudContext: CloudContext.Gcp,
    appName: AppName
  )(implicit
    as: Ask[F, AppContext]
  ): F[GetAppResponse] =
    for {
      ctx <- as.ask
      appOpt <- KubernetesServiceDbQueries.getActiveFullAppByName(cloudContext, appName).transaction
      app <- F.fromOption(appOpt, AppNotFoundException(cloudContext, appName, ctx.traceId, "No active app found in DB"))

      hasPermission <- authProvider.hasPermission[AppSamResourceId, AppAction](app.app.samResourceId,
                                                                               AppAction.GetAppStatus,
                                                                               userInfo
      )
      _ <-
        if (hasPermission) F.unit
        else
          log.info(ctx.loggingCtx)(
            s"User ${userInfo} tried to access app ${appName.value} without proper permissions. Returning 404"
          ) >> F
            .raiseError[Unit](AppNotFoundException(cloudContext, appName, ctx.traceId, "permission denied"))
    } yield GetAppResponse.fromDbResult(app, Config.proxyConfig.proxyUrlBase)

  override def listApp(
    userInfo: UserInfo,
    cloudContext: Option[CloudContext.Gcp],
    params: Map[String, String]
  )(implicit as: Ask[F, AppContext]): F[Vector[ListAppResponse]] =
    for {
      ctx <- as.ask
      paramMap <- F.fromEither(processListParameters(params))
      creatorOnly <- F.fromEither(processCreatorOnlyParameter(userInfo.userEmail, params, ctx.traceId))
      allClusters <- KubernetesServiceDbQueries
        .listFullApps(cloudContext, paramMap._1, paramMap._2, creatorOnly)
        .transaction
      res <- filterAppsBySamPermission(allClusters, userInfo, paramMap._3)
    } yield res

  override def deleteApp(userInfo: UserInfo, cloudContext: CloudContext.Gcp, appName: AppName, deleteDisk: Boolean)(
    implicit as: Ask[F, AppContext]
  ): F[Unit] =
    for {
      ctx <- as.ask
      appOpt <- KubernetesServiceDbQueries
        .getActiveFullAppByName(cloudContext, appName)
        .transaction
      appResult <- F.fromOption(
        appOpt,
        AppNotFoundException(cloudContext, appName, ctx.traceId, "No active app found in DB")
      )
      tags = Map("appType" -> appResult.app.appType.toString, "deleteDisk" -> deleteDisk.toString)
      _ <- metrics.incrementCounter("deleteApp", 1, tags)
      listOfPermissions <- authProvider.getActions(appResult.app.samResourceId, userInfo)

      // throw 404 if no GetAppStatus permission
      hasReadPermission = listOfPermissions.toSet.contains(AppAction.GetAppStatus)
      _ <-
        if (hasReadPermission) F.unit
        else
          F.raiseError[Unit](
            AppNotFoundException(cloudContext, appName, ctx.traceId, "no read permission")
          )

      // throw 403 if no DeleteApp permission
      hasDeletePermission = listOfPermissions.toSet.contains(AppAction.DeleteApp)
      _ <- if (hasDeletePermission) F.unit else F.raiseError[Unit](ForbiddenError(userInfo.userEmail))

      canDelete = AppStatus.deletableStatuses.contains(appResult.app.status)
      _ <-
        if (canDelete) F.unit
        else
          F.raiseError[Unit](
            AppCannotBeDeletedException(cloudContext, appName, appResult.app.status, ctx.traceId)
          )

      // Get the disk to delete if specified
      diskOpt = if (deleteDisk) appResult.app.appResources.disk.map(_.id) else None

      // If the app status is Error, we can assume that the underlying app/nodepool
      // has already been deleted. So we just transition the app to Deleted status
      // without sending a message to Back Leo.
      //
      // Note this has the side effect of not deleting the disk if requested to do so. The
      // caller must manually delete the disk in this situation. We have the same behavior for
      // runtimes.
      _ <-
        if (appResult.app.status == AppStatus.Error) {
          for {
            // we only need to delete Sam record for clusters in Google. Sam record for Azure is managed by WSM
            _ <- authProvider.notifyResourceDeleted(appResult.app.samResourceId,
                                                    appResult.app.auditInfo.creator,
                                                    cloudContext.value
            )
            _ <- appQuery.markAsDeleted(appResult.app.id, ctx.now).transaction
          } yield ()
        } else {
          for {
            _ <- KubernetesServiceDbQueries.markPreDeleting(appResult.app.id).transaction
            deleteMessage = DeleteAppMessage(
              appResult.app.id,
              appResult.app.appName,
              cloudContext.value,
              diskOpt,
              Some(ctx.traceId)
            )
            _ <- publisherQueue.offer(deleteMessage)
          } yield ()
        }
    } yield ()

  def stopApp(userInfo: UserInfo, cloudContext: CloudContext.Gcp, appName: AppName)(implicit
    as: Ask[F, AppContext]
  ): F[Unit] =
    for {
      ctx <- as.ask
      appOpt <- KubernetesServiceDbQueries.getActiveFullAppByName(cloudContext, appName).transaction
      appResult <- F.fromOption(appOpt,
                                AppNotFoundException(cloudContext, appName, ctx.traceId, "No active app found in DB")
      )
      tags = Map("appType" -> appResult.app.appType.toString)
      _ <- metrics.incrementCounter("stopApp", 1, tags)
      listOfPermissions <- authProvider.getActions(appResult.app.samResourceId, userInfo)

      // throw 404 if no StopStartApp permission
      hasReadPermission = listOfPermissions.toSet.contains(AppAction.StopApp)
      _ <-
        if (hasReadPermission) F.unit
        else F.raiseError[Unit](AppNotFoundException(cloudContext, appName, ctx.traceId, "no read permission"))

      // throw 403 if no StopStartApp permission
      hasStopStartPermission = listOfPermissions.toSet.contains(AppAction.StopApp)
      _ <- if (hasStopStartPermission) F.unit else F.raiseError[Unit](ForbiddenError(userInfo.userEmail))

      canStop = AppStatus.stoppableStatuses.contains(appResult.app.status)
      _ <-
        if (canStop) F.unit
        else
          F.raiseError[Unit](
            AppCannotBeStoppedException(cloudContext, appName, appResult.app.status, ctx.traceId)
          )

      _ <- appQuery.updateStatus(appResult.app.id, AppStatus.PreStopping).transaction
      message = StopAppMessage(
        appResult.app.id,
        appResult.app.appName,
        cloudContext.value,
        Some(ctx.traceId)
      )
      _ <- publisherQueue.offer(message)
    } yield ()

  def startApp(userInfo: UserInfo, cloudContext: CloudContext.Gcp, appName: AppName)(implicit
    as: Ask[F, AppContext]
  ): F[Unit] =
    for {
      ctx <- as.ask
      appOpt <- KubernetesServiceDbQueries.getActiveFullAppByName(cloudContext, appName).transaction
      appResult <- F.fromOption(appOpt,
                                AppNotFoundException(cloudContext, appName, ctx.traceId, "No active app found in DB")
      )
      tags = Map("appType" -> appResult.app.appType.toString)
      _ <- metrics.incrementCounter("startApp", 1, tags)
      listOfPermissions <- authProvider.getActions(appResult.app.samResourceId, userInfo)

      // throw 404 if no StopStartApp permission
      hasReadPermission = listOfPermissions.toSet.contains(AppAction.StartApp)
      _ <-
        if (hasReadPermission) F.unit
        else F.raiseError[Unit](AppNotFoundException(cloudContext, appName, ctx.traceId, "no read permission"))

      // throw 403 if no StopStartApp permission
      hasStopStartPermission = listOfPermissions.toSet.contains(AppAction.StartApp)
      _ <- if (hasStopStartPermission) F.unit else F.raiseError[Unit](ForbiddenError(userInfo.userEmail))

      canStop = AppStatus.startableStatuses.contains(appResult.app.status)
      _ <-
        if (canStop) F.unit
        else
          F.raiseError[Unit](
            AppCannotBeStartedException(cloudContext, appName, appResult.app.status, ctx.traceId)
          )

      _ <- appQuery.updateStatus(appResult.app.id, AppStatus.PreStarting).transaction
      message = StartAppMessage(
        appResult.app.id,
        appResult.app.appName,
        cloudContext.value,
        Some(ctx.traceId)
      )
      _ <- publisherQueue.offer(message)
    } yield ()

  override def listAppV2(userInfo: UserInfo, workspaceId: WorkspaceId, params: Map[String, String])(implicit
    as: Ask[F, AppContext]
  ): F[Vector[ListAppResponse]] =
    for {
      // Make sure that the user still has access to the resource parent workspace
      hasWorkspacePermission <- authProvider.isUserWorkspaceReader(
        WorkspaceResourceSamResourceId(workspaceId),
        userInfo
      )
      _ <- F.raiseUnless(hasWorkspacePermission)(ForbiddenError(userInfo.userEmail))

      paramMap <- F.fromEither(processListParameters(params))
      allClusters <- KubernetesServiceDbQueries
        .listFullAppsByWorkspaceId(Some(workspaceId), paramMap._1, paramMap._2)
        .transaction
      res <- filterAppsBySamPermission(allClusters, userInfo, paramMap._3)

    } yield res

  override def getAppV2(userInfo: UserInfo, workspaceId: WorkspaceId, appName: AppName)(implicit
    as: Ask[F, AppContext]
  ): F[GetAppResponse] =
    for {
      ctx <- as.ask
      appOpt <- getActiveFullAppByWorkspaceIdAndAppName(workspaceId, appName).transaction
      app <- F.fromOption(
        appOpt,
        AppNotFoundByWorkspaceIdException(workspaceId, appName, ctx.traceId, "No active app found in DB")
      )
      hasWorkspacePermission <- authProvider.isUserWorkspaceReader(
        WorkspaceResourceSamResourceId(workspaceId),
        userInfo
      )
      _ <- F.raiseUnless(hasWorkspacePermission)(ForbiddenError(userInfo.userEmail))

      hasResourcePermission <- authProvider.hasPermission[AppSamResourceId, AppAction](app.app.samResourceId,
                                                                                       AppAction.GetAppStatus,
                                                                                       userInfo
      )
      _ <-
        if (hasResourcePermission) F.unit
        else
          log.info(ctx.loggingCtx)(
            s"User ${userInfo} tried to access app ${appName.value} without proper permissions. Returning 404"
          ) >> F
            .raiseError[Unit](AppNotFoundByWorkspaceIdException(workspaceId, appName, ctx.traceId, "permission denied"))
    } yield GetAppResponse.fromDbResult(app, Config.proxyConfig.proxyUrlBase)

  override def createAppV2(userInfo: UserInfo, workspaceId: WorkspaceId, appName: AppName, req: CreateAppRequest)(
    implicit as: Ask[F, AppContext]
  ): F[Unit] =
    for {
      ctx <- as.ask

      // Check the calling user has permission on the workspace
      hasPermission <- authProvider.hasPermission[WorkspaceResourceSamResourceId, WorkspaceAction](
        WorkspaceResourceSamResourceId(workspaceId),
        WorkspaceAction.CreateControlledUserResource,
        userInfo
      )
      _ <- F.raiseUnless(hasPermission)(ForbiddenError(userInfo.userEmail))

      // Validate shared access scope apps against an allow-list. No-op for private apps.
      _ <- req.accessScope match {
        case Some(AppAccessScope.WorkspaceShared) =>
          F.raiseUnless(ConfigReader.appConfig.azure.allowedSharedApps.contains(req.appType))(
            SharedAppNotAllowedException(req.appType, ctx.traceId)
          )
        case _ => F.unit
      }

      // Resolve the workspace in WSM to get the cloud context
      userToken = org.http4s.headers.Authorization(
        org.http4s.Credentials.Token(AuthScheme.Bearer, userInfo.accessToken.token)
      )
      workspaceDescOpt <- wsmDao.getWorkspace(workspaceId, userToken)
      workspaceDesc <- F.fromOption(workspaceDescOpt, WorkspaceNotFoundException(workspaceId, ctx.traceId))
      cloudContext <- (workspaceDesc.azureContext, workspaceDesc.gcpContext) match {
        case (Some(azureContext), _) => F.pure[CloudContext](CloudContext.Azure(azureContext))
        case (_, Some(gcpContext))   => F.pure[CloudContext](CloudContext.Gcp(gcpContext))
        case (None, None) => F.raiseError[CloudContext](CloudContextNotFoundException(workspaceId, ctx.traceId))
      }

      // Check if the app already exists
      appOpt <- KubernetesServiceDbQueries.getActiveFullAppByWorkspaceIdAndAppName(workspaceId, appName).transaction
      _ <- appOpt.fold(F.unit)(c =>
        F.raiseError[Unit](AppAlreadyExistsInWorkspaceException(workspaceId, appName, c.app.status, ctx.traceId))
      )

      // Get the Landing Zone Resources for the app for Azure
      leoAuth <- samDAO.getLeoAuthToken
      landingZoneResourcesOpt <- cloudContext.cloudProvider match {
        case CloudProvider.Gcp => F.pure(None)
        case CloudProvider.Azure =>
          for {
            landingZoneResources <- wsmDao.getLandingZoneResources(workspaceDesc.spendProfile, leoAuth)
          } yield Some(landingZoneResources)
      }

      // Get the optional storage container for the workspace
      storageContainer <- wsmDao.getWorkspaceStorageContainer(workspaceId, userToken)

      // Validate the machine config from the request
      // For Azure: we don't support setting a machine type in the request; we use the landing zone configuration instead.
      // For GCP: we support setting optionally a machine type in the request; and use a default value otherwise.
      machineConfig <- (cloudContext.cloudProvider, req.kubernetesRuntimeConfig) match {
        case (CloudProvider.Azure, Some(_)) =>
          F.raiseError(AppMachineConfigNotSupportedException(ctx.traceId))
        // TODO: pull this from the landing zone instead of hardcoding once TOAZ-232 is implemented
        case (CloudProvider.Azure, None) =>
          F.pure(KubernetesRuntimeConfig(NumNodes(1), MachineTypeName("Standard_A2_v2"), false))
        case (CloudProvider.Gcp, Some(mt)) => F.pure(mt)
        case (CloudProvider.Gcp, None) =>
          F.pure(
            KubernetesRuntimeConfig(
              config.leoKubernetesConfig.nodepoolConfig.galaxyNodepoolConfig.numNodes,
              config.leoKubernetesConfig.nodepoolConfig.galaxyNodepoolConfig.machineType,
              config.leoKubernetesConfig.nodepoolConfig.galaxyNodepoolConfig.autoscalingEnabled
            )
          )
      }

      // Create a new Sam resource for the app (either shared or not)
      samResourceId <- F.delay(AppSamResourceId(UUID.randomUUID().toString, req.accessScope))
      // Note: originatingUserEmail is only used for GCP to set up app Sam resources with a parent google project.
      originatingUserEmail <- authProvider.lookupOriginatingUserEmail(userInfo)
      _ <- authProvider
        .notifyResourceCreatedV2(samResourceId, originatingUserEmail, cloudContext, workspaceId, userInfo)
        .handleErrorWith { t =>
          log.error(ctx.loggingCtx, t)(
            s"Failed to notify the AuthProvider for creation of kubernetes app ${cloudContext.asStringWithProvider} / ${appName.value}"
          ) >> F.raiseError[Unit](t)
        }

      // Save or retrieve a KubernetesCluster record for the app
      saveCluster <- F.fromEither(
        getSavableCluster(userInfo.userEmail, cloudContext, ctx.now, landingZoneResourcesOpt.map(_.clusterName))
      )
      saveClusterResult <- KubernetesServiceDbQueries.saveOrGetClusterForApp(saveCluster).transaction
      _ <-
        if (saveClusterResult.minimalCluster.status == KubernetesClusterStatus.Error)
          F.raiseError[Unit](
            KubernetesAppCreationException(
              s"You cannot create an app while a cluster ${saveClusterResult.minimalCluster.clusterName.value} is in status ${saveClusterResult.minimalCluster.status}",
              Some(ctx.traceId)
            )
          )
        else F.unit

      // Save or retrieve a nodepool record for the app
      userNodepoolOpt <- nodepoolQuery
        .getMinimalByUserAndConfig(originatingUserEmail, cloudContext, machineConfig)
        .transaction
      clusterId = saveClusterResult.minimalCluster.id
      nodepool <- userNodepoolOpt match {
        case Some(n) =>
          log.info(ctx.loggingCtx)(
            s"Reusing user's nodepool ${n.id} in ${saveClusterResult.minimalCluster.cloudContext.asStringWithProvider} with ${machineConfig}"
          ) >> F.pure(n)
        case None =>
          for {
            _ <- log.info(ctx.loggingCtx)(
              s"No nodepool with ${machineConfig} found for this user in project ${saveClusterResult.minimalCluster.cloudContext.asStringWithProvider}. Will create a new nodepool."
            )
            saveNodepool <- F.fromEither(
              getUserNodepool(clusterId, cloudContext, originatingUserEmail, machineConfig, ctx.now)
            )
            savedNodepool <- nodepoolQuery.saveForCluster(saveNodepool).transaction
          } yield savedNodepool
      }

      // Retrieve a pet identity from Sam
      runtimeServiceAccountOpt <- serviceAccountProvider.getClusterServiceAccount(userInfo, cloudContext)
      _ <- ctx.span.traverse(s => F.delay(s.addAnnotation("Done Sam call for getClusterServiceAccount")))
      petSA <- F.fromEither(
        runtimeServiceAccountOpt.toRight(new Exception(s"user ${userInfo.userEmail.value} doesn't have a PET SA"))
      )

      // Process persistent disk in the request, check if the disk was previously attached to any other app
      diskResultOpt <- req.diskConfig.traverse(diskReq =>
        RuntimeServiceInterp.processPersistentDiskRequestForWorkspace(
          diskReq,
          config.leoKubernetesConfig.diskConfig.defaultZone, // this need to be updated if we support non-default zone for k8s apps
          cloudContext,
          workspaceId,
          userInfo,
          petSA,
          appTypeToFormattedByType(req.appType),
          authProvider,
          config.leoKubernetesConfig.diskConfig
        )
      )
      lastUsedApp <- getLastUsedAppForDisk(req, diskResultOpt)

      // Save a new App record in the database
      saveApp <- F.fromEither(
        getSavableApp(
          cloudContext,
          appName,
          userInfo.userEmail,
          samResourceId,
          req,
          diskResultOpt.map(_.disk),
          lastUsedApp,
          petSA,
          nodepool.id,
          Some(workspaceId),
          ctx
        )
      )
      app <- appQuery.save(saveApp, Some(ctx.traceId)).transaction

      // Publish a CreateApp message for Back Leo
      createAppV2Message = CreateAppV2Message(
        app.id,
        app.appName,
        workspaceId,
        cloudContext,
        landingZoneResourcesOpt,
        storageContainer,
        Some(ctx.traceId)
      )
      _ <- publisherQueue.offer(createAppV2Message)
    } yield ()

  override def deleteAppV2(userInfo: UserInfo, workspaceId: WorkspaceId, appName: AppName, deleteDisk: Boolean)(implicit
    as: Ask[F, AppContext]
  ): F[Unit] = for {
    hasWorkspacePermission <- authProvider.isUserWorkspaceReader(WorkspaceResourceSamResourceId(workspaceId), userInfo)
    _ <- F.raiseUnless(hasWorkspacePermission)(ForbiddenError(userInfo.userEmail))

    ctx <- as.ask
    appOpt <- KubernetesServiceDbQueries.getActiveFullAppByWorkspaceIdAndAppName(workspaceId, appName).transaction
    appResult <- F.fromOption(
      appOpt,
      AppNotFoundByWorkspaceIdException(workspaceId, appName, ctx.traceId, "No active app found in DB")
    )
    _ <- deleteAppV2Base(appResult.app, userInfo, workspaceId, deleteDisk)
  } yield ()

  override def deleteAllAppsV2(userInfo: UserInfo, workspaceId: WorkspaceId, deleteDisk: Boolean)(implicit
    as: Ask[F, AppContext]
  ): F[Unit] = for {
    ctx <- as.ask
    hasWorkspacePermission <- authProvider.isUserWorkspaceReader(WorkspaceResourceSamResourceId(workspaceId), userInfo)
    _ <- F.raiseUnless(hasWorkspacePermission)(ForbiddenError(userInfo.userEmail))

    allClusters <- KubernetesServiceDbQueries.listFullAppsByWorkspaceId(Some(workspaceId), Map.empty).transaction
    apps = allClusters
      .flatMap(_.nodepools)
      .flatMap(n => n.apps)

    nonDeletableApps = apps.filterNot(app => AppStatus.deletableStatuses.contains(app.status))

    _ <- F
      .raiseError(DeleteAllAppsCannotBePerformed(workspaceId, nonDeletableApps, ctx.traceId))
      .whenA(!nonDeletableApps.isEmpty)

    _ <- apps
      .traverse { app =>
        deleteAppV2Base(app, userInfo, workspaceId, deleteDisk)
      }
  } yield ()

  private def deleteAppV2Base(app: App, userInfo: UserInfo, workspaceId: WorkspaceId, deleteDisk: Boolean)(implicit
    as: Ask[F, AppContext]
  ): F[Unit] = for {
    ctx <- as.ask
    listOfPermissions <- authProvider.getActions(app.samResourceId, userInfo)

    // throw 404 if no GetAppStatus permission
    hasReadPermission = listOfPermissions.toSet.contains(AppAction.GetAppStatus)
    _ <-
      if (hasReadPermission) F.unit
      else
        F.raiseError[Unit](
          AppNotFoundByWorkspaceIdException(workspaceId, app.appName, ctx.traceId, "no read permission")
        )

    // throw 403 if no DeleteApp permission
    hasDeletePermission = listOfPermissions.toSet.contains(AppAction.DeleteApp)
    _ <-
      if (hasDeletePermission) F.unit
      else F.raiseError[Unit](ForbiddenError(userInfo.userEmail))

    canDelete = AppStatus.deletableStatuses.contains(app.status)
    _ <-
      if (canDelete) F.unit
      else
        F.raiseError[Unit](
          AppCannotBeDeletedByWorkspaceIdException(workspaceId, app.appName, app.status, ctx.traceId)
        )

    // Get the disk to delete if specified
    diskOpt = if (deleteDisk) app.appResources.disk.map(_.id) else None

    // Resolve the workspace in WSM to get the cloud context
    userToken = org.http4s.headers.Authorization(
      org.http4s.Credentials.Token(AuthScheme.Bearer, userInfo.accessToken.token)
    )
    workspaceDescOpt <- wsmDao.getWorkspace(workspaceId, userToken)
    workspaceDesc <- F.fromOption(workspaceDescOpt, WorkspaceNotFoundException(workspaceId, ctx.traceId))
    cloudContext <- (workspaceDesc.azureContext, workspaceDesc.gcpContext) match {
      case (Some(azureContext), _) => F.pure[CloudContext](CloudContext.Azure(azureContext))
      case (_, Some(gcpContext))   => F.pure[CloudContext](CloudContext.Gcp(gcpContext))
      case (None, None) => F.raiseError[CloudContext](CloudContextNotFoundException(workspaceId, ctx.traceId))
    }

    // Get the Landing Zone Resources for the app for Azure
    leoAuth <- samDAO.getLeoAuthToken
    landingZoneResourcesOpt <- cloudContext.cloudProvider match {
      case CloudProvider.Gcp => F.pure(None)
      case CloudProvider.Azure =>
        for {
          landingZoneResources <- wsmDao.getLandingZoneResources(workspaceDesc.spendProfile, leoAuth)
        } yield Some(landingZoneResources)
    }

    _ <-
      for {
        _ <- KubernetesServiceDbQueries.markPreDeleting(app.id).transaction
        deleteMessage = DeleteAppV2Message(
          app.id,
          app.appName,
          workspaceId,
          cloudContext,
          diskOpt,
          landingZoneResourcesOpt,
          Some(ctx.traceId)
        )
        _ <- publisherQueue.offer(deleteMessage)
      } yield ()
  } yield ()

  private[service] def getSavableCluster(
    userEmail: WorkbenchEmail,
    cloudContext: CloudContext,
    now: Instant,
    aksClusterName: Option[AKSClusterName]
  ): Either[Throwable, SaveKubernetesCluster] = {
    val auditInfo = AuditInfo(userEmail, now, None, now)

    val defaultNodepool = for {
      nodepoolName <- KubernetesNameUtils.getUniqueName(NodepoolName.apply)
    } yield DefaultNodepool(
      NodepoolLeoId(-1),
      clusterId = KubernetesClusterLeoId(-1),
      nodepoolName,
      status =
        if (cloudContext.cloudProvider == CloudProvider.Azure) NodepoolStatus.Running else NodepoolStatus.Precreating,
      auditInfo,
      machineType = config.leoKubernetesConfig.nodepoolConfig.defaultNodepoolConfig.machineType,
      numNodes = config.leoKubernetesConfig.nodepoolConfig.defaultNodepoolConfig.numNodes,
      autoscalingEnabled = config.leoKubernetesConfig.nodepoolConfig.defaultNodepoolConfig.autoscalingEnabled,
      autoscalingConfig = None
    )

    for {
      nodepool <- defaultNodepool
      defaultClusterName <- KubernetesNameUtils.getUniqueName(KubernetesClusterName.apply)
      clusterName = aksClusterName.map(c => KubernetesClusterName(c.value)).getOrElse(defaultClusterName)
    } yield SaveKubernetesCluster(
      cloudContext = cloudContext,
      clusterName = clusterName,
      location = config.leoKubernetesConfig.clusterConfig.location,
      region = config.leoKubernetesConfig.clusterConfig.region,
      status =
        if (cloudContext.cloudProvider == CloudProvider.Azure) KubernetesClusterStatus.Running
        else KubernetesClusterStatus.Precreating,
      ingressChart = config.leoKubernetesConfig.ingressConfig.chart,
      auditInfo = auditInfo,
      defaultNodepool = nodepool
    )
  }

  /**
   * Short-cuit if app creation isn't allowed, and return whether or not the user's project is AoU project
   *
   * @param userEmail
   * @param googleProject
   * @param descriptorPath
   * @param ev
   * @return
   */
  private[service] def checkIfAppCreationIsAllowed(userEmail: WorkbenchEmail,
                                                   googleProject: GoogleProject,
                                                   descriptorPath: Uri
  )(implicit
    ev: Ask[F, TraceId]
  ): F[Unit] =
    if (config.enableCustomAppCheck)
      for {
        ctx <- ev.ask

        allowedOrError <-
          for {
            projectLabels <- googleResourceService.getLabels(googleProject)
            isAppAllowed <- projectLabels match {
              case Some(labels) =>
                labels.get(SECURITY_GROUP) match {
                  case Some(securityGroupValue) =>
                    val appAllowList =
                      if (securityGroupValue == SECURITY_GROUP_HIGH)
                        customAppConfig.customApplicationAllowList.highSecurity
                      else customAppConfig.customApplicationAllowList.default
                    if (appAllowList.contains(descriptorPath.toString()))
                      authProvider.isCustomAppAllowed(userEmail) map { res =>
                        if (res) Right(())
                        else Left("No labels found for this project. User is not in CUSTOM_APP_USERS group")
                      }
                    else
                      F.pure(s"${descriptorPath.toString()} is not in app allow list.".asLeft[Unit])
                  case None =>
                    authProvider.isCustomAppAllowed(userEmail) map { res =>
                      if (res) Right(())
                      else Left("No security-group found for this project. User is not in CUSTOM_APP_USERS group")
                    }
                }
              case None =>
                authProvider.isCustomAppAllowed(userEmail) map { res =>
                  if (res) Right(())
                  else Left("No labels found for this project. User is not in CUSTOM_APP_USERS group")
                }
            }
          } yield isAppAllowed

        _ <- allowedOrError match {
          case Left(error) =>
            log.info(Map("traceId" -> ctx.asString))(error) >> F.raiseError(ForbiddenError(userEmail, Some(ctx)))
          case Right(_) => F.unit
        }
      } yield ()
    else F.unit

  private def getLastUsedAppForDisk(
    req: CreateAppRequest,
    diskResultOpt: Option[PersistentDiskRequestResult]
  )(implicit as: Ask[F, AppContext]): F[Option[LastUsedApp]] = for {
    ctx <- as.ask
    lastUsedApp <- diskResultOpt match {
      case Some(diskResult) =>
        if (diskResult.creationNeeded) {
          F.pure(none[LastUsedApp])
        } else {
          (diskResult.disk.formattedBy, diskResult.disk.appRestore) match {
            case (Some(FormattedBy.Galaxy), Some(GalaxyRestore(_, _))) |
                (Some(FormattedBy.Cromwell), Some(AppRestore.Other(_))) |
                (Some(FormattedBy.Allowed), Some(AppRestore.Other(_))) =>
              val lastUsedBy = diskResult.disk.appRestore.get.lastUsedBy
              for {
                lastUsedOpt <- appQuery.getLastUsedApp(lastUsedBy, Some(ctx.traceId)).transaction
                lastUsed <- F.fromOption(
                  lastUsedOpt,
                  new LeoException(s"last used app($lastUsedBy) not found", traceId = Some(ctx.traceId))
                )
                _ <- req.customEnvironmentVariables.get(WORKSPACE_NAME_KEY).traverse { s =>
                  if (lastUsed.workspace.asString == s) F.unit
                  else
                    F.raiseError[Unit](
                      BadRequestException(
                        s"workspace name has to be the same as last used app in order to restore data from existing disk",
                        Some(ctx.traceId)
                      )
                    )
                }
              } yield lastUsed.some
            case (Some(FormattedBy.Galaxy), None) | (Some(FormattedBy.Cromwell), None) |
                (Some(FormattedBy.Allowed), None) =>
              F.raiseError[Option[LastUsedApp]](
                new LeoException("Existing disk found, but no restore info found in DB", traceId = Some(ctx.traceId))
              )
            case (Some(FormattedBy.Custom), _) =>
              F.raiseError[Option[LastUsedApp]](
                new LeoException(
                  "Custom app disk reattachment is not supported",
                  traceId = Some(ctx.traceId)
                )
              )
            case (None, _) =>
              F.raiseError[Option[LastUsedApp]](
                new LeoException(
                  "Disk is not formatted yet. Only disks previously used by galaxy/cromwell/rstudio app can be re-used to create a new galaxy/cromwell/rstudio app",
                  traceId = Some(ctx.traceId)
                )
              )
            case (_, _) =>
              F.raiseError[Option[LastUsedApp]](
                DiskAlreadyFormattedError(
                  diskResult.disk.formattedBy.get,
                  s"${FormattedBy.Cromwell.asString} or ${FormattedBy.Galaxy.asString} or ${FormattedBy.Allowed.asString}",
                  ctx.traceId
                )
              )
          }
        }
      case None => F.pure(none[LastUsedApp])
    }

  } yield lastUsedApp

  private[service] def convertToDisk(userInfo: UserInfo,
                                     cloudContext: CloudContext,
                                     diskName: DiskName,
                                     config: PersistentDiskConfig,
                                     req: CreateAppRequest,
                                     now: Instant
  ): Either[Throwable, PersistentDisk] = {
    // create a LabelMap of default labels
    val defaultLabelMap: LabelMap =
      Map(
        "diskName" -> diskName.value,
        "cloudContext" -> cloudContext.asString,
        "creator" -> userInfo.userEmail.value
      )

    // combine default and given labels
    val allLabels = req.diskConfig.get.labels ++ defaultLabelMap

    for {
      // check the labels do not contain forbidden keys
      labels <-
        if (allLabels.contains(includeDeletedKey))
          Left(IllegalLabelKeyException(includeDeletedKey))
        else
          Right(allLabels)
    } yield PersistentDisk(
      DiskId(0),
      cloudContext,
      ZoneName("us-west1-a"),
      diskName,
      userInfo.userEmail,
      // TODO: WSM will populate this, we can update in backleo if its needed for anything
      PersistentDiskSamResourceId("fakeUUID"),
      DiskStatus.Creating,
      AuditInfo(userInfo.userEmail, now, None, now),
      req.diskConfig.get.size.getOrElse(config.defaultDiskSizeGb),
      req.diskConfig.get.diskType.getOrElse(config.defaultDiskType),
      config.defaultBlockSizeBytes,
      None,
      None,
      labels,
      None,
      None,
      None
    )
  }

  private[service] def getUserNodepool(clusterId: KubernetesClusterLeoId,
                                       cloudContext: CloudContext,
                                       userEmail: WorkbenchEmail,
                                       machineConfig: KubernetesRuntimeConfig,
                                       now: Instant
  ): Either[Throwable, Nodepool] = {
    val auditInfo = AuditInfo(userEmail, now, None, now)
    for {
      nodepoolName <- KubernetesNameUtils.getUniqueName(NodepoolName.apply)
    } yield Nodepool(
      NodepoolLeoId(-1),
      clusterId = clusterId,
      nodepoolName,
      status =
        if (cloudContext.cloudProvider == CloudProvider.Azure) NodepoolStatus.Running else NodepoolStatus.Precreating,
      auditInfo,
      machineType = machineConfig.machineType,
      numNodes = machineConfig.numNodes,
      autoscalingEnabled = machineConfig.autoscalingEnabled,
      autoscalingConfig = Some(config.leoKubernetesConfig.nodepoolConfig.galaxyNodepoolConfig.autoscalingConfig),
      List.empty,
      false
    )
  }

  private[service] def validateGalaxy(googleProject: GoogleProject,
                                      diskSize: Option[DiskSize],
                                      machineTypeName: MachineTypeName
  )(implicit
    as: Ask[F, AppContext]
  ): F[AppMachineType] =
    for {
      ctx <- as.ask
      _ <- diskSize
        .traverse_ { size =>
          if (size.gb < config.leoKubernetesConfig.galaxyDiskConfig.nfsMinimumDiskSizeGB.gb) {
            F.raiseError[Unit](
              BadRequestException(
                s"Galaxy disk must be at least ${config.leoKubernetesConfig.galaxyDiskConfig.nfsMinimumDiskSizeGB}",
                Some(ctx.traceId)
              )
            )
          } else F.unit
        }
      machineType <- computeService
        .getMachineType(googleProject,
                        ZoneName("us-central1-a"),
                        machineTypeName
        ) // TODO: if use non `us-central1-a` zone for galaxy, this needs to be udpated
        .flatMap(opt =>
          F.fromOption(
            opt,
            new LeoException(s"Unknown machine type for ${machineTypeName.value}", traceId = Some(ctx.traceId))
          )
        )
      memoryInGb = machineType.getMemoryMb / 1024
      machineType <-
        if (memoryInGb < config.leoKubernetesConfig.galaxyAppConfig.minMemoryGb)
          F.raiseError(BadRequestException("Galaxy needs more memory configuration", Some(ctx.traceId)))
        else if (machineType.getGuestCpus < config.leoKubernetesConfig.galaxyAppConfig.minNumOfCpus)
          F.raiseError(BadRequestException("Galaxy needs more CPU configuration", Some(ctx.traceId)))
        else F.pure(AppMachineType(memoryInGb, machineType.getGuestCpus))
    } yield machineType

  private[service] def getSavableApp(cloudContext: CloudContext,
                                     appName: AppName,
                                     userEmail: WorkbenchEmail,
                                     samResourceId: AppSamResourceId,
                                     req: CreateAppRequest,
                                     diskOpt: Option[PersistentDisk],
                                     lastUsedApp: Option[LastUsedApp],
                                     googleServiceAccount: WorkbenchEmail,
                                     nodepoolId: NodepoolLeoId,
                                     workspaceId: Option[WorkspaceId],
                                     ctx: AppContext
  ): Either[Throwable, SaveApp] = {
    val now = ctx.now
    val auditInfo = AuditInfo(userEmail, now, None, now)
    val allLabels =
      DefaultKubernetesLabels(
        cloudContext,
        appName,
        userEmail,
        googleServiceAccount
      ).toMap ++ req.labels
    for {
      // Validate app type
      gkeAppConfig <- (req.appType, cloudContext.cloudProvider) match {
<<<<<<< HEAD
        case (Galaxy, CloudProvider.Gcp)              => Right(config.leoKubernetesConfig.galaxyAppConfig)
        case (Custom, CloudProvider.Gcp)              => Right(config.leoKubernetesConfig.customAppConfig)
        case (Cromwell, CloudProvider.Gcp)            => Right(config.leoKubernetesConfig.cromwellAppConfig)
        case (RStudio, CloudProvider.Gcp)             => Right(config.leoKubernetesConfig.rstudioAppConfig)
        case (Cromwell, CloudProvider.Azure)          => Right(ConfigReader.appConfig.azure.coaAppConfig)
        case (WorkflowsApp, CloudProvider.Azure)      => Right(ConfigReader.appConfig.azure.workflowsAppConfig)
        case (CromwellRunnerApp, CloudProvider.Azure) => Right(ConfigReader.appConfig.azure.cromwellRunnerAppConfig)
        case (Wds, CloudProvider.Azure)               => Right(ConfigReader.appConfig.azure.wdsAppConfig)
        case (HailBatch, CloudProvider.Azure)         => Right(ConfigReader.appConfig.azure.hailBatchAppConfig)
        case _ => Left(AppTypeNotSupportedOnCloudException(cloudContext.cloudProvider, req.appType, ctx.traceId))
=======
        case (Galaxy, CloudProvider.Gcp)          => Right(config.leoKubernetesConfig.galaxyAppConfig)
        case (Custom, CloudProvider.Gcp)          => Right(config.leoKubernetesConfig.customAppConfig)
        case (Cromwell, CloudProvider.Gcp)        => Right(config.leoKubernetesConfig.cromwellAppConfig)
        case (AppType.Allowed, CloudProvider.Gcp) => Right(config.leoKubernetesConfig.allowedAppConfig)
        case (Cromwell, CloudProvider.Azure)      => Right(ConfigReader.appConfig.azure.coaAppConfig)
        case (Wds, CloudProvider.Azure)           => Right(ConfigReader.appConfig.azure.wdsAppConfig)
        case (HailBatch, CloudProvider.Azure)     => Right(ConfigReader.appConfig.azure.hailBatchAppConfig)
        case _ =>
          AppTypeNotSupportedOnCloudException(cloudContext.cloudProvider, req.appType, ctx.traceId)
            .asLeft[KubernetesAppConfig]
>>>>>>> 9790d91b
      }

      // Check if app type is enabled
      _ <- Either.cond(gkeAppConfig.enabled, (), AppTypeNotEnabledException(req.appType, ctx.traceId))

      // check the labels do not contain forbidden keys
      labels <-
        if (allLabels.contains(includeDeletedKey))
          Left(IllegalLabelKeyException(includeDeletedKey))
        else
          Right(allLabels)

      // Validate disk.
      // Apps on GCP require a disk.
      // Apps on Azure require _no_ disk.
      _ <- (cloudContext.cloudProvider, diskOpt) match {
        case (CloudProvider.Gcp, None) =>
          Left(AppRequiresDiskException(cloudContext, appName, req.appType, ctx.traceId))
        case (CloudProvider.Azure, Some(_)) =>
          Left(AppDiskNotSupportedException(cloudContext, appName, req.appType, ctx.traceId))
        case _ => Right(())
      }

      // adding the relayHybridConnection name to custom env vars
      // necessary for backwards compatibility before workspace was added to name
      customEnvironmentVariables = (cloudContext.cloudProvider, workspaceId) match {
        case (CloudProvider.Azure, Some(workspaceId)) =>
          req.customEnvironmentVariables + ("RELAY_HYBRID_CONNECTION_NAME" -> s"${appName.value}-${workspaceId.value}")
        case _ => req.customEnvironmentVariables
      }

      // Generate namespace and app release names using a random 6-character string prefix.
      //
      // Theoretically release names should only need to be unique within a namespace, but the Galaxy
      // installation requires that release names be unique within a cluster.
      //
      // Note these names must adhere to Kubernetes naming requirements; additionally the release
      // name is used by the Galaxy chart templates to generate longer strings like preload-cache-cvmfs-gxy-main-<release>
      // which also need to be valid Kubernetes names.
      //
      // Previously we used appName as the prefix instead of a 6-character uid, but thought it is better to
      // decouple this string from UI-generated Leo app names because of hidden k8s/Galaxy constraints.
      //
      // There are DB constraints to handle potential name collisions.
      uid = s"${RandomStringUtils.randomAlphabetic(1)}${RandomStringUtils.randomAlphanumeric(5)}".toLowerCase
      namespaceId = lastUsedApp.fold(
        NamespaceId(-1)
      )(app => app.namespaceId)
      namespaceName <- lastUsedApp.fold(
        KubernetesName.withValidation(
          s"${uid}-${gkeAppConfig.namespaceNameSuffix.value}",
          NamespaceName.apply
        )
      )(app => app.namespaceName.asRight[Throwable])

      potentialNewChart =
        if (req.appType == AppType.Allowed) {
          val chartVersion = req.allowedChartName.get match {
            case AllowedChartName.RStudio => config.leoKubernetesConfig.allowedAppConfig.rstudioChartVersion
            case AllowedChartName.Sas     => config.leoKubernetesConfig.allowedAppConfig.sasChartVersion
          }
          gkeAppConfig.chart
            .lens(_.name)
            .modify(cn => ChartName(cn.asString + req.allowedChartName.map(_.asString).get))
            .lens(_.version)
            .modify(_ => chartVersion)
        } else gkeAppConfig.chart

      chart = lastUsedApp
        .map { lastUsed =>
          // if there's a patch version bump, then we use the later version defined in leo config; otherwise, we use lastUsed chart definition
          if (
            lastUsed.chart.name == potentialNewChart.name && isPatchVersionDifference(lastUsed.chart.version,
                                                                                      gkeAppConfig.chartVersion
            )
          )
            potentialNewChart
          else lastUsed.chart
        }
        .getOrElse(potentialNewChart)

      release <- lastUsedApp.fold(
        KubernetesName.withValidation(
          s"${uid}-${gkeAppConfig.releaseNameSuffix.value}",
          Release.apply
        )
      )(app => app.release.asRight[Throwable])
    } yield SaveApp(
      App(
        AppId(-1),
        nodepoolId,
        req.appType,
        appName,
        req.accessScope,
        workspaceId,
        AppStatus.Precreating,
        chart,
        release,
        samResourceId,
        googleServiceAccount,
        auditInfo,
        labels,
        AppResources(
          Namespace(
            namespaceId,
            namespaceName
          ),
          diskOpt,
          gkeAppConfig.kubernetesServices,
          Option(gkeAppConfig.serviceAccountName)
        ),
        List.empty,
        customEnvironmentVariables,
        req.descriptorPath,
        req.extraArgs,
        req.sourceWorkspaceId
      )
    )
  }

  private def filterAppsBySamPermission(allClusters: List[KubernetesCluster], userInfo: UserInfo, labels: List[String])(
    implicit as: Ask[F, AppContext]
  ): F[Vector[ListAppResponse]] = for {
    _ <- as.ask
    samResources = allClusters.flatMap(_.nodepools.flatMap(_.apps.map(_.samResourceId)))
    // Partition apps by shared vs. private access scope and make a separate Sam call for each, then re-combine them.
    // The reason we do this shared vs. private app access scope is represented by different Sam resource types/actions,
    // and therefore needs different decoders to process the result list.
    partition = samResources
      .map(sr => sr.copy(accessScope = sr.accessScope.orElse(Some(AppAccessScope.UserPrivate))))
      .partition(_.accessScope == Some(AppAccessScope.WorkspaceShared))
    samVisibleSharedAppsOpt <- NonEmptyList.fromList(partition._1).traverse { apps =>
      authProvider.filterUserVisible(apps, userInfo)(implicitly, sharedAppSamIdDecoder, implicitly)
    }
    samVisiblePrivateAppsOpt <- NonEmptyList.fromList(partition._2).traverse { apps =>
      authProvider.filterUserVisible(apps, userInfo)(implicitly, appSamIdDecoder, implicitly)
    }
    samVisibleAppsOpt = (samVisiblePrivateAppsOpt, samVisibleSharedAppsOpt) match {
      case (Some(a), Some(b)) => Some(a ++ b)
      case (Some(a), None)    => Some(a)
      case (None, Some(b))    => Some(b)
      case (None, None)       => None
    }
    res = samVisibleAppsOpt match {
      case None => Vector.empty
      case Some(samVisibleApps) =>
        val samVisibleAppsSet = samVisibleApps.toSet
        // we construct this list of clusters by first filtering apps the user doesn't have permissions to see
        // then we build back up by filtering nodepools without apps and clusters without nodepools
        allClusters
          .map { c =>
            c.copy(
              nodepools = c.nodepools
                .map { n =>
                  n.copy(apps = n.apps.filter { a =>
                    // Making the assumption that users will always be able to access apps that they create
                    // Fix for https://github.com/DataBiosphere/leonardo/issues/821
                    val sr =
                      a.samResourceId.copy(accessScope = a.appAccessScope.orElse(Some(AppAccessScope.UserPrivate)))
                    samVisibleAppsSet.contains(sr) || a.auditInfo.creator == userInfo.userEmail
                  })
                }
                .filterNot(_.apps.isEmpty)
            )
          }
          .filterNot(_.nodepools.isEmpty)
          .flatMap(c => ListAppResponse.fromCluster(c, Config.proxyConfig.proxyUrlBase, labels))
          .toVector
    }
    // We authenticate actions on resources. If there are no visible clusters,
    // we need to check if user should be able to see the empty list.
    _ <- if (res.isEmpty) authProvider.checkUserEnabled(userInfo) else F.unit
  } yield res

}

object LeoAppServiceInterp {
  case class LeoKubernetesConfig(serviceAccountConfig: ServiceAccountProviderConfig,
                                 clusterConfig: KubernetesClusterConfig,
                                 nodepoolConfig: NodepoolConfig,
                                 ingressConfig: KubernetesIngressConfig,
                                 galaxyAppConfig: GalaxyAppConfig,
                                 galaxyDiskConfig: GalaxyDiskConfig,
                                 diskConfig: PersistentDiskConfig,
                                 cromwellAppConfig: CromwellAppConfig,
                                 customAppConfig: CustomAppConfig,
                                 allowedAppConfig: AllowedAppConfig
  )

  private[http] def isPatchVersionDifference(a: ChartVersion, b: ChartVersion): Boolean = {
    val aSplited = a.asString.split("\\.")
    val bSplited = b.asString.split("\\.")
    aSplited(0) == bSplited(0) && aSplited(1) == bSplited(1)
  }
}
case class AppNotFoundException(cloudContext: CloudContext, appName: AppName, traceId: TraceId, extraMsg: String)
    extends LeoException(
      s"App ${cloudContext.asStringWithProvider}/${appName.value} not found",
      StatusCodes.NotFound,
      null,
      extraMsg,
      traceId = Some(traceId)
    )

case class AppNotFoundByWorkspaceIdException(workspaceId: WorkspaceId,
                                             appName: AppName,
                                             traceId: TraceId,
                                             extraMsg: String
) extends LeoException(
      s"App ${workspaceId.value.toString}/${appName.value} not found",
      StatusCodes.NotFound,
      null,
      extraMsg,
      traceId = Some(traceId)
    )

case class AppAlreadyExistsInWorkspaceException(workspaceId: WorkspaceId,
                                                appName: AppName,
                                                status: AppStatus,
                                                traceId: TraceId
) extends LeoException(
      s"App ${workspaceId.value.toString}/${appName.value} already exists in ${status.toString} status.",
      StatusCodes.Conflict,
      traceId = Some(traceId)
    )

case class AppAlreadyExistsException(cloudContext: CloudContext, appName: AppName, status: AppStatus, traceId: TraceId)
    extends LeoException(
      s"App ${cloudContext.asStringWithProvider}/${appName.value} already exists in ${status.toString} status.",
      StatusCodes.Conflict,
      traceId = Some(traceId)
    )

case class AppCannotBeDeletedException(cloudContext: CloudContext,
                                       appName: AppName,
                                       status: AppStatus,
                                       traceId: TraceId
) extends LeoException(
      s"App ${cloudContext.asStringWithProvider}/${appName.value} cannot be deleted in ${status} status." +
        (if (status == AppStatus.Stopped) " Please start the app first." else ""),
      StatusCodes.Conflict,
      traceId = Some(traceId)
    )

case class AppCannotBeDeletedByWorkspaceIdException(workspaceId: WorkspaceId,
                                                    appName: AppName,
                                                    status: AppStatus,
                                                    traceId: TraceId
) extends LeoException(
      s"App ${workspaceId.value.toString}/${appName.value} cannot be deleted in ${status} status." +
        (if (status == AppStatus.Stopped) " Please start the app first." else ""),
      StatusCodes.Conflict,
      traceId = Some(traceId)
    )

case class DeleteAllAppsCannotBePerformed(workspaceId: WorkspaceId, apps: List[App], traceId: TraceId)
    extends LeoException(
      s"App(s) in workspace ${workspaceId.value.toString} with (name(s), status(es)) ${apps
          .map(app => s"(${app.appName.value},${app.status})")} cannot be deleted due to their status(es).",
      StatusCodes.Conflict,
      traceId = Some(traceId)
    )

case class AppRequiresDiskException(cloudContext: CloudContext, appName: AppName, appType: AppType, traceId: TraceId)
    extends LeoException(
      s"App ${cloudContext.asStringWithProvider}/${appName.value} cannot be created because the request does not contain a valid disk. Apps of type ${appType} require a disk. Trace ID: ${traceId.asString}",
      StatusCodes.BadRequest,
      traceId = Some(traceId)
    )

case class AppDiskNotSupportedException(cloudContext: CloudContext,
                                        appName: AppName,
                                        appType: AppType,
                                        traceId: TraceId
) extends LeoException(
      s"App ${cloudContext.asStringWithProvider}/${appName.value} of type ${appType} does not support persistent disk. Trace ID: ${traceId.toString}",
      StatusCodes.BadRequest,
      traceId = Some(traceId)
    )

case class AppCannotBeStoppedException(cloudContext: CloudContext,
                                       appName: AppName,
                                       status: AppStatus,
                                       traceId: TraceId
) extends LeoException(
      s"App ${cloudContext.asStringWithProvider}/${appName.value} cannot be stopped in ${status} status. Trace ID: ${traceId.asString}",
      StatusCodes.Conflict,
      traceId = Some(traceId)
    )

case class AppCannotBeStartedException(cloudContext: CloudContext,
                                       appName: AppName,
                                       status: AppStatus,
                                       traceId: TraceId
) extends LeoException(
      s"App ${cloudContext.asStringWithProvider}/${appName.value} cannot be started in ${status} status. Trace ID: ${traceId.asString}",
      StatusCodes.Conflict,
      traceId = Some(traceId)
    )

case class AppMachineConfigNotSupportedException(traceId: TraceId)
    extends LeoException(
      s"Machine configuration not supported for Azure apps. Trace ID ${traceId.asString}",
      StatusCodes.BadRequest,
      traceId = Some(traceId)
    )

case class AppTypeNotSupportedOnCloudException(cloudProvider: CloudProvider, appType: AppType, traceId: TraceId)
    extends LeoException(
      s"Apps of type ${appType.toString} not supported on ${cloudProvider.asString}. Trace ID: ${traceId.asString}",
      StatusCodes.Conflict,
      traceId = Some(traceId)
    )

case class SharedAppNotAllowedException(appType: AppType, traceId: TraceId)
    extends LeoException(
      s"App with type ${appType.toString} cannot be launched with shared access scope. Trace ID: ${traceId.asString}",
      StatusCodes.Conflict,
      traceId = Some(traceId)
    )

case class AppTypeNotEnabledException(appType: AppType, traceId: TraceId)
    extends LeoException(
      s"App with type ${appType.toString} is not enabled. Trace ID: ${traceId.asString}",
      StatusCodes.Conflict,
      traceId = Some(traceId)
    )<|MERGE_RESOLUTION|>--- conflicted
+++ resolved
@@ -84,12 +84,8 @@
 
       enableIntraNodeVisibility = req.labels.get(AOU_UI_LABEL).isDefined
       _ <- req.appType match {
-<<<<<<< HEAD
-        case AppType.Galaxy | AppType.HailBatch | AppType.Wds | AppType.RStudio | AppType.Cromwell |
-            AppType.WorkflowsApp | AppType.CromwellRunnerApp =>
-          F.unit
-=======
-        case AppType.Galaxy | AppType.HailBatch | AppType.Wds | AppType.Cromwell => F.unit
+        case AppType.Galaxy | AppType.HailBatch | AppType.Wds | AppType.Cromwell |
+            AppType.WorkflowsApp | AppType.CromwellRunnerApp => F.unit
         case AppType.Allowed =>
           req.allowedChartName match {
             case Some(cn) =>
@@ -104,7 +100,6 @@
                 )
               )
           }
->>>>>>> 9790d91b
         case AppType.Custom =>
           req.descriptorPath match {
             case Some(descriptorPath) =>
@@ -1084,29 +1079,18 @@
     for {
       // Validate app type
       gkeAppConfig <- (req.appType, cloudContext.cloudProvider) match {
-<<<<<<< HEAD
         case (Galaxy, CloudProvider.Gcp)              => Right(config.leoKubernetesConfig.galaxyAppConfig)
         case (Custom, CloudProvider.Gcp)              => Right(config.leoKubernetesConfig.customAppConfig)
         case (Cromwell, CloudProvider.Gcp)            => Right(config.leoKubernetesConfig.cromwellAppConfig)
-        case (RStudio, CloudProvider.Gcp)             => Right(config.leoKubernetesConfig.rstudioAppConfig)
+        case (AppType.Allowed, CloudProvider.Gcp)     => Right(config.leoKubernetesConfig.allowedAppConfig)
         case (Cromwell, CloudProvider.Azure)          => Right(ConfigReader.appConfig.azure.coaAppConfig)
         case (WorkflowsApp, CloudProvider.Azure)      => Right(ConfigReader.appConfig.azure.workflowsAppConfig)
         case (CromwellRunnerApp, CloudProvider.Azure) => Right(ConfigReader.appConfig.azure.cromwellRunnerAppConfig)
         case (Wds, CloudProvider.Azure)               => Right(ConfigReader.appConfig.azure.wdsAppConfig)
         case (HailBatch, CloudProvider.Azure)         => Right(ConfigReader.appConfig.azure.hailBatchAppConfig)
-        case _ => Left(AppTypeNotSupportedOnCloudException(cloudContext.cloudProvider, req.appType, ctx.traceId))
-=======
-        case (Galaxy, CloudProvider.Gcp)          => Right(config.leoKubernetesConfig.galaxyAppConfig)
-        case (Custom, CloudProvider.Gcp)          => Right(config.leoKubernetesConfig.customAppConfig)
-        case (Cromwell, CloudProvider.Gcp)        => Right(config.leoKubernetesConfig.cromwellAppConfig)
-        case (AppType.Allowed, CloudProvider.Gcp) => Right(config.leoKubernetesConfig.allowedAppConfig)
-        case (Cromwell, CloudProvider.Azure)      => Right(ConfigReader.appConfig.azure.coaAppConfig)
-        case (Wds, CloudProvider.Azure)           => Right(ConfigReader.appConfig.azure.wdsAppConfig)
-        case (HailBatch, CloudProvider.Azure)     => Right(ConfigReader.appConfig.azure.hailBatchAppConfig)
         case _ =>
           AppTypeNotSupportedOnCloudException(cloudContext.cloudProvider, req.appType, ctx.traceId)
             .asLeft[KubernetesAppConfig]
->>>>>>> 9790d91b
       }
 
       // Check if app type is enabled
