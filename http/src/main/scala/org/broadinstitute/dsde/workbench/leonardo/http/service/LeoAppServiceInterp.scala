package org.broadinstitute.dsde.workbench.leonardo
package http
package service

import akka.http.scaladsl.model.StatusCodes
import cats.Parallel
import cats.data.NonEmptyList
import cats.effect.Async
import cats.effect.std.Queue
import cats.mtl.Ask
import cats.syntax.all._
import org.apache.commons.lang3.RandomStringUtils
import org.broadinstitute.dsde.workbench.azure.AKSClusterName
import org.broadinstitute.dsde.workbench.google2.GKEModels.{KubernetesClusterName, NodepoolName}
import org.broadinstitute.dsde.workbench.google2.KubernetesSerializableName.NamespaceName
import org.broadinstitute.dsde.workbench.google2.{
  DiskName,
  GoogleComputeService,
  GoogleResourceService,
  KubernetesName,
  MachineTypeName,
  ZoneName
}
import org.broadinstitute.dsde.workbench.leonardo.AppRestore.{CromwellRestore, GalaxyRestore, RStudioRestore}
import org.broadinstitute.dsde.workbench.leonardo.AppType._
import org.broadinstitute.dsde.workbench.leonardo.JsonCodec._
import org.broadinstitute.dsde.workbench.leonardo.SamResourceId._
import org.broadinstitute.dsde.workbench.leonardo.config._
import org.broadinstitute.dsde.workbench.leonardo.dao.{SamDAO, WsmDao}
import org.broadinstitute.dsde.workbench.leonardo.db.KubernetesServiceDbQueries.getActiveFullAppByWorkspaceIdAndAppName
import org.broadinstitute.dsde.workbench.leonardo.db._
import org.broadinstitute.dsde.workbench.leonardo.http.service.LeoAppServiceInterp.isPatchVersionDifference
import org.broadinstitute.dsde.workbench.leonardo.model.SamResourceAction._
import org.broadinstitute.dsde.workbench.leonardo.model._
import org.broadinstitute.dsde.workbench.leonardo.monitor.LeoPubsubMessage._
import org.broadinstitute.dsde.workbench.leonardo.monitor.{ClusterNodepoolAction, LeoPubsubMessage}
import org.broadinstitute.dsde.workbench.model.google.GoogleProject
import org.broadinstitute.dsde.workbench.model.{TraceId, UserInfo, WorkbenchEmail}
import org.broadinstitute.dsde.workbench.openTelemetry.OpenTelemetryMetrics
import org.broadinstitute.dsp.{ChartVersion, Release}
import org.http4s.{AuthScheme, Uri}
import org.typelevel.log4cats.StructuredLogger

import java.time.Instant
import java.util.UUID
import scala.concurrent.ExecutionContext

final class LeoAppServiceInterp[F[_]: Parallel](config: AppServiceConfig,
                                                authProvider: LeoAuthProvider[F],
                                                serviceAccountProvider: ServiceAccountProvider[F],
                                                publisherQueue: Queue[F, LeoPubsubMessage],
                                                computeService: GoogleComputeService[F],
                                                googleResourceService: GoogleResourceService[F],
                                                customAppConfig: CustomAppConfig,
                                                wsmDao: WsmDao[F],
                                                samDAO: SamDAO[F]
)(implicit
  F: Async[F],
  log: StructuredLogger[F],
  dbReference: DbReference[F],
  metrics: OpenTelemetryMetrics[F],
  ec: ExecutionContext
) extends AppService[F] {
  override def createApp(
    userInfo: UserInfo,
    cloudContext: CloudContext.Gcp,
    appName: AppName,
    req: CreateAppRequest,
    workspaceId: Option[WorkspaceId] = None
  )(implicit
    as: Ask[F, AppContext]
  ): F[Unit] =
    for {
      ctx <- as.ask
      googleProject = cloudContext.value
      hasPermission <- authProvider.hasPermission[ProjectSamResourceId, ProjectAction](
        ProjectSamResourceId(googleProject),
        ProjectAction.CreateApp,
        userInfo
      )
      _ <- F.raiseWhen(!hasPermission)(ForbiddenError(userInfo.userEmail))

      enableIntraNodeVisibility = req.labels.get(AOU_UI_LABEL).isDefined
      _ <- req.appType match {
<<<<<<< HEAD
        case AppType.Galaxy | AppType.HailBatch | AppType.Wds | AppType.RStudio | AppType.Cromwell => F.unit
=======
        case AppType.Galaxy | AppType.HailBatch | AppType.Wds | AppType.Cromwell | AppType.WorkflowsApp |
            AppType.CromwellRunnerApp =>
          F.unit
        case AppType.Allowed =>
          req.allowedChartName match {
            case Some(cn) =>
              cn match {
                case AllowedChartName.RStudio => F.unit
                case AllowedChartName.Sas     => F.unit // TODO: check group permission check here
              }
            case None =>
              F.raiseError(
                BadRequestException("when AppType is ALLOWED, allowedChartName needs to be specified",
                                    Some(ctx.traceId)
                )
              )
          }
>>>>>>> 1aae3ad4
        case AppType.Custom =>
          req.descriptorPath match {
            case Some(descriptorPath) =>
              checkIfAppCreationIsAllowed(userInfo.userEmail, googleProject, descriptorPath)
            case None =>
              F.raiseError(
                BadRequestException(
                  "DescriptorPath is undefined - when AppType is Custom, descriptorPath should be defined.",
                  Some(ctx.traceId)
                )
              )
          }
      }

      appOpt <- KubernetesServiceDbQueries.getActiveFullAppByName(CloudContext.Gcp(googleProject), appName).transaction
      _ <- appOpt.fold(F.unit)(c =>
        F.raiseError[Unit](AppAlreadyExistsException(cloudContext, appName, c.app.status, ctx.traceId))
      )

      // Shared app SAM resource is not enabled for V1 endpoint
      _ <- F.raiseWhen(req.accessScope != None)(
        BadRequestException("accessScope is not a V1 parameter", Some(ctx.traceId))
      )

      samResourceId <- F.delay(AppSamResourceId(UUID.randomUUID().toString, req.accessScope))

      // Look up the original email in case this API was called by a pet SA
      originatingUserEmail <- authProvider.lookupOriginatingUserEmail(userInfo)
      _ <- authProvider
        .notifyResourceCreated(samResourceId, originatingUserEmail, googleProject)
        .handleErrorWith { t =>
          log.error(ctx.loggingCtx, t)(
            s"Failed to notify the AuthProvider for creation of kubernetes app ${googleProject.value} / ${appName.value}"
          ) >> F.raiseError[Unit](t)
        }

      saveCluster <- F.fromEither(
        getSavableCluster(originatingUserEmail, cloudContext, ctx.now, None)
      )

      saveClusterResult <- KubernetesServiceDbQueries.saveOrGetClusterForApp(saveCluster).transaction
      // TODO Remove the block below to allow app creation on a new cluster when the existing cluster is in Error status
      _ <-
        if (saveClusterResult.minimalCluster.status == KubernetesClusterStatus.Error)
          F.raiseError[Unit](
            KubernetesAppCreationException(
              s"You cannot create an app while a cluster${saveClusterResult.minimalCluster.clusterName.value} is in status ${saveClusterResult.minimalCluster.status}",
              Some(ctx.traceId)
            )
          )
        else F.unit

      clusterId = saveClusterResult.minimalCluster.id

      machineConfig = req.kubernetesRuntimeConfig.getOrElse(
        KubernetesRuntimeConfig(
          config.leoKubernetesConfig.nodepoolConfig.galaxyNodepoolConfig.numNodes,
          config.leoKubernetesConfig.nodepoolConfig.galaxyNodepoolConfig.machineType,
          config.leoKubernetesConfig.nodepoolConfig.galaxyNodepoolConfig.autoscalingEnabled
        )
      )

      // We want to know if the user already has a nodepool with the requested config that can be re-used
      userNodepoolOpt <- nodepoolQuery
        .getMinimalByUserAndConfig(originatingUserEmail, cloudContext, machineConfig)
        .transaction

      nodepool <- userNodepoolOpt match {
        case Some(n) =>
          log.info(ctx.loggingCtx)(
            s"Reusing user's nodepool ${n.id} in ${saveClusterResult.minimalCluster.cloudContext.asStringWithProvider} with ${machineConfig}"
          ) >> F.pure(n)
        case None =>
          for {
            _ <- log.info(ctx.loggingCtx)(
              s"No nodepool with ${machineConfig} found for this user in project ${saveClusterResult.minimalCluster.cloudContext.asStringWithProvider}. Will create a new nodepool."
            )
            saveNodepool <- F.fromEither(
              getUserNodepool(clusterId, cloudContext, originatingUserEmail, machineConfig, ctx.now)
            )
            savedNodepool <- nodepoolQuery.saveForCluster(saveNodepool).transaction
          } yield savedNodepool
      }

      runtimeServiceAccountOpt <- serviceAccountProvider
        .getClusterServiceAccount(userInfo, cloudContext)
      _ <- ctx.span.traverse(s => F.delay(s.addAnnotation("Done Sam call for getClusterServiceAccount")))
      petSA <- F.fromEither(
        runtimeServiceAccountOpt.toRight(new Exception(s"user ${userInfo.userEmail.value} doesn't have a PET SA"))
      )

      // Fail fast if the Galaxy disk, memory, number of CPUs is too small
      appMachineType <-
        if (req.appType == AppType.Galaxy) {
          validateGalaxy(googleProject, req.diskConfig.flatMap(_.size), machineConfig.machineType).map(_.some)
        } else F.pure(None)

      // if request was created by pet SA, processPersistentDiskRequest will look up it's corresponding user email
      // as needed
      diskResultOpt <- req.diskConfig.traverse(diskReq =>
        RuntimeServiceInterp.processPersistentDiskRequest(
          diskReq,
          config.leoKubernetesConfig.diskConfig.defaultZone, // this need to be updated if we support non-default zone for k8s apps
          googleProject,
          userInfo,
          petSA,
          appTypeToFormattedByType(req.appType),
          authProvider,
          config.leoKubernetesConfig.diskConfig
        )
      )
      lastUsedApp <- getLastUsedAppForDisk(req, diskResultOpt)
      saveApp <- F.fromEither(
        getSavableApp(cloudContext,
                      appName,
                      originatingUserEmail,
                      samResourceId,
                      req,
                      diskResultOpt.map(_.disk),
                      lastUsedApp,
                      petSA,
                      nodepool.id,
                      None,
                      ctx
        )
      )
      app <- appQuery.save(saveApp, Some(ctx.traceId)).transaction

      clusterNodepoolAction = saveClusterResult match {
        case ClusterExists(_) =>
          // If we're using a pre-existing nodepool then don't specify CreateNodepool in the pubsub message
          if (userNodepoolOpt.isDefined) None else Some(ClusterNodepoolAction.CreateNodepool(nodepool.id))
        case ClusterDoesNotExist(c, n) => Some(ClusterNodepoolAction.CreateClusterAndNodepool(c.id, n.id, nodepool.id))
      }
      createAppMessage = CreateAppMessage(
        googleProject,
        clusterNodepoolAction,
        app.id,
        app.appName,
        diskResultOpt.flatMap(d => if (d.creationNeeded) Some(d.disk.id) else None),
        req.customEnvironmentVariables,
        req.appType,
        app.appResources.namespace.name,
        appMachineType,
        Some(ctx.traceId),
        enableIntraNodeVisibility
      )
      _ <- publisherQueue.offer(createAppMessage)
    } yield ()

  override def getApp(
    userInfo: UserInfo,
    cloudContext: CloudContext.Gcp,
    appName: AppName
  )(implicit
    as: Ask[F, AppContext]
  ): F[GetAppResponse] =
    for {
      ctx <- as.ask
      appOpt <- KubernetesServiceDbQueries.getActiveFullAppByName(cloudContext, appName).transaction
      app <- F.fromOption(appOpt, AppNotFoundException(cloudContext, appName, ctx.traceId, "No active app found in DB"))

      hasPermission <- authProvider.hasPermission[AppSamResourceId, AppAction](app.app.samResourceId,
                                                                               AppAction.GetAppStatus,
                                                                               userInfo
      )
      _ <-
        if (hasPermission) F.unit
        else
          log.info(ctx.loggingCtx)(
            s"User ${userInfo} tried to access app ${appName.value} without proper permissions. Returning 404"
          ) >> F
            .raiseError[Unit](AppNotFoundException(cloudContext, appName, ctx.traceId, "permission denied"))
    } yield GetAppResponse.fromDbResult(app, Config.proxyConfig.proxyUrlBase)

  override def listApp(
    userInfo: UserInfo,
    cloudContext: Option[CloudContext.Gcp],
    params: Map[String, String]
  )(implicit as: Ask[F, AppContext]): F[Vector[ListAppResponse]] =
    for {
      ctx <- as.ask
      paramMap <- F.fromEither(processListParameters(params))
      creatorOnly <- F.fromEither(processCreatorOnlyParameter(userInfo.userEmail, params, ctx.traceId))
      allClusters <- KubernetesServiceDbQueries
        .listFullApps(cloudContext, paramMap._1, paramMap._2, creatorOnly)
        .transaction
      res <- filterAppsBySamPermission(allClusters, userInfo, paramMap._3)
    } yield res

  override def deleteApp(userInfo: UserInfo, cloudContext: CloudContext.Gcp, appName: AppName, deleteDisk: Boolean)(
    implicit as: Ask[F, AppContext]
  ): F[Unit] =
    for {
      ctx <- as.ask
      appOpt <- KubernetesServiceDbQueries
        .getActiveFullAppByName(cloudContext, appName)
        .transaction
      appResult <- F.fromOption(
        appOpt,
        AppNotFoundException(cloudContext, appName, ctx.traceId, "No active app found in DB")
      )
      tags = Map("appType" -> appResult.app.appType.toString, "deleteDisk" -> deleteDisk.toString)
      _ <- metrics.incrementCounter("deleteApp", 1, tags)
      listOfPermissions <- authProvider.getActions(appResult.app.samResourceId, userInfo)

      // throw 404 if no GetAppStatus permission
      hasReadPermission = listOfPermissions.toSet.contains(AppAction.GetAppStatus)
      _ <-
        if (hasReadPermission) F.unit
        else
          F.raiseError[Unit](
            AppNotFoundException(cloudContext, appName, ctx.traceId, "no read permission")
          )

      // throw 403 if no DeleteApp permission
      hasDeletePermission = listOfPermissions.toSet.contains(AppAction.DeleteApp)
      _ <- if (hasDeletePermission) F.unit else F.raiseError[Unit](ForbiddenError(userInfo.userEmail))

      canDelete = AppStatus.deletableStatuses.contains(appResult.app.status)
      _ <-
        if (canDelete) F.unit
        else
          F.raiseError[Unit](
            AppCannotBeDeletedException(cloudContext, appName, appResult.app.status, ctx.traceId)
          )

      // Get the disk to delete if specified
      diskOpt = if (deleteDisk) appResult.app.appResources.disk.map(_.id) else None

      // If the app status is Error, we can assume that the underlying app/nodepool
      // has already been deleted. So we just transition the app to Deleted status
      // without sending a message to Back Leo.
      //
      // Note this has the side effect of not deleting the disk if requested to do so. The
      // caller must manually delete the disk in this situation. We have the same behavior for
      // runtimes.
      _ <-
        if (appResult.app.status == AppStatus.Error) {
          for {
            // we only need to delete Sam record for clusters in Google. Sam record for Azure is managed by WSM
            _ <- authProvider.notifyResourceDeleted(appResult.app.samResourceId,
                                                    appResult.app.auditInfo.creator,
                                                    cloudContext.value
            )
            _ <- appQuery.markAsDeleted(appResult.app.id, ctx.now).transaction
          } yield ()
        } else {
          for {
            _ <- KubernetesServiceDbQueries.markPreDeleting(appResult.app.id).transaction
            deleteMessage = DeleteAppMessage(
              appResult.app.id,
              appResult.app.appName,
              cloudContext.value,
              diskOpt,
              Some(ctx.traceId)
            )
            _ <- publisherQueue.offer(deleteMessage)
          } yield ()
        }
    } yield ()

  def stopApp(userInfo: UserInfo, cloudContext: CloudContext.Gcp, appName: AppName)(implicit
    as: Ask[F, AppContext]
  ): F[Unit] =
    for {
      ctx <- as.ask
      appOpt <- KubernetesServiceDbQueries.getActiveFullAppByName(cloudContext, appName).transaction
      appResult <- F.fromOption(appOpt,
                                AppNotFoundException(cloudContext, appName, ctx.traceId, "No active app found in DB")
      )
      tags = Map("appType" -> appResult.app.appType.toString)
      _ <- metrics.incrementCounter("stopApp", 1, tags)
      listOfPermissions <- authProvider.getActions(appResult.app.samResourceId, userInfo)

      // throw 404 if no StopStartApp permission
      hasReadPermission = listOfPermissions.toSet.contains(AppAction.StopApp)
      _ <-
        if (hasReadPermission) F.unit
        else F.raiseError[Unit](AppNotFoundException(cloudContext, appName, ctx.traceId, "no read permission"))

      // throw 403 if no StopStartApp permission
      hasStopStartPermission = listOfPermissions.toSet.contains(AppAction.StopApp)
      _ <- if (hasStopStartPermission) F.unit else F.raiseError[Unit](ForbiddenError(userInfo.userEmail))

      canStop = AppStatus.stoppableStatuses.contains(appResult.app.status)
      _ <-
        if (canStop) F.unit
        else
          F.raiseError[Unit](
            AppCannotBeStoppedException(cloudContext, appName, appResult.app.status, ctx.traceId)
          )

      _ <- appQuery.updateStatus(appResult.app.id, AppStatus.PreStopping).transaction
      message = StopAppMessage(
        appResult.app.id,
        appResult.app.appName,
        cloudContext.value,
        Some(ctx.traceId)
      )
      _ <- publisherQueue.offer(message)
    } yield ()

  def startApp(userInfo: UserInfo, cloudContext: CloudContext.Gcp, appName: AppName)(implicit
    as: Ask[F, AppContext]
  ): F[Unit] =
    for {
      ctx <- as.ask
      appOpt <- KubernetesServiceDbQueries.getActiveFullAppByName(cloudContext, appName).transaction
      appResult <- F.fromOption(appOpt,
                                AppNotFoundException(cloudContext, appName, ctx.traceId, "No active app found in DB")
      )
      tags = Map("appType" -> appResult.app.appType.toString)
      _ <- metrics.incrementCounter("startApp", 1, tags)
      listOfPermissions <- authProvider.getActions(appResult.app.samResourceId, userInfo)

      // throw 404 if no StopStartApp permission
      hasReadPermission = listOfPermissions.toSet.contains(AppAction.StartApp)
      _ <-
        if (hasReadPermission) F.unit
        else F.raiseError[Unit](AppNotFoundException(cloudContext, appName, ctx.traceId, "no read permission"))

      // throw 403 if no StopStartApp permission
      hasStopStartPermission = listOfPermissions.toSet.contains(AppAction.StartApp)
      _ <- if (hasStopStartPermission) F.unit else F.raiseError[Unit](ForbiddenError(userInfo.userEmail))

      canStop = AppStatus.startableStatuses.contains(appResult.app.status)
      _ <-
        if (canStop) F.unit
        else
          F.raiseError[Unit](
            AppCannotBeStartedException(cloudContext, appName, appResult.app.status, ctx.traceId)
          )

      _ <- appQuery.updateStatus(appResult.app.id, AppStatus.PreStarting).transaction
      message = StartAppMessage(
        appResult.app.id,
        appResult.app.appName,
        cloudContext.value,
        Some(ctx.traceId)
      )
      _ <- publisherQueue.offer(message)
    } yield ()

  override def listAppV2(userInfo: UserInfo, workspaceId: WorkspaceId, params: Map[String, String])(implicit
    as: Ask[F, AppContext]
  ): F[Vector[ListAppResponse]] =
    for {
      // Make sure that the user still has access to the resource parent workspace
      hasWorkspacePermission <- authProvider.isUserWorkspaceReader(
        WorkspaceResourceSamResourceId(workspaceId),
        userInfo
      )
      _ <- F.raiseUnless(hasWorkspacePermission)(ForbiddenError(userInfo.userEmail))

      paramMap <- F.fromEither(processListParameters(params))
      allClusters <- KubernetesServiceDbQueries
        .listFullAppsByWorkspaceId(Some(workspaceId), paramMap._1, paramMap._2)
        .transaction
      res <- filterAppsBySamPermission(allClusters, userInfo, paramMap._3)

    } yield res

  override def getAppV2(userInfo: UserInfo, workspaceId: WorkspaceId, appName: AppName)(implicit
    as: Ask[F, AppContext]
  ): F[GetAppResponse] =
    for {
      ctx <- as.ask
      appOpt <- getActiveFullAppByWorkspaceIdAndAppName(workspaceId, appName).transaction
      app <- F.fromOption(
        appOpt,
        AppNotFoundByWorkspaceIdException(workspaceId, appName, ctx.traceId, "No active app found in DB")
      )
      hasWorkspacePermission <- authProvider.isUserWorkspaceReader(
        WorkspaceResourceSamResourceId(workspaceId),
        userInfo
      )
      _ <- F.raiseUnless(hasWorkspacePermission)(ForbiddenError(userInfo.userEmail))

      hasResourcePermission <- authProvider.hasPermission[AppSamResourceId, AppAction](app.app.samResourceId,
                                                                                       AppAction.GetAppStatus,
                                                                                       userInfo
      )
      _ <-
        if (hasResourcePermission) F.unit
        else
          log.info(ctx.loggingCtx)(
            s"User ${userInfo} tried to access app ${appName.value} without proper permissions. Returning 404"
          ) >> F
            .raiseError[Unit](AppNotFoundByWorkspaceIdException(workspaceId, appName, ctx.traceId, "permission denied"))
    } yield GetAppResponse.fromDbResult(app, Config.proxyConfig.proxyUrlBase)

  override def createAppV2(userInfo: UserInfo, workspaceId: WorkspaceId, appName: AppName, req: CreateAppRequest)(
    implicit as: Ask[F, AppContext]
  ): F[Unit] =
    for {
      ctx <- as.ask

      // Check the calling user has permission on the workspace
      hasPermission <- authProvider.hasPermission[WorkspaceResourceSamResourceId, WorkspaceAction](
        WorkspaceResourceSamResourceId(workspaceId),
        WorkspaceAction.CreateControlledUserResource,
        userInfo
      )
      _ <- F.raiseUnless(hasPermission)(ForbiddenError(userInfo.userEmail))

      // Validate shared access scope apps against an allow-list. No-op for private apps.
      _ <- req.accessScope match {
        case Some(AppAccessScope.WorkspaceShared) =>
          F.raiseUnless(ConfigReader.appConfig.azure.allowedSharedApps.contains(req.appType.toString))(
            SharedAppNotAllowedException(req.appType, ctx.traceId)
          )
        case _ => F.unit
      }

      // Resolve the workspace in WSM to get the cloud context
      userToken = org.http4s.headers.Authorization(
        org.http4s.Credentials.Token(AuthScheme.Bearer, userInfo.accessToken.token)
      )
      workspaceDescOpt <- wsmDao.getWorkspace(workspaceId, userToken)
      workspaceDesc <- F.fromOption(workspaceDescOpt, WorkspaceNotFoundException(workspaceId, ctx.traceId))
      cloudContext <- (workspaceDesc.azureContext, workspaceDesc.gcpContext) match {
        case (Some(azureContext), _) => F.pure[CloudContext](CloudContext.Azure(azureContext))
        case (_, Some(gcpContext))   => F.pure[CloudContext](CloudContext.Gcp(gcpContext))
        case (None, None) => F.raiseError[CloudContext](CloudContextNotFoundException(workspaceId, ctx.traceId))
      }

      // Check if the app already exists
      appOpt <- KubernetesServiceDbQueries.getActiveFullAppByWorkspaceIdAndAppName(workspaceId, appName).transaction
      _ <- appOpt.fold(F.unit)(c =>
        F.raiseError[Unit](AppAlreadyExistsInWorkspaceException(workspaceId, appName, c.app.status, ctx.traceId))
      )

      // Get the Landing Zone Resources for the app for Azure
      leoAuth <- samDAO.getLeoAuthToken
      landingZoneResourcesOpt <- cloudContext.cloudProvider match {
        case CloudProvider.Gcp => F.pure(None)
        case CloudProvider.Azure =>
          for {
            landingZoneResources <- wsmDao.getLandingZoneResources(workspaceDesc.spendProfile, leoAuth)
          } yield Some(landingZoneResources)
      }

      // Get the optional storage container for the workspace
      storageContainer <- wsmDao.getWorkspaceStorageContainer(workspaceId, userToken)

      // Validate the machine config from the request
      // For Azure: we don't support setting a machine type in the request; we use the landing zone configuration instead.
      // For GCP: we support setting optionally a machine type in the request; and use a default value otherwise.
      machineConfig <- (cloudContext.cloudProvider, req.kubernetesRuntimeConfig) match {
        case (CloudProvider.Azure, Some(_)) =>
          F.raiseError(AppMachineConfigNotSupportedException(ctx.traceId))
        // TODO: pull this from the landing zone instead of hardcoding once TOAZ-232 is implemented
        case (CloudProvider.Azure, None) =>
          F.pure(KubernetesRuntimeConfig(NumNodes(1), MachineTypeName("Standard_A2_v2"), false))
        case (CloudProvider.Gcp, Some(mt)) => F.pure(mt)
        case (CloudProvider.Gcp, None) =>
          F.pure(
            KubernetesRuntimeConfig(
              config.leoKubernetesConfig.nodepoolConfig.galaxyNodepoolConfig.numNodes,
              config.leoKubernetesConfig.nodepoolConfig.galaxyNodepoolConfig.machineType,
              config.leoKubernetesConfig.nodepoolConfig.galaxyNodepoolConfig.autoscalingEnabled
            )
          )
      }

      // Create a new Sam resource for the app (either shared or not)
      samResourceId <- F.delay(AppSamResourceId(UUID.randomUUID().toString, req.accessScope))
      // Note: originatingUserEmail is only used for GCP to set up app Sam resources with a parent google project.
      originatingUserEmail <- authProvider.lookupOriginatingUserEmail(userInfo)
      _ <- authProvider
        .notifyResourceCreatedV2(samResourceId, originatingUserEmail, cloudContext, workspaceId, userInfo)
        .handleErrorWith { t =>
          log.error(ctx.loggingCtx, t)(
            s"Failed to notify the AuthProvider for creation of kubernetes app ${cloudContext.asStringWithProvider} / ${appName.value}"
          ) >> F.raiseError[Unit](t)
        }

      // Save or retrieve a KubernetesCluster record for the app
      saveCluster <- F.fromEither(
        getSavableCluster(userInfo.userEmail, cloudContext, ctx.now, landingZoneResourcesOpt.map(_.clusterName))
      )
      saveClusterResult <- KubernetesServiceDbQueries.saveOrGetClusterForApp(saveCluster).transaction
      _ <-
        if (saveClusterResult.minimalCluster.status == KubernetesClusterStatus.Error)
          F.raiseError[Unit](
            KubernetesAppCreationException(
              s"You cannot create an app while a cluster ${saveClusterResult.minimalCluster.clusterName.value} is in status ${saveClusterResult.minimalCluster.status}",
              Some(ctx.traceId)
            )
          )
        else F.unit

      // Save or retrieve a nodepool record for the app
      userNodepoolOpt <- nodepoolQuery
        .getMinimalByUserAndConfig(originatingUserEmail, cloudContext, machineConfig)
        .transaction
      clusterId = saveClusterResult.minimalCluster.id
      nodepool <- userNodepoolOpt match {
        case Some(n) =>
          log.info(ctx.loggingCtx)(
            s"Reusing user's nodepool ${n.id} in ${saveClusterResult.minimalCluster.cloudContext.asStringWithProvider} with ${machineConfig}"
          ) >> F.pure(n)
        case None =>
          for {
            _ <- log.info(ctx.loggingCtx)(
              s"No nodepool with ${machineConfig} found for this user in project ${saveClusterResult.minimalCluster.cloudContext.asStringWithProvider}. Will create a new nodepool."
            )
            saveNodepool <- F.fromEither(
              getUserNodepool(clusterId, cloudContext, originatingUserEmail, machineConfig, ctx.now)
            )
            savedNodepool <- nodepoolQuery.saveForCluster(saveNodepool).transaction
          } yield savedNodepool
      }

      // Retrieve a pet identity from Sam
      runtimeServiceAccountOpt <- serviceAccountProvider.getClusterServiceAccount(userInfo, cloudContext)
      _ <- ctx.span.traverse(s => F.delay(s.addAnnotation("Done Sam call for getClusterServiceAccount")))
      petSA <- F.fromEither(
        runtimeServiceAccountOpt.toRight(new Exception(s"user ${userInfo.userEmail.value} doesn't have a PET SA"))
      )

      // Process persistent disk in the request, check if the disk was previously attached to any other app
      diskResultOpt <- req.diskConfig.traverse(diskReq =>
        RuntimeServiceInterp.processPersistentDiskRequestForWorkspace(
          diskReq,
          config.leoKubernetesConfig.diskConfig.defaultZone, // this need to be updated if we support non-default zone for k8s apps
          cloudContext,
          workspaceId,
          userInfo,
          petSA,
          appTypeToFormattedByType(req.appType),
          authProvider,
          config.leoKubernetesConfig.diskConfig
        )
      )
      lastUsedApp <- getLastUsedAppForDisk(req, diskResultOpt)

      // Save a new App record in the database
      saveApp <- F.fromEither(
        getSavableApp(
          cloudContext,
          appName,
          userInfo.userEmail,
          samResourceId,
          req,
          diskResultOpt.map(_.disk),
          lastUsedApp,
          petSA,
          nodepool.id,
          Some(workspaceId),
          ctx
        )
      )
      app <- appQuery.save(saveApp, Some(ctx.traceId)).transaction

      // Publish a CreateApp message for Back Leo
      createAppV2Message = CreateAppV2Message(
        app.id,
        app.appName,
        workspaceId,
        cloudContext,
        landingZoneResourcesOpt,
        storageContainer,
        Some(ctx.traceId)
      )
      _ <- publisherQueue.offer(createAppV2Message)
    } yield ()

  override def deleteAppV2(userInfo: UserInfo, workspaceId: WorkspaceId, appName: AppName, deleteDisk: Boolean)(implicit
    as: Ask[F, AppContext]
  ): F[Unit] = for {
    hasWorkspacePermission <- authProvider.isUserWorkspaceReader(WorkspaceResourceSamResourceId(workspaceId), userInfo)
    _ <- F.raiseUnless(hasWorkspacePermission)(ForbiddenError(userInfo.userEmail))

    ctx <- as.ask
    appOpt <- KubernetesServiceDbQueries.getActiveFullAppByWorkspaceIdAndAppName(workspaceId, appName).transaction
    appResult <- F.fromOption(
      appOpt,
      AppNotFoundByWorkspaceIdException(workspaceId, appName, ctx.traceId, "No active app found in DB")
    )
    _ <- deleteAppV2Base(appResult.app, userInfo, workspaceId, deleteDisk)
  } yield ()

  override def deleteAllAppsV2(userInfo: UserInfo, workspaceId: WorkspaceId, deleteDisk: Boolean)(implicit
    as: Ask[F, AppContext]
  ): F[Unit] = for {
    ctx <- as.ask
    hasWorkspacePermission <- authProvider.isUserWorkspaceReader(WorkspaceResourceSamResourceId(workspaceId), userInfo)
    _ <- F.raiseUnless(hasWorkspacePermission)(ForbiddenError(userInfo.userEmail))

    allClusters <- KubernetesServiceDbQueries.listFullAppsByWorkspaceId(Some(workspaceId), Map.empty).transaction
    apps = allClusters
      .flatMap(_.nodepools)
      .flatMap(n => n.apps)

    nonDeletableApps = apps.filterNot(app => AppStatus.deletableStatuses.contains(app.status))

    _ <- F
      .raiseError(DeleteAllAppsCannotBePerformed(workspaceId, nonDeletableApps, ctx.traceId))
      .whenA(!nonDeletableApps.isEmpty)

    _ <- apps
      .traverse { app =>
        deleteAppV2Base(app, userInfo, workspaceId, deleteDisk)
      }
  } yield ()

  private def deleteAppV2Base(app: App, userInfo: UserInfo, workspaceId: WorkspaceId, deleteDisk: Boolean)(implicit
    as: Ask[F, AppContext]
  ): F[Unit] = for {
    ctx <- as.ask
    listOfPermissions <- authProvider.getActions(app.samResourceId, userInfo)

    // throw 404 if no GetAppStatus permission
    hasReadPermission = listOfPermissions.toSet.contains(AppAction.GetAppStatus)
    _ <-
      if (hasReadPermission) F.unit
      else
        F.raiseError[Unit](
          AppNotFoundByWorkspaceIdException(workspaceId, app.appName, ctx.traceId, "no read permission")
        )

    // throw 403 if no DeleteApp permission
    hasDeletePermission = listOfPermissions.toSet.contains(AppAction.DeleteApp)
    _ <-
      if (hasDeletePermission) F.unit
      else F.raiseError[Unit](ForbiddenError(userInfo.userEmail))

    canDelete = AppStatus.deletableStatuses.contains(app.status)
    _ <-
      if (canDelete) F.unit
      else
        F.raiseError[Unit](
          AppCannotBeDeletedByWorkspaceIdException(workspaceId, app.appName, app.status, ctx.traceId)
        )

    // Get the disk to delete if specified
    diskOpt = if (deleteDisk) app.appResources.disk.map(_.id) else None

    // Resolve the workspace in WSM to get the cloud context
    userToken = org.http4s.headers.Authorization(
      org.http4s.Credentials.Token(AuthScheme.Bearer, userInfo.accessToken.token)
    )
    workspaceDescOpt <- wsmDao.getWorkspace(workspaceId, userToken)
    workspaceDesc <- F.fromOption(workspaceDescOpt, WorkspaceNotFoundException(workspaceId, ctx.traceId))
    cloudContext <- (workspaceDesc.azureContext, workspaceDesc.gcpContext) match {
      case (Some(azureContext), _) => F.pure[CloudContext](CloudContext.Azure(azureContext))
      case (_, Some(gcpContext))   => F.pure[CloudContext](CloudContext.Gcp(gcpContext))
      case (None, None) => F.raiseError[CloudContext](CloudContextNotFoundException(workspaceId, ctx.traceId))
    }

    // Get the Landing Zone Resources for the app for Azure
    leoAuth <- samDAO.getLeoAuthToken
    landingZoneResourcesOpt <- cloudContext.cloudProvider match {
      case CloudProvider.Gcp => F.pure(None)
      case CloudProvider.Azure =>
        for {
          landingZoneResources <- wsmDao.getLandingZoneResources(workspaceDesc.spendProfile, leoAuth)
        } yield Some(landingZoneResources)
    }

    _ <-
      for {
        _ <- KubernetesServiceDbQueries.markPreDeleting(app.id).transaction
        deleteMessage = DeleteAppV2Message(
          app.id,
          app.appName,
          workspaceId,
          cloudContext,
          diskOpt,
          landingZoneResourcesOpt,
          Some(ctx.traceId)
        )
        _ <- publisherQueue.offer(deleteMessage)
      } yield ()
  } yield ()

  private[service] def getSavableCluster(
    userEmail: WorkbenchEmail,
    cloudContext: CloudContext,
    now: Instant,
    aksClusterName: Option[AKSClusterName]
  ): Either[Throwable, SaveKubernetesCluster] = {
    val auditInfo = AuditInfo(userEmail, now, None, now)

    val defaultNodepool = for {
      nodepoolName <- KubernetesNameUtils.getUniqueName(NodepoolName.apply)
    } yield DefaultNodepool(
      NodepoolLeoId(-1),
      clusterId = KubernetesClusterLeoId(-1),
      nodepoolName,
      status =
        if (cloudContext.cloudProvider == CloudProvider.Azure) NodepoolStatus.Running else NodepoolStatus.Precreating,
      auditInfo,
      machineType = config.leoKubernetesConfig.nodepoolConfig.defaultNodepoolConfig.machineType,
      numNodes = config.leoKubernetesConfig.nodepoolConfig.defaultNodepoolConfig.numNodes,
      autoscalingEnabled = config.leoKubernetesConfig.nodepoolConfig.defaultNodepoolConfig.autoscalingEnabled,
      autoscalingConfig = None
    )

    for {
      nodepool <- defaultNodepool
      defaultClusterName <- KubernetesNameUtils.getUniqueName(KubernetesClusterName.apply)
      clusterName = aksClusterName.map(c => KubernetesClusterName(c.value)).getOrElse(defaultClusterName)
    } yield SaveKubernetesCluster(
      cloudContext = cloudContext,
      clusterName = clusterName,
      location = config.leoKubernetesConfig.clusterConfig.location,
      region = config.leoKubernetesConfig.clusterConfig.region,
      status =
        if (cloudContext.cloudProvider == CloudProvider.Azure) KubernetesClusterStatus.Running
        else KubernetesClusterStatus.Precreating,
      ingressChart = config.leoKubernetesConfig.ingressConfig.chart,
      auditInfo = auditInfo,
      defaultNodepool = nodepool
    )
  }

  /**
   * Short-cuit if app creation isn't allowed, and return whether or not the user's project is AoU project
   *
   * @param userEmail
   * @param googleProject
   * @param descriptorPath
   * @param ev
   * @return
   */
  private[service] def checkIfAppCreationIsAllowed(userEmail: WorkbenchEmail,
                                                   googleProject: GoogleProject,
                                                   descriptorPath: Uri
  )(implicit
    ev: Ask[F, TraceId]
  ): F[Unit] =
    if (config.enableCustomAppCheck)
      for {
        ctx <- ev.ask

        allowedOrError <-
          for {
            projectLabels <- googleResourceService.getLabels(googleProject)
            isAppAllowed <- projectLabels match {
              case Some(labels) =>
                labels.get(SECURITY_GROUP) match {
                  case Some(securityGroupValue) =>
                    val appAllowList =
                      if (securityGroupValue == SECURITY_GROUP_HIGH)
                        customAppConfig.customApplicationAllowList.highSecurity
                      else customAppConfig.customApplicationAllowList.default
                    if (appAllowList.contains(descriptorPath.toString()))
                      authProvider.isCustomAppAllowed(userEmail) map { res =>
                        if (res) Right(())
                        else Left("No labels found for this project. User is not in CUSTOM_APP_USERS group")
                      }
                    else
                      F.pure(s"${descriptorPath.toString()} is not in app allow list.".asLeft[Unit])
                  case None =>
                    authProvider.isCustomAppAllowed(userEmail) map { res =>
                      if (res) Right(())
                      else Left("No security-group found for this project. User is not in CUSTOM_APP_USERS group")
                    }
                }
              case None =>
                authProvider.isCustomAppAllowed(userEmail) map { res =>
                  if (res) Right(())
                  else Left("No labels found for this project. User is not in CUSTOM_APP_USERS group")
                }
            }
          } yield isAppAllowed

        _ <- allowedOrError match {
          case Left(error) =>
            log.info(Map("traceId" -> ctx.asString))(error) >> F.raiseError(ForbiddenError(userEmail, Some(ctx)))
          case Right(_) => F.unit
        }
      } yield ()
    else F.unit

  private def getLastUsedAppForDisk(
    req: CreateAppRequest,
    diskResultOpt: Option[PersistentDiskRequestResult]
  )(implicit as: Ask[F, AppContext]): F[Option[LastUsedApp]] = for {
    ctx <- as.ask
    lastUsedApp <- diskResultOpt match {
      case Some(diskResult) =>
        if (diskResult.creationNeeded) {
          F.pure(none[LastUsedApp])
        } else {
          (diskResult.disk.formattedBy, diskResult.disk.appRestore) match {
            case (Some(FormattedBy.Galaxy), Some(GalaxyRestore(_, _))) |
                (Some(FormattedBy.Cromwell), Some(CromwellRestore(_))) |
                (Some(FormattedBy.RStudio), Some(RStudioRestore(_))) =>
              val lastUsedBy = diskResult.disk.appRestore.get.lastUsedBy
              for {
                lastUsedOpt <- appQuery.getLastUsedApp(lastUsedBy, Some(ctx.traceId)).transaction
                lastUsed <- F.fromOption(
                  lastUsedOpt,
                  new LeoException(s"last used app($lastUsedBy) not found", traceId = Some(ctx.traceId))
                )
                _ <- req.customEnvironmentVariables.get(WORKSPACE_NAME_KEY).traverse { s =>
                  if (lastUsed.workspace.asString == s) F.unit
                  else
                    F.raiseError[Unit](
                      BadRequestException(
                        s"workspace name has to be the same as last used app in order to restore data from existing disk",
                        Some(ctx.traceId)
                      )
                    )
                }
              } yield lastUsed.some
            case (Some(FormattedBy.Galaxy), None) | (Some(FormattedBy.Cromwell), None) |
                (Some(FormattedBy.RStudio), None) =>
              F.raiseError[Option[LastUsedApp]](
                new LeoException("Existing disk found, but no restore info found in DB", traceId = Some(ctx.traceId))
              )
            case (Some(FormattedBy.Custom), _) =>
              F.raiseError[Option[LastUsedApp]](
                new LeoException(
                  "Custom app disk reattachment is not supported",
                  traceId = Some(ctx.traceId)
                )
              )
            case (None, _) =>
              F.raiseError[Option[LastUsedApp]](
                new LeoException(
                  "Disk is not formatted yet. Only disks previously used by galaxy/cromwell/rstudio app can be re-used to create a new galaxy/cromwell/rstudio app",
                  traceId = Some(ctx.traceId)
                )
              )
            case (_, _) =>
              F.raiseError[Option[LastUsedApp]](
                DiskAlreadyFormattedError(
                  diskResult.disk.formattedBy.get,
                  s"${FormattedBy.Cromwell.asString} or ${FormattedBy.Galaxy.asString} or ${FormattedBy.RStudio.asString}",
                  ctx.traceId
                )
              )
          }
        }
      case None => F.pure(none[LastUsedApp])
    }

  } yield lastUsedApp

  private[service] def convertToDisk(userInfo: UserInfo,
                                     cloudContext: CloudContext,
                                     diskName: DiskName,
                                     config: PersistentDiskConfig,
                                     req: CreateAppRequest,
                                     now: Instant
  ): Either[Throwable, PersistentDisk] = {
    // create a LabelMap of default labels
    val defaultLabelMap: LabelMap =
      Map(
        "diskName" -> diskName.value,
        "cloudContext" -> cloudContext.asString,
        "creator" -> userInfo.userEmail.value
      )

    // combine default and given labels
    val allLabels = req.diskConfig.get.labels ++ defaultLabelMap

    for {
      // check the labels do not contain forbidden keys
      labels <-
        if (allLabels.contains(includeDeletedKey))
          Left(IllegalLabelKeyException(includeDeletedKey))
        else
          Right(allLabels)
    } yield PersistentDisk(
      DiskId(0),
      cloudContext,
      ZoneName("us-west1-a"),
      diskName,
      userInfo.userEmail,
      // TODO: WSM will populate this, we can update in backleo if its needed for anything
      PersistentDiskSamResourceId("fakeUUID"),
      DiskStatus.Creating,
      AuditInfo(userInfo.userEmail, now, None, now),
      req.diskConfig.get.size.getOrElse(config.defaultDiskSizeGb),
      req.diskConfig.get.diskType.getOrElse(config.defaultDiskType),
      config.defaultBlockSizeBytes,
      None,
      None,
      labels,
      None,
      None,
      None
    )
  }

  private[service] def getUserNodepool(clusterId: KubernetesClusterLeoId,
                                       cloudContext: CloudContext,
                                       userEmail: WorkbenchEmail,
                                       machineConfig: KubernetesRuntimeConfig,
                                       now: Instant
  ): Either[Throwable, Nodepool] = {
    val auditInfo = AuditInfo(userEmail, now, None, now)
    for {
      nodepoolName <- KubernetesNameUtils.getUniqueName(NodepoolName.apply)
    } yield Nodepool(
      NodepoolLeoId(-1),
      clusterId = clusterId,
      nodepoolName,
      status =
        if (cloudContext.cloudProvider == CloudProvider.Azure) NodepoolStatus.Running else NodepoolStatus.Precreating,
      auditInfo,
      machineType = machineConfig.machineType,
      numNodes = machineConfig.numNodes,
      autoscalingEnabled = machineConfig.autoscalingEnabled,
      autoscalingConfig = Some(config.leoKubernetesConfig.nodepoolConfig.galaxyNodepoolConfig.autoscalingConfig),
      List.empty,
      false
    )
  }

  private[service] def validateGalaxy(googleProject: GoogleProject,
                                      diskSize: Option[DiskSize],
                                      machineTypeName: MachineTypeName
  )(implicit
    as: Ask[F, AppContext]
  ): F[AppMachineType] =
    for {
      ctx <- as.ask
      _ <- diskSize
        .traverse_ { size =>
          if (size.gb < config.leoKubernetesConfig.galaxyDiskConfig.nfsMinimumDiskSizeGB.gb) {
            F.raiseError[Unit](
              BadRequestException(
                s"Galaxy disk must be at least ${config.leoKubernetesConfig.galaxyDiskConfig.nfsMinimumDiskSizeGB}",
                Some(ctx.traceId)
              )
            )
          } else F.unit
        }
      machineType <- computeService
        .getMachineType(googleProject,
                        ZoneName("us-central1-a"),
                        machineTypeName
        ) // TODO: if use non `us-central1-a` zone for galaxy, this needs to be udpated
        .flatMap(opt =>
          F.fromOption(
            opt,
            new LeoException(s"Unknown machine type for ${machineTypeName.value}", traceId = Some(ctx.traceId))
          )
        )
      memoryInGb = machineType.getMemoryMb / 1024
      machineType <-
        if (memoryInGb < config.leoKubernetesConfig.galaxyAppConfig.minMemoryGb)
          F.raiseError(BadRequestException("Galaxy needs more memory configuration", Some(ctx.traceId)))
        else if (machineType.getGuestCpus < config.leoKubernetesConfig.galaxyAppConfig.minNumOfCpus)
          F.raiseError(BadRequestException("Galaxy needs more CPU configuration", Some(ctx.traceId)))
        else F.pure(AppMachineType(memoryInGb, machineType.getGuestCpus))
    } yield machineType

  private[service] def getSavableApp(cloudContext: CloudContext,
                                     appName: AppName,
                                     userEmail: WorkbenchEmail,
                                     samResourceId: AppSamResourceId,
                                     req: CreateAppRequest,
                                     diskOpt: Option[PersistentDisk],
                                     lastUsedApp: Option[LastUsedApp],
                                     googleServiceAccount: WorkbenchEmail,
                                     nodepoolId: NodepoolLeoId,
                                     workspaceId: Option[WorkspaceId],
                                     ctx: AppContext
  ): Either[Throwable, SaveApp] = {
    val now = ctx.now
    val auditInfo = AuditInfo(userEmail, now, None, now)
    val allLabels =
      DefaultKubernetesLabels(
        cloudContext,
        appName,
        userEmail,
        googleServiceAccount
      ).toMap ++ req.labels
    for {
      // Validate app type
      gkeAppConfig <- (req.appType, cloudContext.cloudProvider) match {
<<<<<<< HEAD
        case (Galaxy, CloudProvider.Gcp)      => Right(config.leoKubernetesConfig.galaxyAppConfig)
        case (Custom, CloudProvider.Gcp)      => Right(config.leoKubernetesConfig.customAppConfig)
        case (Cromwell, CloudProvider.Gcp)    => Right(config.leoKubernetesConfig.cromwellAppConfig)
        case (RStudio, CloudProvider.Gcp)     => Right(config.leoKubernetesConfig.rstudioAppConfig)
        case (Cromwell, CloudProvider.Azure)  => Right(ConfigReader.appConfig.azure.coaAppConfig)
        case (Wds, CloudProvider.Azure)       => Right(ConfigReader.appConfig.azure.wdsAppConfig)
        case (HailBatch, CloudProvider.Azure) => Right(ConfigReader.appConfig.azure.hailBatchAppConfig)
        case _ => Left(AppTypeNotSupportedOnCloudException(cloudContext.cloudProvider, req.appType, ctx.traceId))
=======
        case (Galaxy, CloudProvider.Gcp)              => Right(config.leoKubernetesConfig.galaxyAppConfig)
        case (Custom, CloudProvider.Gcp)              => Right(config.leoKubernetesConfig.customAppConfig)
        case (Cromwell, CloudProvider.Gcp)            => Right(config.leoKubernetesConfig.cromwellAppConfig)
        case (AppType.Allowed, CloudProvider.Gcp)     => Right(config.leoKubernetesConfig.allowedAppConfig)
        case (Cromwell, CloudProvider.Azure)          => Right(ConfigReader.appConfig.azure.coaAppConfig)
        case (WorkflowsApp, CloudProvider.Azure)      => Right(ConfigReader.appConfig.azure.workflowsAppConfig)
        case (CromwellRunnerApp, CloudProvider.Azure) => Right(ConfigReader.appConfig.azure.cromwellRunnerAppConfig)
        case (Wds, CloudProvider.Azure)               => Right(ConfigReader.appConfig.azure.wdsAppConfig)
        case (HailBatch, CloudProvider.Azure)         => Right(ConfigReader.appConfig.azure.hailBatchAppConfig)
        case _ =>
          AppTypeNotSupportedOnCloudException(cloudContext.cloudProvider, req.appType, ctx.traceId)
            .asLeft[KubernetesAppConfig]
>>>>>>> 1aae3ad4
      }

      // Check if app type is enabled
      _ <- Either.cond(gkeAppConfig.enabled, (), AppTypeNotEnabledException(req.appType, ctx.traceId))

      // check the labels do not contain forbidden keys
      labels <-
        if (allLabels.contains(includeDeletedKey))
          Left(IllegalLabelKeyException(includeDeletedKey))
        else
          Right(allLabels)

      // Validate disk.
      // Apps on GCP require a disk.
      // Apps on Azure require _no_ disk.
      _ <- (cloudContext.cloudProvider, diskOpt) match {
        case (CloudProvider.Gcp, None) =>
          Left(AppRequiresDiskException(cloudContext, appName, req.appType, ctx.traceId))
        case (CloudProvider.Azure, Some(_)) =>
          Left(AppDiskNotSupportedException(cloudContext, appName, req.appType, ctx.traceId))
        case _ => Right(())
      }

      // adding the relayHybridConnection name to custom env vars
      // necessary for backwards compatibility before workspace was added to name
      customEnvironmentVariables = (cloudContext.cloudProvider, workspaceId) match {
        case (CloudProvider.Azure, Some(workspaceId)) =>
          req.customEnvironmentVariables + ("RELAY_HYBRID_CONNECTION_NAME" -> s"${appName.value}-${workspaceId.value}")
        case _ => req.customEnvironmentVariables
      }

      // Generate namespace and app release names using a random 6-character string prefix.
      //
      // Theoretically release names should only need to be unique within a namespace, but the Galaxy
      // installation requires that release names be unique within a cluster.
      //
      // Note these names must adhere to Kubernetes naming requirements; additionally the release
      // name is used by the Galaxy chart templates to generate longer strings like preload-cache-cvmfs-gxy-main-<release>
      // which also need to be valid Kubernetes names.
      //
      // Previously we used appName as the prefix instead of a 6-character uid, but thought it is better to
      // decouple this string from UI-generated Leo app names because of hidden k8s/Galaxy constraints.
      //
      // There are DB constraints to handle potential name collisions.
      uid = s"${RandomStringUtils.randomAlphabetic(1)}${RandomStringUtils.randomAlphanumeric(5)}".toLowerCase
      namespaceId = lastUsedApp.fold(
        NamespaceId(-1)
      )(app => app.namespaceId)
      namespaceName <- lastUsedApp.fold(
        KubernetesName.withValidation(
          s"${uid}-${gkeAppConfig.namespaceNameSuffix.value}",
          NamespaceName.apply
        )
      )(app => app.namespaceName.asRight[Throwable])

      chart = lastUsedApp
        .map { lastUsed =>
          // if there's a patch version bump, then we use the later version defined in leo config; otherwise, we use lastUsed chart definition
          if (
            lastUsed.chart.name == gkeAppConfig.chartName && isPatchVersionDifference(lastUsed.chart.version,
                                                                                      gkeAppConfig.chartVersion
            )
          )
            gkeAppConfig.chart
          else lastUsed.chart
        }
        .getOrElse(gkeAppConfig.chart)
      release <- lastUsedApp.fold(
        KubernetesName.withValidation(
          s"${uid}-${gkeAppConfig.releaseNameSuffix.value}",
          Release.apply
        )
      )(app => app.release.asRight[Throwable])
    } yield SaveApp(
      App(
        AppId(-1),
        nodepoolId,
        req.appType,
        appName,
        req.accessScope,
        workspaceId,
        AppStatus.Precreating,
        chart,
        release,
        samResourceId,
        googleServiceAccount,
        auditInfo,
        labels,
        AppResources(
          Namespace(
            namespaceId,
            namespaceName
          ),
          diskOpt,
          gkeAppConfig.kubernetesServices,
          Option(gkeAppConfig.serviceAccountName)
        ),
        List.empty,
        customEnvironmentVariables,
        req.descriptorPath,
        req.extraArgs,
        req.sourceWorkspaceId
      )
    )
  }

  private def filterAppsBySamPermission(allClusters: List[KubernetesCluster], userInfo: UserInfo, labels: List[String])(
    implicit as: Ask[F, AppContext]
  ): F[Vector[ListAppResponse]] = for {
    _ <- as.ask
    samResources = allClusters.flatMap(_.nodepools.flatMap(_.apps.map(_.samResourceId)))
    // Partition apps by shared vs. private access scope and make a separate Sam call for each, then re-combine them.
    // The reason we do this shared vs. private app access scope is represented by different Sam resource types/actions,
    // and therefore needs different decoders to process the result list.
    partition = samResources
      .map(sr => sr.copy(accessScope = sr.accessScope.orElse(Some(AppAccessScope.UserPrivate))))
      .partition(_.accessScope == Some(AppAccessScope.WorkspaceShared))
    samVisibleSharedAppsOpt <- NonEmptyList.fromList(partition._1).traverse { apps =>
      authProvider.filterUserVisible(apps, userInfo)(implicitly, sharedAppSamIdDecoder, implicitly)
    }
    samVisiblePrivateAppsOpt <- NonEmptyList.fromList(partition._2).traverse { apps =>
      authProvider.filterUserVisible(apps, userInfo)(implicitly, appSamIdDecoder, implicitly)
    }
    samVisibleAppsOpt = (samVisiblePrivateAppsOpt, samVisibleSharedAppsOpt) match {
      case (Some(a), Some(b)) => Some(a ++ b)
      case (Some(a), None)    => Some(a)
      case (None, Some(b))    => Some(b)
      case (None, None)       => None
    }
    res = samVisibleAppsOpt match {
      case None => Vector.empty
      case Some(samVisibleApps) =>
        val samVisibleAppsSet = samVisibleApps.toSet
        // we construct this list of clusters by first filtering apps the user doesn't have permissions to see
        // then we build back up by filtering nodepools without apps and clusters without nodepools
        allClusters
          .map { c =>
            c.copy(
              nodepools = c.nodepools
                .map { n =>
                  n.copy(apps = n.apps.filter { a =>
                    // Making the assumption that users will always be able to access apps that they create
                    // Fix for https://github.com/DataBiosphere/leonardo/issues/821
                    val sr =
                      a.samResourceId.copy(accessScope = a.appAccessScope.orElse(Some(AppAccessScope.UserPrivate)))
                    samVisibleAppsSet.contains(sr) || a.auditInfo.creator == userInfo.userEmail
                  })
                }
                .filterNot(_.apps.isEmpty)
            )
          }
          .filterNot(_.nodepools.isEmpty)
          .flatMap(c => ListAppResponse.fromCluster(c, Config.proxyConfig.proxyUrlBase, labels))
          .toVector
    }
    // We authenticate actions on resources. If there are no visible clusters,
    // we need to check if user should be able to see the empty list.
    _ <- if (res.isEmpty) authProvider.checkUserEnabled(userInfo) else F.unit
  } yield res

}

object LeoAppServiceInterp {
  case class LeoKubernetesConfig(serviceAccountConfig: ServiceAccountProviderConfig,
                                 clusterConfig: KubernetesClusterConfig,
                                 nodepoolConfig: NodepoolConfig,
                                 ingressConfig: KubernetesIngressConfig,
                                 galaxyAppConfig: GalaxyAppConfig,
                                 galaxyDiskConfig: GalaxyDiskConfig,
                                 diskConfig: PersistentDiskConfig,
                                 cromwellAppConfig: CromwellAppConfig,
                                 customAppConfig: CustomAppConfig,
                                 rstudioAppConfig: RStudioAppConfig
  )

  private[http] def isPatchVersionDifference(a: ChartVersion, b: ChartVersion): Boolean = {
    val aSplited = a.asString.split("\\.")
    val bSplited = b.asString.split("\\.")
    aSplited(0) == bSplited(0) && aSplited(1) == bSplited(1)
  }
}
case class AppNotFoundException(cloudContext: CloudContext, appName: AppName, traceId: TraceId, extraMsg: String)
    extends LeoException(
      s"App ${cloudContext.asStringWithProvider}/${appName.value} not found",
      StatusCodes.NotFound,
      null,
      extraMsg,
      traceId = Some(traceId)
    )

case class AppNotFoundByWorkspaceIdException(workspaceId: WorkspaceId,
                                             appName: AppName,
                                             traceId: TraceId,
                                             extraMsg: String
) extends LeoException(
      s"App ${workspaceId.value.toString}/${appName.value} not found",
      StatusCodes.NotFound,
      null,
      extraMsg,
      traceId = Some(traceId)
    )

case class AppAlreadyExistsInWorkspaceException(workspaceId: WorkspaceId,
                                                appName: AppName,
                                                status: AppStatus,
                                                traceId: TraceId
) extends LeoException(
      s"App ${workspaceId.value.toString}/${appName.value} already exists in ${status.toString} status.",
      StatusCodes.Conflict,
      traceId = Some(traceId)
    )

case class AppAlreadyExistsException(cloudContext: CloudContext, appName: AppName, status: AppStatus, traceId: TraceId)
    extends LeoException(
      s"App ${cloudContext.asStringWithProvider}/${appName.value} already exists in ${status.toString} status.",
      StatusCodes.Conflict,
      traceId = Some(traceId)
    )

case class AppCannotBeDeletedException(cloudContext: CloudContext,
                                       appName: AppName,
                                       status: AppStatus,
                                       traceId: TraceId
) extends LeoException(
      s"App ${cloudContext.asStringWithProvider}/${appName.value} cannot be deleted in ${status} status." +
        (if (status == AppStatus.Stopped) " Please start the app first." else ""),
      StatusCodes.Conflict,
      traceId = Some(traceId)
    )

case class AppCannotBeDeletedByWorkspaceIdException(workspaceId: WorkspaceId,
                                                    appName: AppName,
                                                    status: AppStatus,
                                                    traceId: TraceId
) extends LeoException(
      s"App ${workspaceId.value.toString}/${appName.value} cannot be deleted in ${status} status." +
        (if (status == AppStatus.Stopped) " Please start the app first." else ""),
      StatusCodes.Conflict,
      traceId = Some(traceId)
    )

case class DeleteAllAppsCannotBePerformed(workspaceId: WorkspaceId, apps: List[App], traceId: TraceId)
    extends LeoException(
      s"App(s) in workspace ${workspaceId.value.toString} with (name(s), status(es)) ${apps
          .map(app => s"(${app.appName.value},${app.status})")} cannot be deleted due to their status(es).",
      StatusCodes.Conflict,
      traceId = Some(traceId)
    )

case class AppRequiresDiskException(cloudContext: CloudContext, appName: AppName, appType: AppType, traceId: TraceId)
    extends LeoException(
      s"App ${cloudContext.asStringWithProvider}/${appName.value} cannot be created because the request does not contain a valid disk. Apps of type ${appType} require a disk. Trace ID: ${traceId.asString}",
      StatusCodes.BadRequest,
      traceId = Some(traceId)
    )

case class AppDiskNotSupportedException(cloudContext: CloudContext,
                                        appName: AppName,
                                        appType: AppType,
                                        traceId: TraceId
) extends LeoException(
      s"App ${cloudContext.asStringWithProvider}/${appName.value} of type ${appType} does not support persistent disk. Trace ID: ${traceId.toString}",
      StatusCodes.BadRequest,
      traceId = Some(traceId)
    )

case class AppCannotBeStoppedException(cloudContext: CloudContext,
                                       appName: AppName,
                                       status: AppStatus,
                                       traceId: TraceId
) extends LeoException(
      s"App ${cloudContext.asStringWithProvider}/${appName.value} cannot be stopped in ${status} status. Trace ID: ${traceId.asString}",
      StatusCodes.Conflict,
      traceId = Some(traceId)
    )

case class AppCannotBeStartedException(cloudContext: CloudContext,
                                       appName: AppName,
                                       status: AppStatus,
                                       traceId: TraceId
) extends LeoException(
      s"App ${cloudContext.asStringWithProvider}/${appName.value} cannot be started in ${status} status. Trace ID: ${traceId.asString}",
      StatusCodes.Conflict,
      traceId = Some(traceId)
    )

case class AppMachineConfigNotSupportedException(traceId: TraceId)
    extends LeoException(
      s"Machine configuration not supported for Azure apps. Trace ID ${traceId.asString}",
      StatusCodes.BadRequest,
      traceId = Some(traceId)
    )

case class AppTypeNotSupportedOnCloudException(cloudProvider: CloudProvider, appType: AppType, traceId: TraceId)
    extends LeoException(
      s"Apps of type ${appType.toString} not supported on ${cloudProvider.asString}. Trace ID: ${traceId.asString}",
      StatusCodes.Conflict,
      traceId = Some(traceId)
    )

case class SharedAppNotAllowedException(appType: AppType, traceId: TraceId)
    extends LeoException(
      s"App with type ${appType.toString} cannot be launched with shared access scope. Trace ID: ${traceId.asString}",
      StatusCodes.Conflict,
      traceId = Some(traceId)
    )

case class AppTypeNotEnabledException(appType: AppType, traceId: TraceId)
    extends LeoException(
      s"App with type ${appType.toString} is not enabled. Trace ID: ${traceId.asString}",
      StatusCodes.Conflict,
      traceId = Some(traceId)
    )<|MERGE_RESOLUTION|>--- conflicted
+++ resolved
@@ -82,9 +82,6 @@
 
       enableIntraNodeVisibility = req.labels.get(AOU_UI_LABEL).isDefined
       _ <- req.appType match {
-<<<<<<< HEAD
-        case AppType.Galaxy | AppType.HailBatch | AppType.Wds | AppType.RStudio | AppType.Cromwell => F.unit
-=======
         case AppType.Galaxy | AppType.HailBatch | AppType.Wds | AppType.Cromwell | AppType.WorkflowsApp |
             AppType.CromwellRunnerApp =>
           F.unit
@@ -102,7 +99,6 @@
                 )
               )
           }
->>>>>>> 1aae3ad4
         case AppType.Custom =>
           req.descriptorPath match {
             case Some(descriptorPath) =>
@@ -1082,16 +1078,6 @@
     for {
       // Validate app type
       gkeAppConfig <- (req.appType, cloudContext.cloudProvider) match {
-<<<<<<< HEAD
-        case (Galaxy, CloudProvider.Gcp)      => Right(config.leoKubernetesConfig.galaxyAppConfig)
-        case (Custom, CloudProvider.Gcp)      => Right(config.leoKubernetesConfig.customAppConfig)
-        case (Cromwell, CloudProvider.Gcp)    => Right(config.leoKubernetesConfig.cromwellAppConfig)
-        case (RStudio, CloudProvider.Gcp)     => Right(config.leoKubernetesConfig.rstudioAppConfig)
-        case (Cromwell, CloudProvider.Azure)  => Right(ConfigReader.appConfig.azure.coaAppConfig)
-        case (Wds, CloudProvider.Azure)       => Right(ConfigReader.appConfig.azure.wdsAppConfig)
-        case (HailBatch, CloudProvider.Azure) => Right(ConfigReader.appConfig.azure.hailBatchAppConfig)
-        case _ => Left(AppTypeNotSupportedOnCloudException(cloudContext.cloudProvider, req.appType, ctx.traceId))
-=======
         case (Galaxy, CloudProvider.Gcp)              => Right(config.leoKubernetesConfig.galaxyAppConfig)
         case (Custom, CloudProvider.Gcp)              => Right(config.leoKubernetesConfig.customAppConfig)
         case (Cromwell, CloudProvider.Gcp)            => Right(config.leoKubernetesConfig.cromwellAppConfig)
@@ -1104,7 +1090,6 @@
         case _ =>
           AppTypeNotSupportedOnCloudException(cloudContext.cloudProvider, req.appType, ctx.traceId)
             .asLeft[KubernetesAppConfig]
->>>>>>> 1aae3ad4
       }
 
       // Check if app type is enabled
