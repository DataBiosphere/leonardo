--- conflicted
+++ resolved
@@ -1045,13 +1045,7 @@
                                       autoFreezeConfig: AutoFreezeConfig,
                                       dataprocConfig: DataprocConfig,
                                       gceConfig: GceConfig,
-<<<<<<< HEAD
-                                      azureConfig: AzureServiceConfig,
-                                      azureRuntimeDefaults: AzureRuntimeDefaults
-)
-=======
                                       azureConfig: AzureServiceConfig)
->>>>>>> 02ebf83e
 
 final case class WrongCloudServiceException(runtimeCloudService: CloudService,
                                             updateCloudService: CloudService,
