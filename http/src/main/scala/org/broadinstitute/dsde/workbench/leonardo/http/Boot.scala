package org.broadinstitute.dsde.workbench.leonardo
package http

import akka.actor.ActorSystem
import akka.http.scaladsl.Http
import akka.http.scaladsl.model.Uri.Host
import cats.effect._
import cats.effect.std.{Dispatcher, Queue, Semaphore}
import cats.mtl.Ask
import cats.syntax.all._
import cats.{Monad, Parallel}
import com.github.benmanes.caffeine.cache.Caffeine
import com.google.api.gax.longrunning.OperationFuture
import com.google.api.services.container.ContainerScopes
import com.google.auth.oauth2.GoogleCredentials
import com.google.cloud.compute.v1.Operation
import fs2.Stream
import io.circe.syntax._
import io.kubernetes.client.openapi.ApiClient
import org.broadinstitute.dsde.workbench.azure.{
  AzureApplicationInsightsService,
  AzureBatchService,
  AzureContainerService,
  AzureRelayService,
  AzureVmService
}
import org.broadinstitute.dsde.workbench.google.GoogleCredentialModes.Json
import org.broadinstitute.dsde.workbench.google.{
  GoogleProjectDAO,
  HttpGoogleDirectoryDAO,
  HttpGoogleIamDAO,
  HttpGoogleProjectDAO
}
import org.broadinstitute.dsde.workbench.google2.GKEModels.KubernetesClusterId
import org.broadinstitute.dsde.workbench.google2.util.RetryPredicates
import org.broadinstitute.dsde.workbench.google2.{
  credentialResource,
  Event,
  GKEService,
  GoogleComputeService,
  GoogleDataprocService,
  GoogleDiskService,
  GooglePublisher,
  GoogleResourceService,
  GoogleStorageService,
  GoogleSubscriber
}
import org.broadinstitute.dsde.workbench.leonardo.AsyncTaskProcessor.Task
import org.broadinstitute.dsde.workbench.leonardo.auth.{AuthCacheKey, PetClusterServiceAccountProvider, SamAuthProvider}
import org.broadinstitute.dsde.workbench.leonardo.config.Config._
import org.broadinstitute.dsde.workbench.leonardo.config.LeoExecutionModeConfig
import org.broadinstitute.dsde.workbench.leonardo.dao._
import org.broadinstitute.dsde.workbench.leonardo.dao.google.GoogleOAuth2Service
import org.broadinstitute.dsde.workbench.leonardo.db.DbReference
import org.broadinstitute.dsde.workbench.leonardo.dns._
import org.broadinstitute.dsde.workbench.leonardo.http.api.{
  BuildTimeVersion,
  HttpRoutes,
  LivenessRoutes,
  StandardUserInfoDirectives
}
import org.broadinstitute.dsde.workbench.leonardo.http.service._
import org.broadinstitute.dsde.workbench.leonardo.model.ServiceAccountProvider
import org.broadinstitute.dsde.workbench.leonardo.monitor.LeoPubsubCodec.leoPubsubMessageDecoder
import org.broadinstitute.dsde.workbench.leonardo.monitor.NonLeoMessageSubscriber.nonLeoMessageDecoder
import org.broadinstitute.dsde.workbench.leonardo.monitor._
import org.broadinstitute.dsde.workbench.leonardo.util._
import org.broadinstitute.dsde.workbench.model.{IP, TraceId, UserInfo}
import org.broadinstitute.dsde.workbench.oauth2.OpenIDConnectConfiguration
import org.broadinstitute.dsde.workbench.openTelemetry.OpenTelemetryMetrics
import org.broadinstitute.dsp.HelmInterpreter
import org.http4s.Request
import org.http4s.blaze.client
import org.http4s.client.RequestKey
import org.http4s.client.middleware.{Logger => Http4sLogger, Metrics, Retry, RetryPolicy}
import org.typelevel.log4cats.StructuredLogger
import org.typelevel.log4cats.slf4j.Slf4jLogger
import scalacache.caffeine._

import java.net.{InetSocketAddress, SocketException}
import java.nio.file.Paths
import java.time.Instant
import java.util.concurrent.TimeUnit
import javax.net.ssl.SSLContext
import scala.concurrent.ExecutionContext
import scala.concurrent.duration._
import scala.jdk.CollectionConverters._

object Boot extends IOApp {
  val workbenchMetricsBaseName = "google"

  private def startup(): IO[Unit] = {
    // We need an ActorSystem to host our application in

    implicit val system = ActorSystem(applicationConfig.applicationName)
    import system.dispatcher
    implicit val logger =
      StructuredLogger.withContext[IO](Slf4jLogger.getLogger[IO])(
        Map(
          "serviceContext" -> org.broadinstitute.dsde.workbench.leonardo.http.serviceData.asJson.toString,
          "version" -> BuildTimeVersion.version.getOrElse("unknown")
        )
      )

    val livenessRoutes = new LivenessRoutes

    logger
      .info("Liveness server has been created, starting...")
      .unsafeToFuture()(cats.effect.unsafe.IORuntime.global) >> Http()
      .newServerAt("0.0.0.0", 9000)
      .bindFlow(livenessRoutes.route)
      .onError { case t: Throwable =>
        logger
          .error(t)("FATAL - failure starting liveness http server")
          .unsafeToFuture()(cats.effect.unsafe.IORuntime.global)
      }

    logger.info("Liveness server has been started").unsafeRunSync()(cats.effect.unsafe.IORuntime.global)

    createDependencies[IO](applicationConfig.leoServiceAccountJsonFile.toString).use { appDependencies =>
      val googleDependencies = appDependencies.googleDependencies

      implicit val dbRef = appDependencies.dbReference
      implicit val openTelemetry = googleDependencies.openTelemetryMetrics

      val dateAccessedUpdater =
        new DateAccessedUpdater(dateAccessUpdaterConfig, appDependencies.dateAccessedUpdaterQueue)
      val proxyService = new ProxyService(
        appDependencies.sslContext,
        proxyConfig,
        appDependencies.jupyterDAO,
        appDependencies.runtimeDnsCache,
        googleDependencies.kubernetesDnsCache,
        appDependencies.authProvider,
        appDependencies.dateAccessedUpdaterQueue,
        googleDependencies.googleOauth2DAO,
        appDependencies.proxyResolver,
        appDependencies.samDAO,
        appDependencies.googleTokenCache,
        appDependencies.samResourceCache
      )
      val statusService = new StatusService(appDependencies.samDAO, appDependencies.dbReference)
      val runtimeServiceConfig = RuntimeServiceConfig(
        proxyConfig.proxyUrlBase,
        imageConfig,
        autoFreezeConfig,
        dataprocConfig,
        gceConfig,
        AzureServiceConfig(
          // For now azure disks share same defaults as normal disks
          ConfigReader.appConfig.persistentDisk,
          ConfigReader.appConfig.azure.pubsubHandler.runtimeDefaults.image,
          ConfigReader.appConfig.azure.pubsubHandler.runtimeDefaults.listenerImage,
          ConfigReader.appConfig.azure.pubsubHandler.welderImage
        )
      )
      val runtimeService = RuntimeService(
        runtimeServiceConfig,
        ConfigReader.appConfig.persistentDisk,
        appDependencies.authProvider,
        appDependencies.serviceAccountProvider,
        appDependencies.dockerDAO,
        googleDependencies.googleStorageService,
        googleDependencies.googleComputeService,
        appDependencies.publisherQueue
      )
      val diskService = new DiskServiceInterp[IO](
        ConfigReader.appConfig.persistentDisk,
        appDependencies.authProvider,
        appDependencies.serviceAccountProvider,
        appDependencies.publisherQueue,
        googleDependencies.googleDiskService,
        googleDependencies.googleProjectDAO
      )

      val diskV2Service = new DiskV2ServiceInterp[IO](
        ConfigReader.appConfig.persistentDisk,
        appDependencies.authProvider,
        appDependencies.wsmDAO,
        appDependencies.samDAO,
        appDependencies.publisherQueue
      )

      val leoKubernetesService: LeoAppServiceInterp[IO] =
        new LeoAppServiceInterp(
          appServiceConfig,
          appDependencies.authProvider,
          appDependencies.serviceAccountProvider,
          appDependencies.publisherQueue,
          appDependencies.googleDependencies.googleComputeService,
          googleDependencies.googleResourceService,
          gkeCustomAppConfig,
          appDependencies.wsmDAO,
          appDependencies.samDAO
        )

      val azureService = new RuntimeV2ServiceInterp[IO](
        runtimeServiceConfig,
        appDependencies.authProvider,
        appDependencies.wsmDAO,
        appDependencies.samDAO,
        appDependencies.publisherQueue,
        appDependencies.dateAccessedUpdaterQueue,
        appDependencies.wsmClientProvider
      )

      val httpRoutes = new HttpRoutes(
        appDependencies.openIDConnectConfiguration,
        statusService,
        proxyService,
        runtimeService,
        diskService,
        diskV2Service,
        leoKubernetesService,
        azureService,
        StandardUserInfoDirectives,
        contentSecurityPolicy,
        refererConfig
      )
      val httpServer = for {
        start <- IO.realTimeInstant
        implicit0(ctx: Ask[IO, AppContext]) = Ask.const[IO, AppContext](
          AppContext(TraceId(s"Boot_${start}"), start)
        )
        // This only needs to happen once in each environment
        _ <- appDependencies.samDAO.registerLeo.handleErrorWith { case e =>
          logger.warn(e)("fail to register Leonardo SA")
        }
        _ <-
          if (leoExecutionModeConfig == LeoExecutionModeConfig.BackLeoOnly) {
            appDependencies.dataprocInterp.setupDataprocImageGoogleGroup
          } else IO.unit

        _ <- IO.fromFuture {
          IO {
            Http()
              .newServerAt("0.0.0.0", 8080)
              .bindFlow(httpRoutes.route)
              .onError { case t: Throwable =>
                logger
                  .error(t)("FATAL - failure starting http server")
                  .unsafeToFuture()(cats.effect.unsafe.IORuntime.global)
              }
          }
        }
      } yield ()

      val allStreams = {
        val asyncTasks = AsyncTaskProcessor(asyncTaskProcessorConfig, appDependencies.asyncTasksQueue)

        val backLeoOnlyProcesses = {
          val monitorAtBoot =
            new MonitorAtBoot[IO](appDependencies.publisherQueue,
                                  googleDependencies.googleComputeService,
                                  appDependencies.samDAO,
                                  appDependencies.wsmDAO
            )

          val autopauseMonitor = AutopauseMonitor(
            autoFreezeConfig,
            appDependencies.jupyterDAO,
            appDependencies.publisherQueue
          )

          val nonLeoMessageSubscriber =
            new NonLeoMessageSubscriber[IO](
              NonLeoMessageSubscriberConfig(gceConfig.userDiskDeviceName),
              appDependencies.gkeAlg,
              googleDependencies.googleComputeService,
              appDependencies.samDAO,
              appDependencies.nonLeoMessageGoogleSubscriber,
              googleDependencies.cryptoMiningUserPublisher,
              appDependencies.asyncTasksQueue
            )

          // LeoMetricsMonitor collects metrics from both runtimes and apps.
          // - clusterToolToToolDao provides jupyter/rstudio/welder DAOs for runtime status checking.
          // - appDAO, wdsDAO, cbasDAO, cbasUiDAO, cromwellDAO are for status checking apps.
          implicit val clusterToolToToolDao =
            ToolDAO.clusterToolToToolDao(appDependencies.jupyterDAO,
                                         appDependencies.welderDAO,
                                         appDependencies.rstudioDAO
            )
          val metricsMonitor = new LeoMetricsMonitor(
            ConfigReader.appConfig.metrics,
            appDependencies.appDAO,
            appDependencies.wdsDAO,
            appDependencies.cbasDAO,
            appDependencies.cbasUiDAO,
            appDependencies.cromwellDAO,
            appDependencies.hailBatchDAO,
            appDependencies.samDAO,
            appDependencies.kubeAlg,
            appDependencies.azureContainerService
          )

          List(
            nonLeoMessageSubscriber.process,
            Stream.eval(appDependencies.nonLeoMessageGoogleSubscriber.start),
            asyncTasks.process,
            appDependencies.pubsubSubscriber.process,
            Stream.eval(appDependencies.subscriber.start),
            monitorAtBoot.process, // checks database to see if there's on-going runtime status transition
            autopauseMonitor.process, // check database to autopause runtimes periodically
            metricsMonitor.process // checks database and collects metrics about active runtimes and apps
          )
        }

        val uniquefrontLeoOnlyProcesses = List(
          dateAccessedUpdater.process // We only need to update dateAccessed in front leo
        ) ++ appDependencies.recordCacheMetrics

        val extraProcesses = leoExecutionModeConfig match {
          case LeoExecutionModeConfig.BackLeoOnly  => backLeoOnlyProcesses
          case LeoExecutionModeConfig.FrontLeoOnly => asyncTasks.process :: uniquefrontLeoOnlyProcesses
          case LeoExecutionModeConfig.Combined     => backLeoOnlyProcesses ++ uniquefrontLeoOnlyProcesses
        }

        List(
          appDependencies.leoPublisher.process, // start the publisher queue .dequeue
          Stream.eval[IO, Unit](httpServer) // start http server
        ) ++ extraProcesses
      }

      val app = Stream.emits(allStreams).covary[IO].parJoin(allStreams.length)

      app
        .handleErrorWith(error => Stream.eval(logger.error(error)("Failed to start leonardo")))
        .compile
        .drain
    }
  }

  private def createDependencies[F[_]: Parallel](
    pathToCredentialJson: String
  )(implicit
    logger: StructuredLogger[F],
    ec: ExecutionContext,
    as: ActorSystem,
    F: Async[F]
  ): Resource[F, AppDependencies[F]] =
    for {
      semaphore <- Resource.eval(Semaphore[F](applicationConfig.concurrency))
      // This is for sending custom metrics to stackdriver. all custom metrics starts with `OpenCensus/leonardo/`.
      // Typing in `leonardo` in metrics explorer will show all leonardo custom metrics.
      // As best practice, we should have all related metrics under same prefix separated by `/`
      implicit0(openTelemetry: OpenTelemetryMetrics[F]) <- OpenTelemetryMetrics
        .resource[F](applicationConfig.applicationName, prometheusConfig.endpointPort)

      // Set up database reference
      concurrentDbAccessPermits <- Resource.eval(Semaphore[F](dbConcurrency))
      implicit0(dbRef: DbReference[F]) <- DbReference.init(liquibaseConfig, concurrentDbAccessPermits)

      // Set up DNS caches
      hostToIpMapping <- Resource.eval(Ref.of(Map.empty[Host, IP]))
      proxyResolver <- Dispatcher.parallel[F].map(d => ProxyResolver(hostToIpMapping, d))

      underlyingRuntimeDnsCache = buildCache[RuntimeDnsCacheKey, scalacache.Entry[HostStatus]](
        runtimeDnsCacheConfig.cacheMaxSize,
        runtimeDnsCacheConfig.cacheExpiryTime
      )
      runtimeDnsCaffeineCache <- Resource.make(
        F.delay(CaffeineCache[F, RuntimeDnsCacheKey, HostStatus](underlyingRuntimeDnsCache))
      )(_.close)
      runtimeDnsCache = new RuntimeDnsCache(proxyConfig, dbRef, hostToIpMapping, runtimeDnsCaffeineCache)
      underlyingKubernetesDnsCache = buildCache[KubernetesDnsCacheKey, scalacache.Entry[HostStatus]](
        kubernetesDnsCacheConfig.cacheMaxSize,
        kubernetesDnsCacheConfig.cacheExpiryTime
      )

      kubernetesDnsCaffineCache <- Resource.make(
        F.delay(CaffeineCache[F, KubernetesDnsCacheKey, HostStatus](underlyingKubernetesDnsCache))
      )(_.close)
      kubernetesDnsCache = new KubernetesDnsCache(proxyConfig, dbRef, hostToIpMapping, kubernetesDnsCaffineCache)

      // Set up SSL context and http clients
      sslContext <- Resource.eval(SslContextReader.getSSLContext())
      underlyingPetKeyCache = buildCache[UserEmailAndProject, scalacache.Entry[Option[io.circe.Json]]](
        httpSamDaoConfig.petCacheMaxSize,
        httpSamDaoConfig.petCacheExpiryTime
      )
      petKeyCache <- Resource.make(
        F.delay(CaffeineCache[F, UserEmailAndProject, Option[io.circe.Json]](underlyingPetKeyCache))
      )(_.close)

      samDao <- buildHttpClient(sslContext, proxyResolver.resolveHttp4s, Some("leo_sam_client"), true).map(client =>
        HttpSamDAO[F](client, httpSamDaoConfig, petKeyCache)
      )
      cromwellDao <- buildHttpClient(sslContext, proxyResolver.resolveHttp4s, Some("leo_cromwell_client"), false).map(
        client => new HttpCromwellDAO[F](client)
      )
      cbasDao <- buildHttpClient(sslContext, proxyResolver.resolveHttp4s, Some("leo_cbas_client"), false).map(client =>
        new HttpCbasDAO[F](client)
      )
      cbasUiDao <- buildHttpClient(sslContext, proxyResolver.resolveHttp4s, Some("leo_cbas_ui_client"), false).map(
        client => new HttpCbasUiDAO[F](client)
      )
      wdsDao <- buildHttpClient(sslContext, proxyResolver.resolveHttp4s, Some("leo_wds_client"), false).map(client =>
        new HttpWdsDAO[F](client)
      )
      hailBatchDao <- buildHttpClient(sslContext, proxyResolver.resolveHttp4s, Some("leo_hail_batch_client"), false)
        .map(client => new HttpHailBatchDAO[F](client))
      jupyterDao <- buildHttpClient(sslContext, proxyResolver.resolveHttp4s, Some("leo_jupyter_client"), false).map(
        client => new HttpJupyterDAO[F](runtimeDnsCache, client, samDao)
      )
      welderDao <- buildHttpClient(sslContext, proxyResolver.resolveHttp4s, Some("leo_welder_client"), false).map(
        client => new HttpWelderDAO[F](runtimeDnsCache, client, samDao)
      )
      rstudioDAO <- buildHttpClient(sslContext, proxyResolver.resolveHttp4s, Some("leo_rstudio_client"), false).map(
        client => new HttpRStudioDAO(runtimeDnsCache, client)
      )
      appDAO <- buildHttpClient(sslContext, proxyResolver.resolveHttp4s, Some("leo_app_client"), false).map(client =>
        new HttpAppDAO(kubernetesDnsCache, client)
      )
      dockerDao <- buildHttpClient(sslContext, proxyResolver.resolveHttp4s, None, true).map(client =>
        HttpDockerDAO[F](client)
      )
      appDescriptorDAO <- buildHttpClient(sslContext, proxyResolver.resolveHttp4s, None, true).map(client =>
        new HttpAppDescriptorDAO(client)
      )
      wsmDao <- buildHttpClient(sslContext, proxyResolver.resolveHttp4s, Some("leo_wsm_client"), true).map(client =>
        new HttpWsmDao[F](client, ConfigReader.appConfig.azure.wsm)
      )
      googleOauth2DAO <- GoogleOAuth2Service.resource(semaphore)

      wsmClientProvider = new HttpWsmClientProvider(ConfigReader.appConfig.azure.wsm.uri)

      azureRelay <- AzureRelayService.fromAzureAppRegistrationConfig(ConfigReader.appConfig.azure.appRegistration)
      azureVmService <- AzureVmService.fromAzureAppRegistrationConfig(ConfigReader.appConfig.azure.appRegistration)
      azureContainerService <- AzureContainerService.fromAzureAppRegistrationConfig(
        ConfigReader.appConfig.azure.appRegistration
      )

      azureBatchService <- AzureBatchService.fromAzureAppRegistrationConfig(
        ConfigReader.appConfig.azure.appRegistration
      )

      azureApplicationInsightsService <- AzureApplicationInsightsService.fromAzureAppRegistrationConfig(
        ConfigReader.appConfig.azure.appRegistration
      )
      // Set up identity providers
      serviceAccountProvider = new PetClusterServiceAccountProvider(samDao)
      underlyingAuthCache = buildCache[AuthCacheKey, scalacache.Entry[Boolean]](samAuthConfig.authCacheMaxSize,
                                                                                samAuthConfig.authCacheExpiryTime
      )
      authCache <- Resource.make(F.delay(CaffeineCache[F, AuthCacheKey, Boolean](underlyingAuthCache)))(s => s.close)
      authProvider = new SamAuthProvider(samDao, samAuthConfig, serviceAccountProvider, authCache)

      // Set up GCP credentials
      credential <- credentialResource(pathToCredentialJson)
      scopedCredential = credential.createScoped(Seq("https://www.googleapis.com/auth/compute").asJava)
      kubernetesScopedCredential = credential.createScoped(Seq(ContainerScopes.CLOUD_PLATFORM).asJava)
      credentialJson <- Resource.eval(
        readFileToString(applicationConfig.leoServiceAccountJsonFile)
      )
      json = Json(credentialJson)
      jsonWithServiceAccountUser = Json(credentialJson, Option(googleGroupsConfig.googleAdminEmail))

      // Set up Google DAOs
      googleProjectDAO = new HttpGoogleProjectDAO(applicationConfig.applicationName, json, workbenchMetricsBaseName)
      googleIamDAO = new HttpGoogleIamDAO(applicationConfig.applicationName, json, workbenchMetricsBaseName)
      googleDirectoryDAO = new HttpGoogleDirectoryDAO(applicationConfig.applicationName,
                                                      jsonWithServiceAccountUser,
                                                      workbenchMetricsBaseName
      )
      googleResourceService <- GoogleResourceService.resource[F](Paths.get(pathToCredentialJson), semaphore)
      googleStorage <- GoogleStorageService.resource[F](pathToCredentialJson, Some(semaphore))
      googlePublisher <- GooglePublisher.resource[F](publisherConfig)
      cryptoMiningUserPublisher <- GooglePublisher.resource[F](cryptominingTopicPublisherConfig)
      gkeService <- GKEService.resource(Paths.get(pathToCredentialJson), semaphore)

      // Retry 400 responses from Google, as those can occur when resources aren't ready yet
      // (e.g. if the subnet isn't ready when creating an instance).
      googleComputeRetryPolicy = RetryPredicates.retryConfigWithPredicates(RetryPredicates.standardGoogleRetryPredicate,
                                                                           RetryPredicates.whenStatusCode(400)
      )

      googleComputeService <- GoogleComputeService.fromCredential(
        scopedCredential,
        semaphore,
        googleComputeRetryPolicy
      )

      dataprocService <- GoogleDataprocService
        .resource(
          googleComputeService,
          pathToCredentialJson,
          semaphore,
          dataprocConfig.supportedRegions,
          googleDataprocRetryPolicy
        )

      _ <- OpenTelemetryMetrics.registerTracing[F](Paths.get(pathToCredentialJson))

      googleDiskService <- GoogleDiskService.resource(pathToCredentialJson, semaphore)

      underlyingNodepoolLockCache = buildCache[KubernetesClusterId, scalacache.Entry[Semaphore[F]]](
        gkeClusterConfig.nodepoolLockCacheMaxSize,
        gkeClusterConfig.nodepoolLockCacheExpiryTime
      )
      nodepoolLockCache <- Resource.make(
        F.delay(CaffeineCache[F, KubernetesClusterId, Semaphore[F]](underlyingNodepoolLockCache))
      )(_.close)
      nodepoolLock = KeyLock[F, KubernetesClusterId](nodepoolLockCache)

      // Set up PubSub queues
      publisherQueue <- Resource.eval(Queue.bounded[F, LeoPubsubMessage](pubsubConfig.queueSize))
      leoPublisher = new LeoPublisher(publisherQueue, googlePublisher)
      dataAccessedUpdater <- Resource.eval(
        Queue.bounded[F, UpdateDateAccessMessage](dateAccessUpdaterConfig.queueSize)
      )
      subscriberQueue <- Resource.eval(Queue.bounded[F, Event[LeoPubsubMessage]](pubsubConfig.queueSize))
      subscriber <- GoogleSubscriber.resource(subscriberConfig, subscriberQueue)
      nonLeoMessageSubscriberQueue <- Resource.eval(
        Queue.bounded[F, Event[NonLeoMessage]](pubsubConfig.queueSize)
      )
      nonLeoMessageSubscriber <- GoogleSubscriber.resource(nonLeoMessageSubscriberConfig, nonLeoMessageSubscriberQueue)
      asyncTasksQueue <- Resource.eval(Queue.bounded[F, Task[F]](asyncTaskProcessorConfig.queueBound))

      // Set up k8s and helm clients
      underlyingKubeClientCache = buildCache[KubernetesClusterId, scalacache.Entry[ApiClient]](
        200,
        2 hours
      )
      kubeCache <- Resource.make(F.delay(CaffeineCache[F, KubernetesClusterId, ApiClient](underlyingKubeClientCache)))(
        _.close
      )
      kubeService <- org.broadinstitute.dsde.workbench.google2.KubernetesService
        .resource(Paths.get(pathToCredentialJson), gkeService, kubeCache)

      // Use a low concurrency for helm because it can generate very chatty network traffic
      // (especially for Galaxy) and cause issues at high concurrency.
      helmConcurrency <- Resource.eval(Semaphore[F](20L))
      helmClient = new HelmInterpreter[F](helmConcurrency)

      underlyingGoogleTokenCache = buildCache[String, scalacache.Entry[(UserInfo, Instant)]](
        proxyConfig.tokenCacheMaxSize,
        proxyConfig.tokenCacheExpiryTime
      )
      googleTokenCache <- Resource.make(
        F.delay(CaffeineCache[F, String, (UserInfo, Instant)](underlyingGoogleTokenCache))
      )(_.close)

      underlyingSamResourceCache = buildCache[SamResourceCacheKey,
                                              scalacache.Entry[(Option[String], Option[AppAccessScope])]
      ](
        proxyConfig.internalIdCacheMaxSize,
        proxyConfig.internalIdCacheExpiryTime
      )
      samResourceCache <- Resource.make(
        F.delay(
          CaffeineCache[F, SamResourceCacheKey, (Option[String], Option[AppAccessScope])](underlyingSamResourceCache)
        )
      )(s => s.close)

      underlyingOperationFutureCache = buildCache[Long, scalacache.Entry[OperationFuture[Operation, Operation]]](
        500,
        5 minutes
      )
      operationFutureCache <- Resource.make(
        F.delay(CaffeineCache[F, Long, OperationFuture[Operation, Operation]](underlyingOperationFutureCache))
      )(_.close)

      oidcConfig <- Resource.eval(
        OpenIDConnectConfiguration[F](
          ConfigReader.appConfig.oidc.authorityEndpoint.renderString,
          ConfigReader.appConfig.oidc.clientId,
          oidcClientSecret = ConfigReader.appConfig.oidc.clientSecret,
          extraGoogleClientId = Some(ConfigReader.appConfig.oidc.legacyGoogleClientId),
          extraAuthParams = Some("prompt=login")
        )
      )

      recordMetricsProcesses = List(
        CacheMetrics("authCache").processWithUnderlyingCache(underlyingAuthCache),
        CacheMetrics("petTokenCache")
          .processWithUnderlyingCache(underlyingPetKeyCache),
        CacheMetrics("googleTokenCache")
          .processWithUnderlyingCache(underlyingGoogleTokenCache),
        CacheMetrics("samResourceCache")
          .processWithUnderlyingCache(underlyingSamResourceCache),
        CacheMetrics("runtimeDnsCache")
          .processWithUnderlyingCache(underlyingRuntimeDnsCache),
        CacheMetrics("kubernetesDnsCache")
          .processWithUnderlyingCache(underlyingKubernetesDnsCache),
        CacheMetrics("kubernetesApiClient")
          .processWithUnderlyingCache(underlyingKubeClientCache)
      )
    } yield {
      val googleDependencies = GoogleDependencies(
        googleStorage,
        googleComputeService,
        googleResourceService,
        googleDirectoryDAO,
        cryptoMiningUserPublisher,
        googleIamDAO,
        dataprocService,
        kubernetesDnsCache,
        gkeService,
        openTelemetry,
        kubernetesScopedCredential,
        googleOauth2DAO,
        googleDiskService,
        googleProjectDAO
      )

      val bucketHelperConfig = BucketHelperConfig(
        imageConfig,
        welderConfig,
        proxyConfig,
        securityFilesConfig
      )

      val bucketHelper = new BucketHelper[F](bucketHelperConfig, googleStorage, serviceAccountProvider)
      val vpcInterp = new VPCInterpreter(vpcInterpreterConfig, googleResourceService, googleComputeService)

      val dataprocInterp = new DataprocInterpreter(
        dataprocInterpreterConfig,
        bucketHelper,
        vpcInterp,
        dataprocService,
        googleComputeService,
        googleDiskService,
        googleDirectoryDAO,
        googleIamDAO,
        googleResourceService,
        welderDao
      )

      val gceInterp = new GceInterpreter(
        gceInterpreterConfig,
        bucketHelper,
        vpcInterp,
        googleDependencies.googleComputeService,
        googleDiskService,
        welderDao
      )

      implicit val runtimeInstances = new RuntimeInstances(dataprocInterp, gceInterp)

      val kubeAlg = new KubernetesInterpreter[F](
        azureContainerService,
        googleDependencies.gkeService,
        googleDependencies.credentials
      )

      val gkeAlg = new GKEInterpreter[F](
        gkeInterpConfig,
        bucketHelper,
        vpcInterp,
        googleDependencies.gkeService,
        kubeService,
        helmClient,
        appDAO,
        googleDependencies.credentials,
        googleDependencies.googleIamDAO,
        googleDiskService,
        appDescriptorDAO,
        nodepoolLock,
        googleDependencies.googleResourceService
      )

      val aksAlg = new AKSInterpreter[F](
        AKSInterpreterConfig(
          ConfigReader.appConfig.terraAppSetupChart,
          ConfigReader.appConfig.azure.coaAppConfig,
          ConfigReader.appConfig.azure.wdsAppConfig,
          ConfigReader.appConfig.azure.hailBatchAppConfig,
          ConfigReader.appConfig.azure.aadPodIdentityConfig,
          ConfigReader.appConfig.azure.appRegistration,
          samConfig,
          appMonitorConfig,
          ConfigReader.appConfig.azure.wsm,
          ConfigReader.appConfig.drs,
          applicationConfig.leoUrlBase,
          ConfigReader.appConfig.azure.pubsubHandler.runtimeDefaults.listenerImage,
          ConfigReader.appConfig.azure.tdr
        ),
        helmClient,
        azureBatchService,
        azureContainerService,
        azureApplicationInsightsService,
        azureRelay,
        samDao,
        cromwellDao,
        cbasDao,
        cbasUiDao,
        wdsDao,
        hailBatchDao,
        kubeAlg
      )

      val azureAlg = new AzurePubsubHandlerInterp[F](
        ConfigReader.appConfig.azure.pubsubHandler,
        applicationConfig,
        contentSecurityPolicy,
        asyncTasksQueue,
        wsmDao,
        samDao,
        welderDao,
        jupyterDao,
        azureRelay,
        azureVmService,
        aksAlg,
        refererConfig
      )

      implicit val clusterToolToToolDao = ToolDAO.clusterToolToToolDao(jupyterDao, welderDao, rstudioDAO)
      val gceRuntimeMonitor = new GceRuntimeMonitor[F](
        gceMonitorConfig,
        googleDependencies.googleComputeService,
        authProvider,
        googleDependencies.googleStorageService,
        googleDependencies.googleDiskService,
        publisherQueue,
        gceInterp
      )

      val dataprocRuntimeMonitor = new DataprocRuntimeMonitor[F](
        dataprocMonitorConfig,
        googleDependencies.googleComputeService,
        authProvider,
        googleDependencies.googleStorageService,
        googleDependencies.googleDiskService,
        dataprocInterp,
        googleDependencies.googleDataproc
      )

      implicit val cloudServiceRuntimeMonitor =
        new CloudServiceRuntimeMonitor(gceRuntimeMonitor, dataprocRuntimeMonitor)

      val pubsubSubscriber = new LeoPubsubMessageSubscriber[F](
        leoPubsubMessageSubscriberConfig,
        subscriber,
        asyncTasksQueue,
        googleDiskService,
        authProvider,
        gkeAlg,
        azureAlg,
        operationFutureCache
      )

      AppDependencies(
        sslContext,
        dbRef,
        runtimeDnsCache,
        googleDependencies,
        samDao,
        dockerDao,
        jupyterDao,
        rstudioDAO,
        welderDao,
        wsmDao,
        serviceAccountProvider,
        authProvider,
        leoPublisher,
        publisherQueue,
        dataAccessedUpdater,
        subscriber,
        nonLeoMessageSubscriber,
        asyncTasksQueue,
        nodepoolLock,
        proxyResolver,
        recordMetricsProcesses,
        googleTokenCache,
        samResourceCache,
        pubsubSubscriber,
        gkeAlg,
        dataprocInterp,
        oidcConfig,
        aksAlg,
        appDAO,
        wdsDao,
        cbasDao,
        cbasUiDao,
        cromwellDao,
        hailBatchDao,
<<<<<<< HEAD
        wsmClientProvider
=======
        kubeAlg,
        azureContainerService
>>>>>>> 79b66a1f
      )
    }

  private def logAction[F[_]: Monad: StructuredLogger](s: String): F[Unit] =
    StructuredLogger[F].info(s)

  private def buildCache[K, V](maxSize: Int,
                               expiresIn: FiniteDuration
  ): com.github.benmanes.caffeine.cache.Cache[K, V] =
    Caffeine
      .newBuilder()
      .maximumSize(maxSize)
      .expireAfterWrite(expiresIn.toSeconds, TimeUnit.SECONDS)
      .recordStats()
      .build[K, V]()

  private def buildHttpClient[F[_]: Async: StructuredLogger](
    sslContext: SSLContext,
    dnsResolver: RequestKey => Either[Throwable, InetSocketAddress],
    metricsPrefix: Option[String],
    withRetry: Boolean
  ): Resource[F, org.http4s.client.Client[F]] = {
    // Retry all SocketExceptions to deal with pooled HTTP connections getting closed.
    // See https://broadworkbench.atlassian.net/browse/IA-4069.
    val retryPolicy = RetryPolicy[F](
      RetryPolicy.exponentialBackoff(30 seconds, 5),
      (req, result) =>
        result match {
          case Left(e) if e.isInstanceOf[SocketException] => true
          case _                                          => RetryPolicy.defaultRetriable(req, result)
        }
    )

    for {
      httpClient <- client
        .BlazeClientBuilder[F]
        .withSslContext(sslContext)
        // Note a custom resolver is needed for making requests through the Leo proxy
        // (for example HttpJupyterDAO). Otherwise the proxyResolver falls back to default
        // hostname resolution, so it's okay to use for all clients.
        .withCustomDnsResolver(dnsResolver)
        .withConnectTimeout(30 seconds)
        .withRequestTimeout(60 seconds)
        .withMaxTotalConnections(100)
        .withMaxIdleDuration(30 seconds)
        .resource
      httpClientWithLogging = Http4sLogger[F](logHeaders = true, logBody = false, logAction = Some(s => logAction(s)))(
        httpClient
      )
      clientWithRetry = if (withRetry) Retry(retryPolicy)(httpClientWithLogging) else httpClientWithLogging
      finalClient <- metricsPrefix match {
        case None => Resource.pure[F, org.http4s.client.Client[F]](clientWithRetry)
        case Some(prefix) =>
          val classifierFunc = (r: Request[F]) => Some(r.method.toString.toLowerCase)
          for {
            metricsOps <- org.http4s.metrics.prometheus.Prometheus
              .metricsOps(io.prometheus.client.CollectorRegistry.defaultRegistry, prefix)
            meteredClient = Metrics[F](
              metricsOps,
              classifierFunc
            )(clientWithRetry)
          } yield meteredClient
      }
    } yield finalClient
  }

  override def run(args: List[String]): IO[ExitCode] = startup().as(ExitCode.Success)
}

final case class GoogleDependencies[F[_]](
  googleStorageService: GoogleStorageService[F],
  googleComputeService: GoogleComputeService[F],
  googleResourceService: GoogleResourceService[F],
  googleDirectoryDAO: HttpGoogleDirectoryDAO,
  cryptoMiningUserPublisher: GooglePublisher[F],
  googleIamDAO: HttpGoogleIamDAO,
  googleDataproc: GoogleDataprocService[F],
  kubernetesDnsCache: KubernetesDnsCache[F],
  gkeService: GKEService[F],
  openTelemetryMetrics: OpenTelemetryMetrics[F],
  credentials: GoogleCredentials,
  googleOauth2DAO: GoogleOAuth2Service[F],
  googleDiskService: GoogleDiskService[F],
  googleProjectDAO: GoogleProjectDAO
)

final case class AppDependencies[F[_]](
  sslContext: SSLContext,
  dbReference: DbReference[F],
  runtimeDnsCache: RuntimeDnsCache[F],
  googleDependencies: GoogleDependencies[F],
  samDAO: HttpSamDAO[F],
  dockerDAO: HttpDockerDAO[F],
  jupyterDAO: HttpJupyterDAO[F],
  rstudioDAO: HttpRStudioDAO[F],
  welderDAO: HttpWelderDAO[F],
  wsmDAO: HttpWsmDao[F],
  serviceAccountProvider: ServiceAccountProvider[F],
  authProvider: SamAuthProvider[F],
  leoPublisher: LeoPublisher[F],
  publisherQueue: Queue[F, LeoPubsubMessage],
  dateAccessedUpdaterQueue: Queue[F, UpdateDateAccessMessage],
  subscriber: GoogleSubscriber[F, LeoPubsubMessage],
  nonLeoMessageGoogleSubscriber: GoogleSubscriber[F, NonLeoMessage],
  asyncTasksQueue: Queue[F, Task[F]],
  nodepoolLock: KeyLock[F, KubernetesClusterId],
  proxyResolver: ProxyResolver[F],
  recordCacheMetrics: List[Stream[F, Unit]],
  googleTokenCache: scalacache.Cache[F, String, (UserInfo, Instant)],
  samResourceCache: scalacache.Cache[F, SamResourceCacheKey, (Option[String], Option[AppAccessScope])],
  pubsubSubscriber: LeoPubsubMessageSubscriber[F],
  gkeAlg: GKEAlgebra[F],
  dataprocInterp: DataprocInterpreter[F],
  openIDConnectConfiguration: OpenIDConnectConfiguration,
  aksInterp: AKSAlgebra[F],
  appDAO: AppDAO[F],
  wdsDAO: WdsDAO[F],
  cbasDAO: CbasDAO[F],
  cbasUiDAO: CbasUiDAO[F],
  cromwellDAO: CromwellDAO[F],
  hailBatchDAO: HailBatchDAO[F],
<<<<<<< HEAD
  wsmClientProvider: HttpWsmClientProvider
=======
  kubeAlg: KubernetesAlgebra[F],
  azureContainerService: AzureContainerService[F]
>>>>>>> 79b66a1f
)<|MERGE_RESOLUTION|>--- conflicted
+++ resolved
@@ -775,12 +775,9 @@
         cbasUiDao,
         cromwellDao,
         hailBatchDao,
-<<<<<<< HEAD
-        wsmClientProvider
-=======
+        wsmClientProvider,
         kubeAlg,
         azureContainerService
->>>>>>> 79b66a1f
       )
     }
 
@@ -902,10 +899,7 @@
   cbasUiDAO: CbasUiDAO[F],
   cromwellDAO: CromwellDAO[F],
   hailBatchDAO: HailBatchDAO[F],
-<<<<<<< HEAD
-  wsmClientProvider: HttpWsmClientProvider
-=======
+  wsmClientProvider: HttpWsmClientProvider,
   kubeAlg: KubernetesAlgebra[F],
   azureContainerService: AzureContainerService[F]
->>>>>>> 79b66a1f
 )