package org.broadinstitute.dsde.workbench.leonardo
package http
package service

import akka.http.scaladsl.model.StatusCodes
import cats.Parallel
import cats.data.NonEmptyList
import cats.effect.Async
import cats.effect.std.Queue
import cats.mtl.Ask
import cats.syntax.all._
import org.apache.commons.lang3.RandomStringUtils
import org.broadinstitute.dsde.workbench.google2.GKEModels.{KubernetesClusterName, NodepoolName}
import org.broadinstitute.dsde.workbench.google2.KubernetesSerializableName.NamespaceName
import org.broadinstitute.dsde.workbench.google2.{
  DiskName,
  GoogleComputeService,
  GoogleResourceService,
  KubernetesName,
  MachineTypeName,
  ZoneName
}
import org.broadinstitute.dsde.workbench.leonardo.AppRestore.{CromwellRestore, GalaxyRestore}
import org.broadinstitute.dsde.workbench.leonardo.AppType._
import org.broadinstitute.dsde.workbench.leonardo.CloudContext
import org.broadinstitute.dsde.workbench.leonardo.JsonCodec._
import org.broadinstitute.dsde.workbench.leonardo.SamResourceId._
import org.broadinstitute.dsde.workbench.leonardo.config._
<<<<<<< HEAD
import org.broadinstitute.dsde.workbench.leonardo.dao.WsmDao
=======
import org.broadinstitute.dsde.workbench.leonardo.dao.LandingZoneResourcePurpose._
import org.broadinstitute.dsde.workbench.leonardo.dao.{LandingZoneResource, WsmDao}
>>>>>>> 792439ae
import org.broadinstitute.dsde.workbench.leonardo.db.KubernetesServiceDbQueries.getActiveFullAppByWorkspaceIdAndAppName
import org.broadinstitute.dsde.workbench.leonardo.db._
import org.broadinstitute.dsde.workbench.leonardo.http.service.LeoAppServiceInterp.isPatchVersionDifference
import org.broadinstitute.dsde.workbench.leonardo.model.SamResourceAction._
import org.broadinstitute.dsde.workbench.leonardo.model._
import org.broadinstitute.dsde.workbench.leonardo.monitor.LeoPubsubMessage._
import org.broadinstitute.dsde.workbench.leonardo.monitor.{ClusterNodepoolAction, LeoPubsubMessage}
import org.broadinstitute.dsde.workbench.model.google.GoogleProject
import org.broadinstitute.dsde.workbench.model.{TraceId, UserInfo, WorkbenchEmail}
import org.broadinstitute.dsde.workbench.openTelemetry.OpenTelemetryMetrics
import org.broadinstitute.dsp.{ChartVersion, Release}
import org.http4s.{AuthScheme, Uri}
import org.typelevel.log4cats.StructuredLogger

import java.time.Instant
import java.util.UUID
import scala.concurrent.ExecutionContext

final class LeoAppServiceInterp[F[_]: Parallel](config: AppServiceConfig,
                                                authProvider: LeoAuthProvider[F],
                                                serviceAccountProvider: ServiceAccountProvider[F],
                                                publisherQueue: Queue[F, LeoPubsubMessage],
                                                computeService: GoogleComputeService[F],
                                                googleResourceService: GoogleResourceService[F],
                                                customAppConfig: CustomAppConfig,
                                                wsmDao: WsmDao[F]
)(implicit
  F: Async[F],
  log: StructuredLogger[F],
  dbReference: DbReference[F],
  metrics: OpenTelemetryMetrics[F],
  ec: ExecutionContext
) extends AppService[F] {
  val SECURITY_GROUP = "security-group"
  val SECURITY_GROUP_HIGH = "high"

  override def createApp(
    userInfo: UserInfo,
    cloudContext: CloudContext.Gcp,
    appName: AppName,
    req: CreateAppRequest,
    workspaceId: Option[WorkspaceId] = None
  )(implicit
    as: Ask[F, AppContext]
  ): F[Unit] =
    for {
      ctx <- as.ask
      googleProject = cloudContext.value
      hasPermission <- authProvider.hasPermission[ProjectSamResourceId, ProjectAction](
        ProjectSamResourceId(googleProject),
        ProjectAction.CreateApp,
        userInfo
      )
      _ <- F.raiseWhen(!hasPermission)(ForbiddenError(userInfo.userEmail))

      _ <- req.appType match {
        case AppType.Custom =>
          req.descriptorPath match {
            case Some(descriptorPath) =>
              checkIfAppCreationIsAllowed(userInfo.userEmail, googleProject, descriptorPath)
            case None =>
              F.raiseError(
                BadRequestException(
                  "DescriptorPath is undefined - when AppType is Custom, descriptorPath should be defined.",
                  Some(ctx.traceId)
                )
              )
          }
        case _ => F.unit
      }

      appOpt <- KubernetesServiceDbQueries.getActiveFullAppByName(CloudContext.Gcp(googleProject), appName).transaction
      _ <- appOpt.fold(F.unit)(c =>
        F.raiseError[Unit](AppAlreadyExistsException(cloudContext, appName, c.app.status, ctx.traceId))
      )

      samResourceId <- F.delay(AppSamResourceId(UUID.randomUUID().toString))

      // Look up the original email in case this API was called by a pet SA
      originatingUserEmail <- authProvider.lookupOriginatingUserEmail(userInfo)
      _ <- authProvider
        .notifyResourceCreated(samResourceId, originatingUserEmail, googleProject)
        .handleErrorWith { t =>
          log.error(ctx.loggingCtx, t)(
            s"Failed to notify the AuthProvider for creation of kubernetes app ${googleProject.value} / ${appName.value}"
          ) >> F.raiseError[Unit](t)
        }

      saveCluster <- F.fromEither(
        getSavableCluster(originatingUserEmail, cloudContext, ctx.now)
      )

      saveClusterResult <- KubernetesServiceDbQueries.saveOrGetClusterForApp(saveCluster).transaction
      // TODO Remove the block below to allow app creation on a new cluster when the existing cluster is in Error status
      _ <-
        if (saveClusterResult.minimalCluster.status == KubernetesClusterStatus.Error)
          F.raiseError[Unit](
            KubernetesAppCreationException(
              s"You cannot create an app while a cluster${saveClusterResult.minimalCluster.clusterName.value} is in status ${saveClusterResult.minimalCluster.status}",
              Some(ctx.traceId)
            )
          )
        else F.unit

      clusterId = saveClusterResult.minimalCluster.id

      machineConfig = req.kubernetesRuntimeConfig.getOrElse(
        KubernetesRuntimeConfig(
          config.leoKubernetesConfig.nodepoolConfig.galaxyNodepoolConfig.numNodes,
          config.leoKubernetesConfig.nodepoolConfig.galaxyNodepoolConfig.machineType,
          config.leoKubernetesConfig.nodepoolConfig.galaxyNodepoolConfig.autoscalingEnabled
        )
      )

      // We want to know if the user already has a nodepool with the requested config that can be re-used
      userNodepoolOpt <- nodepoolQuery
        .getMinimalByUserAndConfig(originatingUserEmail, cloudContext, machineConfig)
        .transaction

      nodepool <- userNodepoolOpt match {
        case Some(n) =>
          log.info(ctx.loggingCtx)(
            s"Reusing user's nodepool ${n.id} in ${saveClusterResult.minimalCluster.cloudContext.asStringWithProvider} with ${machineConfig}"
          ) >> F.pure(n)
        case None =>
          for {
            _ <- log.info(ctx.loggingCtx)(
              s"No nodepool with ${machineConfig} found for this user in project ${saveClusterResult.minimalCluster.cloudContext.asStringWithProvider}. Will create a new nodepool."
            )
            saveNodepool <- F.fromEither(
              getUserNodepool(clusterId, cloudContext, originatingUserEmail, machineConfig, ctx.now)
            )
            savedNodepool <- nodepoolQuery.saveForCluster(saveNodepool).transaction
          } yield savedNodepool
      }

      runtimeServiceAccountOpt <- serviceAccountProvider
        .getClusterServiceAccount(userInfo, cloudContext)
      _ <- ctx.span.traverse(s => F.delay(s.addAnnotation("Done Sam call for getClusterServiceAccount")))
      petSA <- F.fromEither(
        runtimeServiceAccountOpt.toRight(new Exception(s"user ${userInfo.userEmail.value} doesn't have a PET SA"))
      )

      // Fail fast if the Galaxy disk, memory, number of CPUs is too small
      appMachineType <-
        if (req.appType == AppType.Galaxy) {
          validateGalaxy(googleProject, req.diskConfig.flatMap(_.size), machineConfig.machineType).map(_.some)
        } else F.pure(None)

      // if request was created by pet SA, processPersistentDiskRequest will look up it's corresponding user email
      // as needed
      diskResultOpt <- req.diskConfig.traverse(diskReq =>
        RuntimeServiceInterp.processPersistentDiskRequest(
          diskReq,
          config.leoKubernetesConfig.diskConfig.defaultZone, // this need to be updated if we support non-default zone for k8s apps
          googleProject,
          userInfo,
          petSA,
          appTypeToFormattedByType(req.appType),
          authProvider,
          config.leoKubernetesConfig.diskConfig
        )
      )
      lastUsedApp <- getLastUsedAppForDisk(req, diskResultOpt)

      saveApp <- F.fromEither(
        getSavableApp(cloudContext,
                      appName,
                      originatingUserEmail,
                      samResourceId,
                      req,
                      diskResultOpt.map(_.disk),
                      lastUsedApp,
                      petSA,
                      nodepool.id,
                      None,
                      ctx
        )
      )
      app <- appQuery.save(saveApp, Some(ctx.traceId)).transaction

      clusterNodepoolAction = saveClusterResult match {
        case ClusterExists(_) =>
          // If we're using a pre-existing nodepool then don't specify CreateNodepool in the pubsub message
          if (userNodepoolOpt.isDefined) None else Some(ClusterNodepoolAction.CreateNodepool(nodepool.id))
        case ClusterDoesNotExist(c, n) => Some(ClusterNodepoolAction.CreateClusterAndNodepool(c.id, n.id, nodepool.id))
      }
      createAppMessage = CreateAppMessage(
        googleProject,
        clusterNodepoolAction,
        app.id,
        app.appName,
        diskResultOpt.flatMap(d => if (d.creationNeeded) Some(d.disk.id) else None),
        req.customEnvironmentVariables,
        req.appType,
        app.appResources.namespace.name,
        appMachineType,
        Some(ctx.traceId)
      )
      _ <- publisherQueue.offer(createAppMessage)
    } yield ()

  override def getApp(
    userInfo: UserInfo,
    cloudContext: CloudContext.Gcp,
    appName: AppName
  )(implicit
    as: Ask[F, AppContext]
  ): F[GetAppResponse] =
    for {
      ctx <- as.ask
      appOpt <- KubernetesServiceDbQueries.getActiveFullAppByName(cloudContext, appName).transaction
      app <- F.fromOption(appOpt, AppNotFoundException(cloudContext, appName, ctx.traceId, "No active app found in DB"))

      hasPermission <- authProvider.hasPermission[AppSamResourceId, AppAction](app.app.samResourceId,
                                                                               AppAction.GetAppStatus,
                                                                               userInfo
      )
      _ <-
        if (hasPermission) F.unit
        else
          log.info(ctx.loggingCtx)(
            s"User ${userInfo} tried to access app ${appName.value} without proper permissions. Returning 404"
          ) >> F
            .raiseError[Unit](AppNotFoundException(cloudContext, appName, ctx.traceId, "permission denied"))
    } yield GetAppResponse.fromDbResult(app, Config.proxyConfig.proxyUrlBase)

  override def listApp(
    userInfo: UserInfo,
    cloudContext: Option[CloudContext.Gcp],
    params: Map[String, String]
  )(implicit as: Ask[F, AppContext]): F[Vector[ListAppResponse]] =
    for {
      paramMap <- F.fromEither(processListParameters(params))
      allClusters <- KubernetesServiceDbQueries
        .listFullApps(cloudContext, paramMap._1, paramMap._2)
        .transaction
      res <- filterAppsBySamPermission(allClusters, userInfo, paramMap._3, "v1")
    } yield res

  override def deleteApp(userInfo: UserInfo, cloudContext: CloudContext.Gcp, appName: AppName, deleteDisk: Boolean)(
    implicit as: Ask[F, AppContext]
  ): F[Unit] =
    for {
      ctx <- as.ask
      appOpt <- KubernetesServiceDbQueries
        .getActiveFullAppByName(cloudContext, appName)
        .transaction
      appResult <- F.fromOption(
        appOpt,
        AppNotFoundException(cloudContext, appName, ctx.traceId, "No active app found in DB")
      )
      tags = Map("appType" -> appResult.app.appType.toString, "deleteDisk" -> deleteDisk.toString)
      _ <- metrics.incrementCounter("deleteApp", 1, tags)
      listOfPermissions <- authProvider.getActions(appResult.app.samResourceId, userInfo)

      // throw 404 if no GetAppStatus permission
      hasReadPermission = listOfPermissions.toSet.contains(AppAction.GetAppStatus)
      _ <-
        if (hasReadPermission) F.unit
        else
          F.raiseError[Unit](
            AppNotFoundException(cloudContext, appName, ctx.traceId, "no read permission")
          )

      // throw 403 if no DeleteApp permission
      hasDeletePermission = listOfPermissions.toSet.contains(AppAction.DeleteApp)
      _ <- if (hasDeletePermission) F.unit else F.raiseError[Unit](ForbiddenError(userInfo.userEmail))

      canDelete = AppStatus.deletableStatuses.contains(appResult.app.status)
      _ <-
        if (canDelete) F.unit
        else
          F.raiseError[Unit](
            AppCannotBeDeletedException(cloudContext, appName, appResult.app.status, ctx.traceId)
          )

      // Get the disk to delete if specified
      diskOpt = if (deleteDisk) appResult.app.appResources.disk.map(_.id) else None

      // If the app status is Error, we can assume that the underlying app/nodepool
      // has already been deleted. So we just transition the app to Deleted status
      // without sending a message to Back Leo.
      //
      // Note this has the side effect of not deleting the disk if requested to do so. The
      // caller must manually delete the disk in this situation. We have the same behavior for
      // runtimes.
      _ <-
        if (appResult.app.status == AppStatus.Error) {
          for {
            // we only need to delete Sam record for clusters in Google. Sam record for Azure is managed by WSM
            _ <- authProvider.notifyResourceDeleted(appResult.app.samResourceId,
                                                    appResult.app.auditInfo.creator,
                                                    cloudContext.value
            )
            _ <- appQuery.markAsDeleted(appResult.app.id, ctx.now).transaction
          } yield ()
        } else {
          for {
            _ <- KubernetesServiceDbQueries.markPreDeleting(appResult.app.id).transaction
            deleteMessage = DeleteAppMessage(
              appResult.app.id,
              appResult.app.appName,
              cloudContext.value,
              diskOpt,
              Some(ctx.traceId)
            )
            _ <- publisherQueue.offer(deleteMessage)
          } yield ()
        }
    } yield ()

  def stopApp(userInfo: UserInfo, cloudContext: CloudContext.Gcp, appName: AppName)(implicit
    as: Ask[F, AppContext]
  ): F[Unit] =
    for {
      ctx <- as.ask
      appOpt <- KubernetesServiceDbQueries.getActiveFullAppByName(cloudContext, appName).transaction
      appResult <- F.fromOption(appOpt,
                                AppNotFoundException(cloudContext, appName, ctx.traceId, "No active app found in DB")
      )
      tags = Map("appType" -> appResult.app.appType.toString)
      _ <- metrics.incrementCounter("stopApp", 1, tags)
      listOfPermissions <- authProvider.getActions(appResult.app.samResourceId, userInfo)

      // throw 404 if no StopStartApp permission
      hasReadPermission = listOfPermissions.toSet.contains(AppAction.StopApp)
      _ <-
        if (hasReadPermission) F.unit
        else F.raiseError[Unit](AppNotFoundException(cloudContext, appName, ctx.traceId, "no read permission"))

      // throw 403 if no StopStartApp permission
      hasStopStartPermission = listOfPermissions.toSet.contains(AppAction.StopApp)
      _ <- if (hasStopStartPermission) F.unit else F.raiseError[Unit](ForbiddenError(userInfo.userEmail))

      canStop = AppStatus.stoppableStatuses.contains(appResult.app.status)
      _ <-
        if (canStop) F.unit
        else
          F.raiseError[Unit](
            AppCannotBeStoppedException(cloudContext, appName, appResult.app.status, ctx.traceId)
          )

      _ <- appQuery.updateStatus(appResult.app.id, AppStatus.PreStopping).transaction
      message = StopAppMessage(
        appResult.app.id,
        appResult.app.appName,
        cloudContext.value,
        Some(ctx.traceId)
      )
      _ <- publisherQueue.offer(message)
    } yield ()

  def startApp(userInfo: UserInfo, cloudContext: CloudContext.Gcp, appName: AppName)(implicit
    as: Ask[F, AppContext]
  ): F[Unit] =
    for {
      ctx <- as.ask
      appOpt <- KubernetesServiceDbQueries.getActiveFullAppByName(cloudContext, appName).transaction
      appResult <- F.fromOption(appOpt,
                                AppNotFoundException(cloudContext, appName, ctx.traceId, "No active app found in DB")
      )
      tags = Map("appType" -> appResult.app.appType.toString)
      _ <- metrics.incrementCounter("startApp", 1, tags)
      listOfPermissions <- authProvider.getActions(appResult.app.samResourceId, userInfo)

      // throw 404 if no StopStartApp permission
      hasReadPermission = listOfPermissions.toSet.contains(AppAction.StartApp)
      _ <-
        if (hasReadPermission) F.unit
        else F.raiseError[Unit](AppNotFoundException(cloudContext, appName, ctx.traceId, "no read permission"))

      // throw 403 if no StopStartApp permission
      hasStopStartPermission = listOfPermissions.toSet.contains(AppAction.StartApp)
      _ <- if (hasStopStartPermission) F.unit else F.raiseError[Unit](ForbiddenError(userInfo.userEmail))

      canStop = AppStatus.startableStatuses.contains(appResult.app.status)
      _ <-
        if (canStop) F.unit
        else
          F.raiseError[Unit](
            AppCannotBeStartedException(cloudContext, appName, appResult.app.status, ctx.traceId)
          )

      _ <- appQuery.updateStatus(appResult.app.id, AppStatus.PreStarting).transaction
      message = StartAppMessage(
        appResult.app.id,
        appResult.app.appName,
        cloudContext.value,
        Some(ctx.traceId)
      )
      _ <- publisherQueue.offer(message)
    } yield ()

  override def listAppV2(userInfo: UserInfo, workspaceId: WorkspaceId, params: Map[String, String])(implicit
    as: Ask[F, AppContext]
  ): F[Vector[ListAppResponse]] = for {
    paramMap <- F.fromEither(processListParameters(params))
    allClusters <- KubernetesServiceDbQueries
      .listFullAppsByWorkspaceId(Some(workspaceId), paramMap._1, paramMap._2)
      .transaction

    res <- filterAppsBySamPermission(allClusters, userInfo, paramMap._3, "v2")
  } yield res

  override def getAppV2(userInfo: UserInfo, workspaceId: WorkspaceId, appName: AppName)(implicit
    as: Ask[F, AppContext]
  ): F[GetAppResponse] =
    for {
      ctx <- as.ask
      appOpt <- getActiveFullAppByWorkspaceIdAndAppName(workspaceId, appName).transaction
      app <- F.fromOption(
        appOpt,
        AppNotFoundByWorkspaceIdException(workspaceId, appName, ctx.traceId, "No active app found in DB")
      )
      hasPermission <- authProvider.hasPermission[AppSamResourceId, AppAction](app.app.samResourceId,
                                                                               AppAction.GetAppStatus,
                                                                               userInfo
      )
      _ <-
        if (hasPermission) F.unit
        else
          log.info(ctx.loggingCtx)(
            s"User ${userInfo} tried to access app ${appName.value} without proper permissions. Returning 404"
          ) >> F
            .raiseError[Unit](AppNotFoundByWorkspaceIdException(workspaceId, appName, ctx.traceId, "permission denied"))
    } yield GetAppResponse.fromDbResult(app, Config.proxyConfig.proxyUrlBase)

  override def createAppV2(userInfo: UserInfo, workspaceId: WorkspaceId, appName: AppName, req: CreateAppRequest)(
    implicit as: Ask[F, AppContext]
  ): F[Unit] =
    for {
      ctx <- as.ask

      // Check the calling user has permission on the workspace
      hasPermission <- authProvider.hasPermission[WorkspaceResourceSamResourceId, WorkspaceAction](
        WorkspaceResourceSamResourceId(workspaceId),
        WorkspaceAction.CreateControlledUserResource,
        userInfo
      )
      _ <- F.raiseUnless(hasPermission)(ForbiddenError(userInfo.userEmail))

      // Resolve the workspace in WSM to get the cloud context
      userToken = org.http4s.headers.Authorization(
        org.http4s.Credentials.Token(AuthScheme.Bearer, userInfo.accessToken.token)
      )
      workspaceDescOpt <- wsmDao.getWorkspace(workspaceId, userToken)
      workspaceDesc <- F.fromOption(workspaceDescOpt, WorkspaceNotFoundException(workspaceId, ctx.traceId))
      cloudContext <- (workspaceDesc.azureContext, workspaceDesc.gcpContext) match {
        case (Some(azureContext), _) => F.pure[CloudContext](CloudContext.Azure(azureContext))
        case (_, Some(gcpContext))   => F.pure[CloudContext](CloudContext.Gcp(gcpContext))
        case (None, None) => F.raiseError[CloudContext](CloudContextNotFoundException(workspaceId, ctx.traceId))
      }

      // Check if the app already exists
      appOpt <- KubernetesServiceDbQueries.getActiveFullAppByWorkspaceIdAndAppName(workspaceId, appName).transaction
      _ <- appOpt.fold(F.unit)(c =>
        F.raiseError[Unit](AppAlreadyExistsInWorkspaceException(workspaceId, appName, c.app.status, ctx.traceId))
      )

      // Get the Landing Zone Resources for the app for Azure
      landingZoneResourcesOpt <- cloudContext.cloudProvider match {
        case CloudProvider.Gcp => F.pure(None)
        case CloudProvider.Azure =>
          for {
            landingZoneResources <- wsmDao.getLandingZoneResources(workspaceDesc.spendProfile, userToken)
          } yield Some(landingZoneResources)
      }

      // Get the optional storage container for the workspace
      storageContainer <- wsmDao.getWorkspaceStorageContainer(workspaceId, userToken)

      // Validate the machine config from the request
      // For Azure: we don't support setting a machine type in the request; we use the landing zone configuration instead.
      // For GCP: we support setting optionally a machine type in the request; and use a default value otherwise.
      machineConfig <- (cloudContext.cloudProvider, req.kubernetesRuntimeConfig) match {
        case (CloudProvider.Azure, Some(_)) =>
          F.raiseError(AppMachineConfigNotSupportedException(ctx.traceId))
        // TODO: pull this from the landing zone instead of hardcoding once TOAZ-232 is implemented
        case (CloudProvider.Azure, None) =>
          F.pure(KubernetesRuntimeConfig(NumNodes(1), MachineTypeName("Standard_A2_v2"), false))
        case (CloudProvider.Gcp, Some(mt)) => F.pure(mt)
        case (CloudProvider.Gcp, None) =>
          F.pure(
            KubernetesRuntimeConfig(
              config.leoKubernetesConfig.nodepoolConfig.galaxyNodepoolConfig.numNodes,
              config.leoKubernetesConfig.nodepoolConfig.galaxyNodepoolConfig.machineType,
              config.leoKubernetesConfig.nodepoolConfig.galaxyNodepoolConfig.autoscalingEnabled
            )
          )
      }

      // Create a new Sam resource for the app
      samResourceId <- F.delay(AppSamResourceId(UUID.randomUUID().toString))
      // Note: originatingUserEmail is only used for GCP to set up app Sam resources with a parent.
      originatingUserEmail <- authProvider.lookupOriginatingUserEmail(userInfo)
      _ <- authProvider
        .notifyResourceCreatedV2(samResourceId, originatingUserEmail, cloudContext, workspaceId, userInfo)
        .handleErrorWith { t =>
          log.error(ctx.loggingCtx, t)(
            s"Failed to notify the AuthProvider for creation of kubernetes app ${cloudContext.asStringWithProvider} / ${appName.value}"
          ) >> F.raiseError[Unit](t)
        }

      // Save or retrieve a KubernetesCluster record for the app
      saveCluster <- F.fromEither(
        getSavableCluster(userInfo.userEmail, cloudContext, ctx.now)
      )
      saveClusterResult <- KubernetesServiceDbQueries.saveOrGetClusterForApp(saveCluster).transaction
      _ <-
        if (saveClusterResult.minimalCluster.status == KubernetesClusterStatus.Error)
          F.raiseError[Unit](
            KubernetesAppCreationException(
              s"You cannot create an app while a cluster ${saveClusterResult.minimalCluster.clusterName.value} is in status ${saveClusterResult.minimalCluster.status}",
              Some(ctx.traceId)
            )
          )
        else F.unit

      // Save or retrieve a nodepool record for the app
      userNodepoolOpt <- nodepoolQuery
        .getMinimalByUserAndConfig(originatingUserEmail, cloudContext, machineConfig)
        .transaction
      clusterId = saveClusterResult.minimalCluster.id
      nodepool <- userNodepoolOpt match {
        case Some(n) =>
          log.info(ctx.loggingCtx)(
            s"Reusing user's nodepool ${n.id} in ${saveClusterResult.minimalCluster.cloudContext.asStringWithProvider} with ${machineConfig}"
          ) >> F.pure(n)
        case None =>
          for {
            _ <- log.info(ctx.loggingCtx)(
              s"No nodepool with ${machineConfig} found for this user in project ${saveClusterResult.minimalCluster.cloudContext.asStringWithProvider}. Will create a new nodepool."
            )
            saveNodepool <- F.fromEither(
              getUserNodepool(clusterId, cloudContext, originatingUserEmail, machineConfig, ctx.now)
            )
            savedNodepool <- nodepoolQuery.saveForCluster(saveNodepool).transaction
          } yield savedNodepool
      }

      // Retrieve a pet identity from Sam
      runtimeServiceAccountOpt <- serviceAccountProvider.getClusterServiceAccount(userInfo, cloudContext)
      _ <- ctx.span.traverse(s => F.delay(s.addAnnotation("Done Sam call for getClusterServiceAccount")))
      petSA <- F.fromEither(
        runtimeServiceAccountOpt.toRight(new Exception(s"user ${userInfo.userEmail.value} doesn't have a PET SA"))
      )

      // Process persistent disk in the request, check if the disk was previously attached to any other app
      diskResultOpt <- req.diskConfig.traverse(diskReq =>
        RuntimeServiceInterp.processPersistentDiskRequestForWorkspace(
          diskReq,
          config.leoKubernetesConfig.diskConfig.defaultZone, // this need to be updated if we support non-default zone for k8s apps
          cloudContext,
          workspaceId,
          userInfo,
          petSA,
          appTypeToFormattedByType(req.appType),
          authProvider,
          config.leoKubernetesConfig.diskConfig
        )
      )
      lastUsedApp <- getLastUsedAppForDisk(req, diskResultOpt)

      // Save a new App record in the database
      saveApp <- F.fromEither(
        getSavableApp(
          cloudContext,
          appName,
          userInfo.userEmail,
          samResourceId,
          req,
          diskResultOpt.map(_.disk),
          lastUsedApp,
          petSA,
          nodepool.id,
          Some(workspaceId),
          ctx
        )
      )
      app <- appQuery.save(saveApp, Some(ctx.traceId)).transaction

      // Publish a CreateApp message for Back Leo
      createAppV2Message = CreateAppV2Message(
        app.id,
        app.appName,
        workspaceId,
        cloudContext,
        landingZoneResourcesOpt,
        storageContainer,
        Some(ctx.traceId)
      )
      _ <- publisherQueue.offer(createAppV2Message)
    } yield ()

  override def deleteAppV2(userInfo: UserInfo, workspaceId: WorkspaceId, appName: AppName, deleteDisk: Boolean)(implicit
    as: Ask[F, AppContext]
  ): F[Unit] = for {
    ctx <- as.ask
    appOpt <- KubernetesServiceDbQueries.getActiveFullAppByWorkspaceIdAndAppName(workspaceId, appName).transaction
    appResult <- F.fromOption(
      appOpt,
      AppNotFoundByWorkspaceIdException(workspaceId, appName, ctx.traceId, "No active app found in DB")
    )
    listOfPermissions <- authProvider.getActions(appResult.app.samResourceId, userInfo)

    // throw 404 if no GetAppStatus permission
    hasReadPermission = listOfPermissions.toSet.contains(AppAction.GetAppStatus)
    _ <-
      if (hasReadPermission) F.unit
      else
        F.raiseError[Unit](
          AppNotFoundByWorkspaceIdException(workspaceId, appName, ctx.traceId, "no read permission")
        )

    // throw 403 if no DeleteApp permission
    hasDeletePermission = listOfPermissions.toSet.contains(AppAction.DeleteApp)
    _ <- if (hasDeletePermission) F.unit else F.raiseError[Unit](ForbiddenError(userInfo.userEmail))

    canDelete = AppStatus.deletableStatuses.contains(appResult.app.status)
    _ <-
      if (canDelete) F.unit
      else
        F.raiseError[Unit](
          AppCannotBeDeletedByWorkspaceIdException(workspaceId, appName, appResult.app.status, ctx.traceId)
        )

    // Get the disk to delete if specified
    diskOpt = if (deleteDisk) appResult.app.appResources.disk.map(_.id) else None

    // Resolve the workspace in WSM to get the cloud context
    userToken = org.http4s.headers.Authorization(
      org.http4s.Credentials.Token(AuthScheme.Bearer, userInfo.accessToken.token)
    )
    workspaceDescOpt <- wsmDao.getWorkspace(workspaceId, userToken)
    workspaceDesc <- F.fromOption(workspaceDescOpt, WorkspaceNotFoundException(workspaceId, ctx.traceId))
    cloudContext <- (workspaceDesc.azureContext, workspaceDesc.gcpContext) match {
      case (Some(azureContext), _) => F.pure[CloudContext](CloudContext.Azure(azureContext))
      case (_, Some(gcpContext))   => F.pure[CloudContext](CloudContext.Gcp(gcpContext))
      case (None, None) => F.raiseError[CloudContext](CloudContextNotFoundException(workspaceId, ctx.traceId))
    }

    // Get the Landing Zone Resources for the app for Azure
    landingZoneResourcesOpt <- cloudContext.cloudProvider match {
      case CloudProvider.Gcp => F.pure(None)
      case CloudProvider.Azure =>
        for {
          landingZoneResources <- getLandingZoneResources(workspaceDesc.spendProfile, userToken)
        } yield Some(landingZoneResources)
    }

    _ <-
      if (appResult.app.status == AppStatus.Error) {
        for {
          _ <- appQuery.markAsDeleted(appResult.app.id, ctx.now).transaction >> authProvider
            .notifyResourceDeletedV2(appResult.app.samResourceId, userInfo)
            .void
        } yield ()
      } else {
        for {
          _ <- KubernetesServiceDbQueries.markPreDeleting(appResult.app.id).transaction
          deleteMessage = DeleteAppV2Message(
            appResult.app.id,
            appResult.app.appName,
            workspaceId,
            cloudContext,
            diskOpt,
            landingZoneResourcesOpt,
            Some(ctx.traceId)
          )
          _ <- publisherQueue.offer(deleteMessage)
        } yield ()
      }
  } yield ()

<<<<<<< HEAD
=======
  private def getLandingZoneResources(billingProfileId: String, userToken: Authorization)(implicit
    ev: Ask[F, AppContext]
  ): F[LandingZoneResources] =
    for {
      // Step 1: call LZ for LZ id
      landingZoneOpt <- wsmDao.getLandingZone(billingProfileId, userToken)
      landingZone <- F.fromOption(
        landingZoneOpt,
        AppCreationException(s"Landing zone not found for billing profile ${billingProfileId}")
      )
      landingZoneId = landingZone.landingZoneId

      // Step 2: call LZ for LZ resources
      lzResourcesByPurpose <- wsmDao.listLandingZoneResourcesByType(landingZoneId, userToken)
      groupedLzResources = lzResourcesByPurpose.foldMap(a =>
        a.deployedResources.groupBy(b => (a.purpose, b.resourceType.toLowerCase))
      )

      aksClusterName <- getLandingZoneResourceName(groupedLzResources,
                                                   "Microsoft.ContainerService/managedClusters",
                                                   SHARED_RESOURCE,
                                                   false
      )
      batchAccountName <- getLandingZoneResourceName(groupedLzResources,
                                                     "Microsoft.Batch/batchAccounts",
                                                     SHARED_RESOURCE,
                                                     false
      )
      relayNamespace <- getLandingZoneResourceName(groupedLzResources,
                                                   "Microsoft.Relay/namespaces",
                                                   SHARED_RESOURCE,
                                                   false
      )
      storageAccountName <- getLandingZoneResourceName(groupedLzResources,
                                                       "Microsoft.Storage/storageAccounts",
                                                       SHARED_RESOURCE,
                                                       false
      )
      postgresName <- getLandingZoneResourceName(groupedLzResources,
                                                 "microsoft.dbforpostgresql/servers",
                                                 SHARED_RESOURCE,
                                                 false
      )
      logAnalyticsWorkspaceName <- getLandingZoneResourceName(groupedLzResources,
                                                              "microsoft.operationalinsights/workspaces",
                                                              SHARED_RESOURCE,
                                                              false
      )
      vnetName <- getLandingZoneResourceName(groupedLzResources, "DeployedSubnet", AKS_NODE_POOL_SUBNET, true)
      batchNodesSubnetName <- getLandingZoneResourceName(groupedLzResources,
                                                         "DeployedSubnet",
                                                         WORKSPACE_BATCH_SUBNET,
                                                         false
      )
      aksSubnetName <- getLandingZoneResourceName(groupedLzResources, "DeployedSubnet", AKS_NODE_POOL_SUBNET, false)
      computeSubnetName <- getLandingZoneResourceName(groupedLzResources,
                                                      "DeployedSubnet",
                                                      WORKSPACE_COMPUTE_SUBNET,
                                                      false
      )
      postgresSubnetName <- getLandingZoneResourceName(groupedLzResources, "DeployedSubnet", POSTGRESQL_SUBNET, false)

    } yield LandingZoneResources(
      AKSClusterName(aksClusterName),
      BatchAccountName(batchAccountName),
      RelayNamespace(relayNamespace),
      StorageAccountName(storageAccountName),
      NetworkName(vnetName),
      PostgresName(postgresName),
      LogAnalyticsWorkspaceName(logAnalyticsWorkspaceName),
      SubnetworkName(batchNodesSubnetName),
      SubnetworkName(aksSubnetName),
      SubnetworkName(postgresSubnetName),
      SubnetworkName(computeSubnetName)
    )

  private def getLandingZoneResourceName(
    landingZoneResourcesByPurpose: Map[(LandingZoneResourcePurpose, String), List[LandingZoneResource]],
    resourceType: String,
    purpose: LandingZoneResourcePurpose,
    useParent: Boolean
  ): F[String] =
    landingZoneResourcesByPurpose
      .get((purpose, resourceType.toLowerCase))
      .flatMap(_.headOption)
      .flatMap { r =>
        if (useParent) r.resourceParentId.flatMap(_.split('/').lastOption)
        else r.resourceName.orElse(r.resourceId.flatMap(_.split('/').lastOption))
      }
      .fold(
        F.raiseError[String](
          AppCreationException(s"${resourceType} resource with purpose ${purpose} not found in landing zone")
        )
      )(F.pure)

>>>>>>> 792439ae
  private[service] def getSavableCluster(
    userEmail: WorkbenchEmail,
    cloudContext: CloudContext,
    now: Instant
  ): Either[Throwable, SaveKubernetesCluster] = {
    val auditInfo = AuditInfo(userEmail, now, None, now)

    val defaultNodepool = for {
      nodepoolName <- KubernetesNameUtils.getUniqueName(NodepoolName.apply)
    } yield DefaultNodepool(
      NodepoolLeoId(-1),
      clusterId = KubernetesClusterLeoId(-1),
      nodepoolName,
      status =
        if (cloudContext.cloudProvider == CloudProvider.Azure) NodepoolStatus.Running else NodepoolStatus.Precreating,
      auditInfo,
      machineType = config.leoKubernetesConfig.nodepoolConfig.defaultNodepoolConfig.machineType,
      numNodes = config.leoKubernetesConfig.nodepoolConfig.defaultNodepoolConfig.numNodes,
      autoscalingEnabled = config.leoKubernetesConfig.nodepoolConfig.defaultNodepoolConfig.autoscalingEnabled,
      autoscalingConfig = None
    )

    for {
      nodepool <- defaultNodepool
      defaultClusterName <- KubernetesNameUtils.getUniqueName(KubernetesClusterName.apply)
    } yield SaveKubernetesCluster(
      cloudContext = cloudContext,
      clusterName = defaultClusterName,
      location = config.leoKubernetesConfig.clusterConfig.location,
      region = config.leoKubernetesConfig.clusterConfig.region,
      status =
        if (cloudContext.cloudProvider == CloudProvider.Azure) KubernetesClusterStatus.Running
        else KubernetesClusterStatus.Precreating,
      ingressChart = config.leoKubernetesConfig.ingressConfig.chart,
      auditInfo = auditInfo,
      defaultNodepool = nodepool
    )
  }

  private def checkIfAppCreationIsAllowed(userEmail: WorkbenchEmail, googleProject: GoogleProject, descriptorPath: Uri)(
    implicit ev: Ask[F, TraceId]
  ): F[Unit] =
    if (config.enableCustomAppCheck)
      for {
        ctx <- ev.ask

        allowedOrError <-
          for {
            projectLabels <- googleResourceService.getLabels(googleProject)
            isAppAllowed <- projectLabels match {
              case Some(labels) =>
                labels.get(SECURITY_GROUP) match {
                  case Some(securityGroupValue) =>
                    val appAllowList =
                      if (securityGroupValue == SECURITY_GROUP_HIGH)
                        customAppConfig.customApplicationAllowList.highSecurity
                      else customAppConfig.customApplicationAllowList.default
                    val res =
                      if (appAllowList.contains(descriptorPath.toString()))
                        Right(())
                      else
                        Left(s"${descriptorPath.toString()} is not in app allow list.")
                    F.pure(res)
                  case None =>
                    authProvider.isCustomAppAllowed(userEmail) map { res =>
                      if (res) Right(())
                      else Left("No security-group found for this project. User is not in CUSTOM_APP_USERS group")
                    }
                }
              case None =>
                authProvider.isCustomAppAllowed(userEmail) map { res =>
                  if (res) Right(())
                  else Left("No labels found for this project. User is not in CUSTOM_APP_USERS group")
                }
            }
          } yield isAppAllowed

        _ <- allowedOrError match {
          case Left(error) =>
            log.info(Map("traceId" -> ctx.asString))(error) >> F.raiseError(ForbiddenError(userEmail, Some(ctx)))
          case Right(_) => F.unit
        }
      } yield ()
    else F.unit

  private def getLastUsedAppForDisk(
    req: CreateAppRequest,
    diskResultOpt: Option[PersistentDiskRequestResult]
  )(implicit as: Ask[F, AppContext]): F[Option[LastUsedApp]] = for {
    ctx <- as.ask
    lastUsedApp <- diskResultOpt match {
      case Some(diskResult) =>
        if (diskResult.creationNeeded) {
          F.pure(none[LastUsedApp])
        } else {
          (diskResult.disk.formattedBy, diskResult.disk.appRestore) match {
            case (Some(FormattedBy.Galaxy), Some(GalaxyRestore(_, _, _))) |
                (Some(FormattedBy.Cromwell), Some(CromwellRestore(_))) =>
              val lastUsedBy = diskResult.disk.appRestore.get.lastUsedBy
              for {
                lastUsedOpt <- appQuery.getLastUsedApp(lastUsedBy, Some(ctx.traceId)).transaction
                lastUsed <- F.fromOption(
                  lastUsedOpt,
                  new LeoException(s"last used app($lastUsedBy) not found", traceId = Some(ctx.traceId))
                )
                _ <- req.customEnvironmentVariables.get(WORKSPACE_NAME_KEY).traverse { s =>
                  if (lastUsed.workspace.asString == s) F.unit
                  else
                    F.raiseError[Unit](
                      BadRequestException(
                        s"workspace name has to be the same as last used app in order to restore data from existing disk",
                        Some(ctx.traceId)
                      )
                    )
                }
              } yield lastUsed.some
            case (Some(FormattedBy.Galaxy), Some(CromwellRestore(_))) =>
              F.raiseError[Option[LastUsedApp]](
                DiskAlreadyFormattedError(FormattedBy.Galaxy, FormattedBy.Cromwell.asString, ctx.traceId)
              )
            case (Some(FormattedBy.Cromwell), Some(GalaxyRestore(_, _, _))) =>
              F.raiseError[Option[LastUsedApp]](
                DiskAlreadyFormattedError(FormattedBy.Cromwell, FormattedBy.Galaxy.asString, ctx.traceId)
              )
            case (Some(FormattedBy.GCE), _) | (Some(FormattedBy.Custom), _) =>
              F.raiseError[Option[LastUsedApp]](
                DiskAlreadyFormattedError(diskResult.disk.formattedBy.get,
                                          s"${FormattedBy.Cromwell.asString} or ${FormattedBy.Galaxy.asString}",
                                          ctx.traceId
                )
              )
            case (Some(FormattedBy.Galaxy), None) | (Some(FormattedBy.Cromwell), None) =>
              F.raiseError[Option[LastUsedApp]](
                new LeoException("Existing disk found, but no restore info found in DB", traceId = Some(ctx.traceId))
              )
            case (None, _) =>
              F.raiseError[Option[LastUsedApp]](
                new LeoException(
                  "Disk is not formatted yet. Only disks previously used by galaxy app can be re-used to create a new galaxy app",
                  traceId = Some(ctx.traceId)
                )
              )
          }
        }
      case None => F.pure(none[LastUsedApp])
    }

  } yield lastUsedApp

  private[service] def convertToDisk(userInfo: UserInfo,
                                     cloudContext: CloudContext,
                                     diskName: DiskName,
                                     config: PersistentDiskConfig,
                                     req: CreateAppRequest,
                                     now: Instant
  ): Either[Throwable, PersistentDisk] = {
    // create a LabelMap of default labels
    val defaultLabelMap: LabelMap =
      Map(
        "diskName" -> diskName.value,
        "cloudContext" -> cloudContext.asString,
        "creator" -> userInfo.userEmail.value
      )

    // combine default and given labels
    val allLabels = req.diskConfig.get.labels ++ defaultLabelMap

    for {
      // check the labels do not contain forbidden keys
      labels <-
        if (allLabels.contains(includeDeletedKey))
          Left(IllegalLabelKeyException(includeDeletedKey))
        else
          Right(allLabels)
    } yield PersistentDisk(
      DiskId(0),
      cloudContext,
      ZoneName("us-west1-a"),
      diskName,
      userInfo.userEmail,
      // TODO: WSM will populate this, we can update in backleo if its needed for anything
      PersistentDiskSamResourceId("fakeUUID"),
      DiskStatus.Creating,
      AuditInfo(userInfo.userEmail, now, None, now),
      req.diskConfig.get.size.getOrElse(config.defaultDiskSizeGb),
      req.diskConfig.get.diskType.getOrElse(config.defaultDiskType),
      config.defaultBlockSizeBytes,
      None,
      None,
      labels,
      None
    )
  }

  private[service] def getUserNodepool(clusterId: KubernetesClusterLeoId,
                                       cloudContext: CloudContext,
                                       userEmail: WorkbenchEmail,
                                       machineConfig: KubernetesRuntimeConfig,
                                       now: Instant
  ): Either[Throwable, Nodepool] = {
    val auditInfo = AuditInfo(userEmail, now, None, now)
    for {
      nodepoolName <- KubernetesNameUtils.getUniqueName(NodepoolName.apply)
    } yield Nodepool(
      NodepoolLeoId(-1),
      clusterId = clusterId,
      nodepoolName,
      status =
        if (cloudContext.cloudProvider == CloudProvider.Azure) NodepoolStatus.Running else NodepoolStatus.Precreating,
      auditInfo,
      machineType = machineConfig.machineType,
      numNodes = machineConfig.numNodes,
      autoscalingEnabled = machineConfig.autoscalingEnabled,
      autoscalingConfig = Some(config.leoKubernetesConfig.nodepoolConfig.galaxyNodepoolConfig.autoscalingConfig),
      List.empty,
      false
    )
  }

  private[service] def validateGalaxy(googleProject: GoogleProject,
                                      diskSize: Option[DiskSize],
                                      machineTypeName: MachineTypeName
  )(implicit
    as: Ask[F, AppContext]
  ): F[AppMachineType] =
    for {
      ctx <- as.ask
      _ <- diskSize
        .traverse_ { size =>
          if (size.gb < config.leoKubernetesConfig.galaxyDiskConfig.nfsMinimumDiskSizeGB.gb) {
            F.raiseError[Unit](
              BadRequestException(
                s"Galaxy disk must be at least ${config.leoKubernetesConfig.galaxyDiskConfig.nfsMinimumDiskSizeGB}",
                Some(ctx.traceId)
              )
            )
          } else F.unit
        }
      machineType <- computeService
        .getMachineType(googleProject,
                        ZoneName("us-central1-a"),
                        machineTypeName
        ) // TODO: if use non `us-central1-a` zone for galaxy, this needs to be udpated
        .flatMap(opt =>
          F.fromOption(
            opt,
            new LeoException(s"Unknown machine type for ${machineTypeName.value}", traceId = Some(ctx.traceId))
          )
        )
      memoryInGb = machineType.getMemoryMb / 1024
      machineType <-
        if (memoryInGb < config.leoKubernetesConfig.galaxyAppConfig.minMemoryGb)
          F.raiseError(BadRequestException("Galaxy needs more memory configuration", Some(ctx.traceId)))
        else if (machineType.getGuestCpus < config.leoKubernetesConfig.galaxyAppConfig.minNumOfCpus)
          F.raiseError(BadRequestException("Galaxy needs more CPU configuration", Some(ctx.traceId)))
        else F.pure(AppMachineType(memoryInGb, machineType.getGuestCpus))
    } yield machineType

  private[service] def getSavableApp(cloudContext: CloudContext,
                                     appName: AppName,
                                     userEmail: WorkbenchEmail,
                                     samResourceId: AppSamResourceId,
                                     req: CreateAppRequest,
                                     diskOpt: Option[PersistentDisk],
                                     lastUsedApp: Option[LastUsedApp],
                                     googleServiceAccount: WorkbenchEmail,
                                     nodepoolId: NodepoolLeoId,
                                     workspaceId: Option[WorkspaceId],
                                     ctx: AppContext
  ): Either[Throwable, SaveApp] = {
    val now = ctx.now
    val auditInfo = AuditInfo(userEmail, now, None, now)
    val allLabels =
      DefaultKubernetesLabels(
        cloudContext,
        appName,
        userEmail,
        googleServiceAccount
      ).toMap ++ req.labels
    for {
      // Validate app type
      gkeAppConfig <- (req.appType, cloudContext.cloudProvider) match {
        case (Galaxy, CloudProvider.Gcp)     => Right(config.leoKubernetesConfig.galaxyAppConfig)
        case (Custom, CloudProvider.Gcp)     => Right(config.leoKubernetesConfig.customAppConfig)
        case (Cromwell, CloudProvider.Gcp)   => Right(config.leoKubernetesConfig.cromwellAppConfig)
        case (Cromwell, CloudProvider.Azure) => Right(ConfigReader.appConfig.azure.coaAppConfig)
        case _ => Left(AppTypeNotSupportedExecption(cloudContext.cloudProvider, req.appType, ctx.traceId))
      }

      // check the labels do not contain forbidden keys
      labels <-
        if (allLabels.contains(includeDeletedKey))
          Left(IllegalLabelKeyException(includeDeletedKey))
        else
          Right(allLabels)

      // Validate disk.
      // Apps on GCP require a disk.
      // Apps on Azure require _no_ disk.
      _ <- (cloudContext.cloudProvider, diskOpt) match {
        case (CloudProvider.Gcp, None) =>
          Left(AppRequiresDiskException(cloudContext, appName, req.appType, ctx.traceId))
        case (CloudProvider.Azure, Some(_)) =>
          Left(AppDiskNotSupportedException(cloudContext, appName, req.appType, ctx.traceId))
        case _ => Right(())
      }

      // Generate namespace and app release names using a random 6-character string prefix.
      //
      // Theoretically release names should only need to be unique within a namespace, but the Galaxy
      // installation requires that release names be unique within a cluster.
      //
      // Note these names must adhere to Kubernetes naming requirements; additionally the release
      // name is used by the Galaxy chart templates to generate longer strings like preload-cache-cvmfs-gxy-main-<release>
      // which also need to be valid Kubernetes names.
      //
      // Previously we used appName as the prefix instead of a 6-character uid, but thought it is better to
      // decouple this string from UI-generated Leo app names because of hidden k8s/Galaxy constraints.
      //
      // There are DB constraints to handle potential name collisions.
      uid = s"${RandomStringUtils.randomAlphabetic(1)}${RandomStringUtils.randomAlphanumeric(5)}".toLowerCase
      namespaceId = lastUsedApp.fold(
        NamespaceId(-1)
      )(app => app.namespaceId)
      namespaceName <- lastUsedApp.fold(
        KubernetesName.withValidation(
          s"${uid}-${gkeAppConfig.namespaceNameSuffix.value}",
          NamespaceName.apply
        )
      )(app => app.namespaceName.asRight[Throwable])

      chart = lastUsedApp
        .map { lastUsed =>
          // if there's a patch version bump, then we use the later version defined in leo config; otherwise, we use lastUsed chart definition
          if (
            lastUsed.chart.name == gkeAppConfig.chartName && isPatchVersionDifference(lastUsed.chart.version,
                                                                                      gkeAppConfig.chartVersion
            )
          )
            gkeAppConfig.chart
          else lastUsed.chart
        }
        .getOrElse(gkeAppConfig.chart)
      release <- lastUsedApp.fold(
        KubernetesName.withValidation(
          s"${uid}-${gkeAppConfig.releaseNameSuffix.value}",
          Release.apply
        )
      )(app => app.release.asRight[Throwable])
    } yield SaveApp(
      App(
        AppId(-1),
        nodepoolId,
        req.appType,
        appName,
        workspaceId,
        AppStatus.Precreating,
        chart,
        release,
        samResourceId,
        googleServiceAccount,
        auditInfo,
        labels,
        AppResources(
          Namespace(
            namespaceId,
            namespaceName
          ),
          diskOpt,
          gkeAppConfig.kubernetesServices,
          Option(gkeAppConfig.serviceAccountName)
        ),
        List.empty,
        req.customEnvironmentVariables,
        req.descriptorPath,
        req.extraArgs
      )
    )
  }

  private def filterAppsBySamPermission(allClusters: List[KubernetesCluster],
                                        userInfo: UserInfo,
                                        labels: List[String],
                                        apiVersion: String
  )(implicit
    as: Ask[F, AppContext]
  ): F[Vector[ListAppResponse]] = for {
    _ <- as.ask
    samResources = allClusters.flatMap(_.nodepools.flatMap(_.apps.map(_.samResourceId)))
    samVisibleAppsOpt <- NonEmptyList.fromList(samResources).traverse { apps =>
      authProvider.filterUserVisible(apps, userInfo)
    }

    res = samVisibleAppsOpt match {
      case None => Vector.empty
      case Some(samVisibleApps) =>
        val samVisibleAppsSet = samVisibleApps.toSet
        // we construct this list of clusters by first filtering apps the user doesn't have permissions to see
        // then we build back up by filtering nodepools without apps and clusters without nodepools
        allClusters
          .map { c =>
            c.copy(
              nodepools = c.nodepools
                .map { n =>
                  n.copy(apps = n.apps.filter { a =>
                    // Making the assumption that users will always be able to access apps that they create
                    // Fix for https://github.com/DataBiosphere/leonardo/issues/821
                    samVisibleAppsSet
                      .contains(a.samResourceId) || a.auditInfo.creator == userInfo.userEmail
                  })
                }
                .filterNot(_.apps.isEmpty)
            )
          }
          .filterNot(_.nodepools.isEmpty)
          .flatMap(c => ListAppResponse.fromCluster(c, Config.proxyConfig.proxyUrlBase, labels))
          .toVector
    }
  } yield res

}

object LeoAppServiceInterp {
  case class LeoKubernetesConfig(serviceAccountConfig: ServiceAccountProviderConfig,
                                 clusterConfig: KubernetesClusterConfig,
                                 nodepoolConfig: NodepoolConfig,
                                 ingressConfig: KubernetesIngressConfig,
                                 galaxyAppConfig: GalaxyAppConfig,
                                 galaxyDiskConfig: GalaxyDiskConfig,
                                 diskConfig: PersistentDiskConfig,
                                 cromwellAppConfig: CromwellAppConfig,
                                 customAppConfig: CustomAppConfig
  )

  private[http] def isPatchVersionDifference(a: ChartVersion, b: ChartVersion): Boolean = {
    val aSplited = a.asString.split("\\.")
    val bSplited = b.asString.split("\\.")
    aSplited(0) == bSplited(0) && aSplited(1) == bSplited(1)
  }
}
case class AppNotFoundException(cloudContext: CloudContext, appName: AppName, traceId: TraceId, extraMsg: String)
    extends LeoException(
      s"App ${cloudContext.asStringWithProvider}/${appName.value} not found",
      StatusCodes.NotFound,
      null,
      extraMsg,
      traceId = Some(traceId)
    )

case class AppNotFoundByWorkspaceIdException(workspaceId: WorkspaceId,
                                             appName: AppName,
                                             traceId: TraceId,
                                             extraMsg: String
) extends LeoException(
      s"App ${workspaceId.value.toString}/${appName.value} not found",
      StatusCodes.NotFound,
      null,
      extraMsg,
      traceId = Some(traceId)
    )

case class AppAlreadyExistsInWorkspaceException(workspaceId: WorkspaceId,
                                                appName: AppName,
                                                status: AppStatus,
                                                traceId: TraceId
) extends LeoException(
      s"App ${workspaceId.value.toString}/${appName.value} already exists in ${status.toString} status.",
      StatusCodes.Conflict,
      traceId = Some(traceId)
    )

case class AppAlreadyExistsException(cloudContext: CloudContext, appName: AppName, status: AppStatus, traceId: TraceId)
    extends LeoException(
      s"App ${cloudContext.asStringWithProvider}/${appName.value} already exists in ${status.toString} status.",
      StatusCodes.Conflict,
      traceId = Some(traceId)
    )

case class AppCannotBeDeletedException(cloudContext: CloudContext,
                                       appName: AppName,
                                       status: AppStatus,
                                       traceId: TraceId
) extends LeoException(
      s"App ${cloudContext.asStringWithProvider}/${appName.value} cannot be deleted in ${status} status." +
        (if (status == AppStatus.Stopped) " Please start the app first." else ""),
      StatusCodes.Conflict,
      traceId = Some(traceId)
    )

case class AppCannotBeDeletedByWorkspaceIdException(workspaceId: WorkspaceId,
                                                    appName: AppName,
                                                    status: AppStatus,
                                                    traceId: TraceId
) extends LeoException(
      s"App ${workspaceId.value.toString}/${appName.value} cannot be deleted in ${status} status." +
        (if (status == AppStatus.Stopped) " Please start the app first." else ""),
      StatusCodes.Conflict,
      traceId = Some(traceId)
    )

case class AppCannotBeCreatedException(googleProject: GoogleProject,
                                       appName: AppName,
                                       status: AppStatus,
                                       traceId: TraceId
) extends LeoException(
      s"App ${googleProject.value}/${appName.value} cannot be created in ${status} status.",
      StatusCodes.Conflict,
      traceId = Some(traceId)
    )

case class AppRequiresDiskException(cloudContext: CloudContext, appName: AppName, appType: AppType, traceId: TraceId)
    extends LeoException(
      s"App ${cloudContext.asStringWithProvider}/${appName.value} cannot be created because the request does not contain a valid disk. Apps of type ${appType} require a disk. Trace ID: ${traceId.asString}",
      StatusCodes.BadRequest,
      traceId = Some(traceId)
    )

case class AppDiskNotSupportedException(cloudContext: CloudContext,
                                        appName: AppName,
                                        appType: AppType,
                                        traceId: TraceId
) extends LeoException(
      s"App ${cloudContext.asStringWithProvider}/${appName.value} of type ${appType} does not support persistent disk. Trace ID: ${traceId.toString}",
      StatusCodes.BadRequest,
      traceId = Some(traceId)
    )

case class ClusterExistsException(googleProject: GoogleProject)
    extends LeoException(
      s"Cannot pre-create nodepools for project $googleProject because a cluster already exists",
      StatusCodes.Conflict,
      traceId = None
    )

case class AppCannotBeStoppedException(cloudContext: CloudContext,
                                       appName: AppName,
                                       status: AppStatus,
                                       traceId: TraceId
) extends LeoException(
      s"App ${cloudContext.asStringWithProvider}/${appName.value} cannot be stopped in ${status} status. Trace ID: ${traceId.asString}",
      StatusCodes.Conflict,
      traceId = Some(traceId)
    )

case class AppCannotBeStartedException(cloudContext: CloudContext,
                                       appName: AppName,
                                       status: AppStatus,
                                       traceId: TraceId
) extends LeoException(
      s"App ${cloudContext.asStringWithProvider}/${appName.value} cannot be started in ${status} status. Trace ID: ${traceId.asString}",
      StatusCodes.Conflict,
      traceId = Some(traceId)
    )

case class AppMachineConfigNotSupportedException(traceId: TraceId)
    extends LeoException(
      s"Machine configuration not supported for Azure apps. Trace ID ${traceId.asString}",
      StatusCodes.BadRequest,
      traceId = Some(traceId)
    )

case class AppTypeNotSupportedExecption(cloudProvider: CloudProvider, appType: AppType, traceId: TraceId)
    extends LeoException(
      s"Apps of type ${appType.toString} not supported on ${cloudProvider.asString}. Trace ID: ${traceId.asString}",
      StatusCodes.BadRequest,
      traceId = Some(traceId)
    )<|MERGE_RESOLUTION|>--- conflicted
+++ resolved
@@ -26,12 +26,8 @@
 import org.broadinstitute.dsde.workbench.leonardo.JsonCodec._
 import org.broadinstitute.dsde.workbench.leonardo.SamResourceId._
 import org.broadinstitute.dsde.workbench.leonardo.config._
-<<<<<<< HEAD
-import org.broadinstitute.dsde.workbench.leonardo.dao.WsmDao
-=======
 import org.broadinstitute.dsde.workbench.leonardo.dao.LandingZoneResourcePurpose._
 import org.broadinstitute.dsde.workbench.leonardo.dao.{LandingZoneResource, WsmDao}
->>>>>>> 792439ae
 import org.broadinstitute.dsde.workbench.leonardo.db.KubernetesServiceDbQueries.getActiveFullAppByWorkspaceIdAndAppName
 import org.broadinstitute.dsde.workbench.leonardo.db._
 import org.broadinstitute.dsde.workbench.leonardo.http.service.LeoAppServiceInterp.isPatchVersionDifference
@@ -707,104 +703,7 @@
       }
   } yield ()
 
-<<<<<<< HEAD
-=======
-  private def getLandingZoneResources(billingProfileId: String, userToken: Authorization)(implicit
-    ev: Ask[F, AppContext]
-  ): F[LandingZoneResources] =
-    for {
-      // Step 1: call LZ for LZ id
-      landingZoneOpt <- wsmDao.getLandingZone(billingProfileId, userToken)
-      landingZone <- F.fromOption(
-        landingZoneOpt,
-        AppCreationException(s"Landing zone not found for billing profile ${billingProfileId}")
-      )
-      landingZoneId = landingZone.landingZoneId
-
-      // Step 2: call LZ for LZ resources
-      lzResourcesByPurpose <- wsmDao.listLandingZoneResourcesByType(landingZoneId, userToken)
-      groupedLzResources = lzResourcesByPurpose.foldMap(a =>
-        a.deployedResources.groupBy(b => (a.purpose, b.resourceType.toLowerCase))
-      )
-
-      aksClusterName <- getLandingZoneResourceName(groupedLzResources,
-                                                   "Microsoft.ContainerService/managedClusters",
-                                                   SHARED_RESOURCE,
-                                                   false
-      )
-      batchAccountName <- getLandingZoneResourceName(groupedLzResources,
-                                                     "Microsoft.Batch/batchAccounts",
-                                                     SHARED_RESOURCE,
-                                                     false
-      )
-      relayNamespace <- getLandingZoneResourceName(groupedLzResources,
-                                                   "Microsoft.Relay/namespaces",
-                                                   SHARED_RESOURCE,
-                                                   false
-      )
-      storageAccountName <- getLandingZoneResourceName(groupedLzResources,
-                                                       "Microsoft.Storage/storageAccounts",
-                                                       SHARED_RESOURCE,
-                                                       false
-      )
-      postgresName <- getLandingZoneResourceName(groupedLzResources,
-                                                 "microsoft.dbforpostgresql/servers",
-                                                 SHARED_RESOURCE,
-                                                 false
-      )
-      logAnalyticsWorkspaceName <- getLandingZoneResourceName(groupedLzResources,
-                                                              "microsoft.operationalinsights/workspaces",
-                                                              SHARED_RESOURCE,
-                                                              false
-      )
-      vnetName <- getLandingZoneResourceName(groupedLzResources, "DeployedSubnet", AKS_NODE_POOL_SUBNET, true)
-      batchNodesSubnetName <- getLandingZoneResourceName(groupedLzResources,
-                                                         "DeployedSubnet",
-                                                         WORKSPACE_BATCH_SUBNET,
-                                                         false
-      )
-      aksSubnetName <- getLandingZoneResourceName(groupedLzResources, "DeployedSubnet", AKS_NODE_POOL_SUBNET, false)
-      computeSubnetName <- getLandingZoneResourceName(groupedLzResources,
-                                                      "DeployedSubnet",
-                                                      WORKSPACE_COMPUTE_SUBNET,
-                                                      false
-      )
-      postgresSubnetName <- getLandingZoneResourceName(groupedLzResources, "DeployedSubnet", POSTGRESQL_SUBNET, false)
-
-    } yield LandingZoneResources(
-      AKSClusterName(aksClusterName),
-      BatchAccountName(batchAccountName),
-      RelayNamespace(relayNamespace),
-      StorageAccountName(storageAccountName),
-      NetworkName(vnetName),
-      PostgresName(postgresName),
-      LogAnalyticsWorkspaceName(logAnalyticsWorkspaceName),
-      SubnetworkName(batchNodesSubnetName),
-      SubnetworkName(aksSubnetName),
-      SubnetworkName(postgresSubnetName),
-      SubnetworkName(computeSubnetName)
-    )
-
-  private def getLandingZoneResourceName(
-    landingZoneResourcesByPurpose: Map[(LandingZoneResourcePurpose, String), List[LandingZoneResource]],
-    resourceType: String,
-    purpose: LandingZoneResourcePurpose,
-    useParent: Boolean
-  ): F[String] =
-    landingZoneResourcesByPurpose
-      .get((purpose, resourceType.toLowerCase))
-      .flatMap(_.headOption)
-      .flatMap { r =>
-        if (useParent) r.resourceParentId.flatMap(_.split('/').lastOption)
-        else r.resourceName.orElse(r.resourceId.flatMap(_.split('/').lastOption))
-      }
-      .fold(
-        F.raiseError[String](
-          AppCreationException(s"${resourceType} resource with purpose ${purpose} not found in landing zone")
-        )
-      )(F.pure)
-
->>>>>>> 792439ae
+
   private[service] def getSavableCluster(
     userEmail: WorkbenchEmail,
     cloudContext: CloudContext,
