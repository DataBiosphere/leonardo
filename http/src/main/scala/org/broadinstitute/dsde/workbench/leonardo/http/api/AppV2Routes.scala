package org.broadinstitute.dsde.workbench.leonardo
package http
package api

import cats.syntax.all._
import akka.http.scaladsl.marshalling.ToResponseMarshallable
import akka.http.scaladsl.model.StatusCodes
import akka.http.scaladsl.server
import akka.http.scaladsl.server.Directives.{pathEndOrSingleSlash, _}
import cats.effect.IO
import cats.mtl.Ask
import de.heikoseeberger.akkahttpcirce.ErrorAccumulatingCirceSupport._
import io.circe.{Decoder, DecodingFailure, Encoder, KeyEncoder}
import io.opencensus.scala.akka.http.TracingDirective.traceRequestForService
import org.broadinstitute.dsde.workbench.google2.KubernetesSerializableName.ServiceName
import org.broadinstitute.dsde.workbench.leonardo.JsonCodec._
import org.broadinstitute.dsde.workbench.leonardo.http.api.AppV2Routes._
import org.broadinstitute.dsde.workbench.leonardo.http.service.AppService
import org.broadinstitute.dsde.workbench.model.UserInfo
import org.broadinstitute.dsde.workbench.openTelemetry.OpenTelemetryMetrics
import org.http4s.Uri

class AppV2Routes(kubernetesService: AppService[IO], userInfoDirectives: UserInfoDirectives)(implicit
  metrics: OpenTelemetryMetrics[IO]
) {

  val routes: server.Route = traceRequestForService(serviceData) { span =>
    extractAppContext(Some(span)) { implicit ctx =>
      userInfoDirectives.requireUserInfo { userInfo =>
        CookieSupport.setTokenCookie(userInfo) {
          pathPrefix("apps" / "v2" / workspaceIdSegment) { workspaceId =>
            pathEndOrSingleSlash {
              parameterMap { params =>
                get {
                  complete(
                    listAppV2Handler(userInfo, workspaceId, params)
                  )
                }
              }
            } ~ pathPrefix(Segment) { appNameString =>
              RouteValidation.validateNameDirective(appNameString, AppName.apply) { appName =>
                post {
                  entity(as[CreateAppRequest]) { req =>
                    complete(
                      createAppV2Handler(userInfo, workspaceId, appName, req)
                    )
                  }
                } ~
                  get {
                    complete(
                      getAppV2Handler(userInfo, workspaceId, appName)
                    )
                  } ~
                  delete {
                    parameterMap { params =>
                      complete(
                        deleteAppV2Handler(userInfo, workspaceId, appName, params)
                      )
                    }
                  }
              }
            } ~ pathPrefix("deleteAll") {
              post {
                parameterMap { params =>
                  complete(
                    deleteAllAppsForWorkspaceHandler(userInfo, workspaceId, params)
                  )
                }
              }
            }
          }
        }
      }
    }
  }

  private[api] def createAppV2Handler(userInfo: UserInfo,
                                      workspaceId: WorkspaceId,
                                      appName: AppName,
                                      req: CreateAppRequest
  )(implicit
    ev: Ask[IO, AppContext]
  ): IO[ToResponseMarshallable] =
    for {
      ctx <- ev.ask[AppContext]
      apiCall = kubernetesService.createAppV2(
        userInfo,
        workspaceId,
        appName,
        req
      )
      _ <- metrics.incrementCounter("createAppV2")
      _ <- ctx.span.fold(apiCall)(span => spanResource[IO](span, "createAppV2").use(_ => apiCall))
    } yield StatusCodes.Accepted

  private[api] def getAppV2Handler(userInfo: UserInfo, workspaceId: WorkspaceId, appName: AppName)(implicit
    ev: Ask[IO, AppContext]
  ): IO[ToResponseMarshallable] =
    for {
      ctx <- ev.ask[AppContext]
      apiCall = kubernetesService.getAppV2(
        userInfo,
        workspaceId,
        appName
      )
      _ <- metrics.incrementCounter("getAppV2")
      resp <- ctx.span.fold(apiCall)(span => spanResource[IO](span, "getAppV2").use(_ => apiCall))
    } yield StatusCodes.OK -> resp

  private[api] def listAppV2Handler(userInfo: UserInfo, workspaceId: WorkspaceId, params: Map[String, String])(implicit
    ev: Ask[IO, AppContext]
  ): IO[ToResponseMarshallable] =
    for {
      ctx <- ev.ask[AppContext]
      apiCall = kubernetesService.listAppV2(
        userInfo,
        workspaceId,
        params
      )
      _ <- metrics.incrementCounter("listAppV2")
      resp <- ctx.span.fold(apiCall)(span => spanResource[IO](span, "listAppV2").use(_ => apiCall))
    } yield StatusCodes.OK -> resp

  private[api] def deleteAppV2Handler(userInfo: UserInfo,
                                      workspaceId: WorkspaceId,
                                      appName: AppName,
                                      params: Map[String, String]
  )(implicit
    ev: Ask[IO, AppContext]
  ): IO[ToResponseMarshallable] =
    for {
      ctx <- ev.ask[AppContext]
      deleteDisk = params.get("deleteDisk").exists(_ == "true")
      apiCall = kubernetesService.deleteAppV2(
        userInfo,
        workspaceId,
        appName,
        deleteDisk
      )
      tags = Map("deleteDisk" -> deleteDisk.toString)
      _ <- metrics.incrementCounter("deleteAppV2", 1, tags)
      _ <- ctx.span.fold(apiCall)(span => spanResource[IO](span, "deleteAppV2").use(_ => apiCall))
    } yield StatusCodes.Accepted

  private[api] def deleteAllAppsForWorkspaceHandler(userInfo: UserInfo,
                                                    workspaceId: WorkspaceId,
                                                    params: Map[String, String]
  )(implicit
    ev: Ask[IO, AppContext]
  ): IO[ToResponseMarshallable] =
    for {
      ctx <- ev.ask[AppContext]
      deleteDisk = params.get("deleteDisk").exists(_ == "true")
      apiCall = kubernetesService.deleteAllAppsV2(
        userInfo,
        workspaceId,
        deleteDisk
      )
      tags = Map("deleteDisk" -> deleteDisk.toString)
      _ <- metrics.incrementCounter("deleteAllAppV2", 1, tags)
      _ <- ctx.span.fold(apiCall)(span => spanResource[IO](span, "deleteAllAppV2").use(_ => apiCall))
    } yield StatusCodes.Accepted

}

object AppV2Routes {

  implicit val createAppDecoder: Decoder[CreateAppRequest] =
    Decoder.instance { x =>
      for {
        c <- x.downField("kubernetesRuntimeConfig").as[Option[KubernetesRuntimeConfig]]
        s <- x.downField("accessScope").as[Option[AppAccessScope]]
        d <- x.downField("diskConfig").as[Option[PersistentDiskRequest]]
        l <- x.downField("labels").as[Option[LabelMap]]
        cv <- x.downField("customEnvironmentVariables").as[Option[LabelMap]]
        dp <- x.downField("descriptorPath").as[Option[Uri]]
        ea <- x.downField("extraArgs").as[Option[List[String]]]
        swi <- x.downField("sourceWorkspaceId").as[Option[WorkspaceId]]

        optStr <- x.downField("appType").as[Option[String]]
        cn <- x.downField("allowedChartName").as[Option[AllowedChartName]]
        // TODO: once AOU has migrated to use the new app type, we can use much simpler version instead of this workaround for backwards compatibility
        (appType, allowedChartName) <- optStr match {
          case Some(value) =>
            AppType.stringToObject
              .get(value) match {
              case Some(v) => (v, cn).asRight[DecodingFailure]
              case None =>
                if (value == "RSTUDIO")
                  (AppType.Allowed, Some(AllowedChartName.RStudio)).asRight[DecodingFailure]
                else
                  DecodingFailure(s"Invalid app type ${value}", List.empty).asLeft[(AppType, Option[AllowedChartName])]
            }
          case None => (AppType.Galaxy, cn).asRight[DecodingFailure]
        }
      } yield CreateAppRequest(c,
                               appType,
                               allowedChartName,
                               s,
                               d,
                               l.getOrElse(Map.empty),
                               cv.getOrElse(Map.empty),
                               dp,
                               ea.getOrElse(List.empty),
                               swi
      )
    }

  implicit val nameKeyEncoder: KeyEncoder[ServiceName] = KeyEncoder.encodeKeyString.contramap(_.value)
  implicit val listAppResponseEncoder: Encoder[ListAppResponse] =
    Encoder.forProduct13(
      "workspaceId",
      "cloudContext",
      "region",
      "kubernetesRuntimeConfig",
      "errors",
      "status",
      "proxyUrls",
      "appName",
      "appType",
      "chartName",
      "diskName",
      "auditInfo",
      "accessScope",
      "labels"
    )(x =>
      (x.workspaceId,
       x.cloudContext,
       x.region,
       x.kubernetesRuntimeConfig,
       x.errors,
       x.status,
       x.proxyUrls,
       x.appName,
       x.appType,
       x.chartName,
       x.diskName,
       x.auditInfo,
       x.accessScope,
       x.labels
      )
    )

  implicit val getAppResponseEncoder: Encoder[GetAppResponse] =
    Encoder.forProduct13(
      "appName",
      "cloudContext",
      "region",
      "kubernetesRuntimeConfig",
      "errors",
      "status",
      "proxyUrls",
      "diskName",
      "customEnvironmentVariables",
      "auditInfo",
      "appType",
      "chartName",
      "accessScope",
      "labels"
<<<<<<< HEAD
    )(x =>
      (x.appName,
       x.cloudContext,
       x.region,
       x.kubernetesRuntimeConfig,
       x.errors,
       x.status,
       x.proxyUrls,
       x.diskName,
       x.customEnvironmentVariables,
       x.auditInfo,
       //       x.chartName, TODO: revert this once CBAS are upgraded
       x.appType,
       x.accessScope,
       x.labels
      )
    )
=======
    )(x => GetAppResponse.unapply(x).get)
>>>>>>> a92136ac
}<|MERGE_RESOLUTION|>--- conflicted
+++ resolved
@@ -208,7 +208,7 @@
 
   implicit val nameKeyEncoder: KeyEncoder[ServiceName] = KeyEncoder.encodeKeyString.contramap(_.value)
   implicit val listAppResponseEncoder: Encoder[ListAppResponse] =
-    Encoder.forProduct13(
+    Encoder.forProduct14(
       "workspaceId",
       "cloudContext",
       "region",
@@ -242,7 +242,7 @@
     )
 
   implicit val getAppResponseEncoder: Encoder[GetAppResponse] =
-    Encoder.forProduct13(
+    Encoder.forProduct14(
       "appName",
       "cloudContext",
       "region",
@@ -257,25 +257,5 @@
       "chartName",
       "accessScope",
       "labels"
-<<<<<<< HEAD
-    )(x =>
-      (x.appName,
-       x.cloudContext,
-       x.region,
-       x.kubernetesRuntimeConfig,
-       x.errors,
-       x.status,
-       x.proxyUrls,
-       x.diskName,
-       x.customEnvironmentVariables,
-       x.auditInfo,
-       //       x.chartName, TODO: revert this once CBAS are upgraded
-       x.appType,
-       x.accessScope,
-       x.labels
-      )
-    )
-=======
     )(x => GetAppResponse.unapply(x).get)
->>>>>>> a92136ac
 }