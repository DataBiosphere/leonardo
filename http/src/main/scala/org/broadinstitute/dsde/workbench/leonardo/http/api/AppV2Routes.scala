package org.broadinstitute.dsde.workbench.leonardo
package http
package api

import cats.syntax.all._
import akka.http.scaladsl.marshalling.ToResponseMarshallable
import akka.http.scaladsl.model.StatusCodes
import akka.http.scaladsl.server
import akka.http.scaladsl.server.Directives.{pathEndOrSingleSlash, _}
import cats.effect.IO
import cats.mtl.Ask
import de.heikoseeberger.akkahttpcirce.ErrorAccumulatingCirceSupport._
import io.circe.{Decoder, DecodingFailure, Encoder, KeyEncoder}
import io.opencensus.scala.akka.http.TracingDirective.traceRequestForService
import org.broadinstitute.dsde.workbench.google2.KubernetesSerializableName.ServiceName
import org.broadinstitute.dsde.workbench.leonardo.JsonCodec._
import org.broadinstitute.dsde.workbench.leonardo.http.api.AppV2Routes._
import org.broadinstitute.dsde.workbench.leonardo.http.service.AppService
import org.broadinstitute.dsde.workbench.model.UserInfo
import org.broadinstitute.dsde.workbench.openTelemetry.OpenTelemetryMetrics
import org.http4s.Uri

class AppV2Routes(kubernetesService: AppService[IO], userInfoDirectives: UserInfoDirectives)(implicit
  metrics: OpenTelemetryMetrics[IO]
) {

  val routes: server.Route = traceRequestForService(serviceData) { span =>
    extractAppContext(Some(span)) { implicit ctx =>
      userInfoDirectives.requireUserInfo { userInfo =>
        CookieSupport.setTokenCookie(userInfo) {
          pathPrefix("apps" / "v2" / workspaceIdSegment) { workspaceId =>
            pathEndOrSingleSlash {
              parameterMap { params =>
                get {
                  complete(
                    listAppV2Handler(userInfo, workspaceId, params)
                  )
                }
              }
            } ~ pathPrefix(Segment) { appNameString =>
              RouteValidation.validateNameDirective(appNameString, AppName.apply) { appName =>
                post {
                  entity(as[CreateAppRequest]) { req =>
                    complete(
                      createAppV2Handler(userInfo, workspaceId, appName, req)
                    )
                  }
                } ~
                  get {
                    complete(
                      getAppV2Handler(userInfo, workspaceId, appName)
                    )
                  } ~
                  delete {
                    parameterMap { params =>
                      complete(
                        deleteAppV2Handler(userInfo, workspaceId, appName, params)
                      )
                    }
                  }
              }
            } ~ pathPrefix("deleteAll") {
              post {
                parameterMap { params =>
                  complete(
                    deleteAllAppsForWorkspaceHandler(userInfo, workspaceId, params)
                  )
                }
              }
            }
          }
        }
      }
    }
  }

  private[api] def createAppV2Handler(userInfo: UserInfo,
                                      workspaceId: WorkspaceId,
                                      appName: AppName,
                                      req: CreateAppRequest
  )(implicit
    ev: Ask[IO, AppContext]
  ): IO[ToResponseMarshallable] =
    for {
      ctx <- ev.ask[AppContext]
      apiCall = kubernetesService.createAppV2(
        userInfo,
        workspaceId,
        appName,
        req
      )
      _ <- metrics.incrementCounter("createAppV2")
      _ <- ctx.span.fold(apiCall)(span => spanResource[IO](span, "createAppV2").use(_ => apiCall))
    } yield StatusCodes.Accepted

  private[api] def getAppV2Handler(userInfo: UserInfo, workspaceId: WorkspaceId, appName: AppName)(implicit
    ev: Ask[IO, AppContext]
  ): IO[ToResponseMarshallable] =
    for {
      ctx <- ev.ask[AppContext]
      apiCall = kubernetesService.getAppV2(
        userInfo,
        workspaceId,
        appName
      )
      _ <- metrics.incrementCounter("getAppV2")
      resp <- ctx.span.fold(apiCall)(span => spanResource[IO](span, "getAppV2").use(_ => apiCall))
    } yield StatusCodes.OK -> resp

  private[api] def listAppV2Handler(userInfo: UserInfo, workspaceId: WorkspaceId, params: Map[String, String])(implicit
    ev: Ask[IO, AppContext]
  ): IO[ToResponseMarshallable] =
    for {
      ctx <- ev.ask[AppContext]
      apiCall = kubernetesService.listAppV2(
        userInfo,
        workspaceId,
        params
      )
      _ <- metrics.incrementCounter("listAppV2")
      resp <- ctx.span.fold(apiCall)(span => spanResource[IO](span, "listAppV2").use(_ => apiCall))
    } yield StatusCodes.OK -> resp

  private[api] def deleteAppV2Handler(userInfo: UserInfo,
                                      workspaceId: WorkspaceId,
                                      appName: AppName,
                                      params: Map[String, String]
  )(implicit
    ev: Ask[IO, AppContext]
  ): IO[ToResponseMarshallable] =
    for {
      ctx <- ev.ask[AppContext]
      deleteDisk = params.get("deleteDisk").exists(_ == "true")
      apiCall = kubernetesService.deleteAppV2(
        userInfo,
        workspaceId,
        appName,
        deleteDisk
      )
      tags = Map("deleteDisk" -> deleteDisk.toString)
      _ <- metrics.incrementCounter("deleteAppV2", 1, tags)
      _ <- ctx.span.fold(apiCall)(span => spanResource[IO](span, "deleteAppV2").use(_ => apiCall))
    } yield StatusCodes.Accepted

  private[api] def deleteAllAppsForWorkspaceHandler(userInfo: UserInfo,
                                                    workspaceId: WorkspaceId,
                                                    params: Map[String, String]
  )(implicit
    ev: Ask[IO, AppContext]
  ): IO[ToResponseMarshallable] =
    for {
      ctx <- ev.ask[AppContext]
      deleteDisk = params.get("deleteDisk").exists(_ == "true")
      apiCall = kubernetesService.deleteAllAppsV2(
        userInfo,
        workspaceId,
        deleteDisk
      )
      tags = Map("deleteDisk" -> deleteDisk.toString)
      _ <- metrics.incrementCounter("deleteAllAppV2", 1, tags)
      _ <- ctx.span.fold(apiCall)(span => spanResource[IO](span, "deleteAllAppV2").use(_ => apiCall))
    } yield StatusCodes.Accepted

}

object AppV2Routes {

  implicit val createAppDecoder: Decoder[CreateAppRequest] =
    Decoder.instance { x =>
      for {
        c <- x.downField("kubernetesRuntimeConfig").as[Option[KubernetesRuntimeConfig]]
        s <- x.downField("accessScope").as[Option[AppAccessScope]]
        d <- x.downField("diskConfig").as[Option[PersistentDiskRequest]]
        l <- x.downField("labels").as[Option[LabelMap]]
        cv <- x.downField("customEnvironmentVariables").as[Option[LabelMap]]
        dp <- x.downField("descriptorPath").as[Option[Uri]]
        ea <- x.downField("extraArgs").as[Option[List[String]]]
        swi <- x.downField("sourceWorkspaceId").as[Option[WorkspaceId]]

        optStr <- x.downField("appType").as[Option[String]]
        cn <- x.downField("allowedChartName").as[Option[AllowedChartName]]
        // TODO: once AOU has migrated to use the new app type, we can use much simpler version instead of this workaround for backwards compatibility
        (appType, allowedChartName) <- optStr match {
          case Some(value) =>
            AppType.stringToObject
              .get(value) match {
              case Some(v) => (v, cn).asRight[DecodingFailure]
              case None =>
                if (value == "RSTUDIO")
                  (AppType.Allowed, Some(AllowedChartName.RStudio)).asRight[DecodingFailure]
                else
                  DecodingFailure(s"Invalid app type ${value}", List.empty).asLeft[(AppType, Option[AllowedChartName])]
            }
          case None => (AppType.Galaxy, cn).asRight[DecodingFailure]
        }
      } yield CreateAppRequest(c,
                               appType,
                               allowedChartName,
                               s,
                               d,
                               l.getOrElse(Map.empty),
                               cv.getOrElse(Map.empty),
                               dp,
                               ea.getOrElse(List.empty),
                               swi
      )
    }

  implicit val nameKeyEncoder: KeyEncoder[ServiceName] = KeyEncoder.encodeKeyString.contramap(_.value)
  implicit val listAppResponseEncoder: Encoder[ListAppResponse] =
    Encoder.forProduct13(
      "workspaceId",
      "cloudContext",
      "region",
      "kubernetesRuntimeConfig",
      "errors",
      "status",
      "proxyUrls",
      "appName",
      "appType",
      "chartName",
      "diskName",
      "auditInfo",
      "accessScope",
      "labels"
    )(x =>
      (x.workspaceId,
       x.cloudContext,
       x.region,
       x.kubernetesRuntimeConfig,
       x.errors,
       x.status,
       x.proxyUrls,
       x.appName,
       x.appType,
       x.chartName,
       x.diskName,
       x.auditInfo,
       x.accessScope,
       x.labels
      )
    )

  implicit val getAppResponseEncoder: Encoder[GetAppResponse] =
    Encoder.forProduct13(
      "appName",
      "cloudContext",
      "region",
      "kubernetesRuntimeConfig",
      "errors",
      "status",
      "proxyUrls",
      "diskName",
      "customEnvironmentVariables",
      "auditInfo",
      "appType",
      "chartName",
      "accessScope",
      "labels"
<<<<<<< HEAD
    )(x =>
      (x.appName,
       x.cloudContext,
       x.region,
       x.kubernetesRuntimeConfig,
       x.errors,
       x.status,
       x.proxyUrls,
       x.diskName,
       x.customEnvironmentVariables,
       x.auditInfo,
       //       x.chartName, TODO: revert this once CBAS are upgraded
       x.appType,
       x.accessScope,
       x.labels
      )
    )
=======
    )(x => GetAppResponse.unapply(x).get)
>>>>>>> 3b71ab73
}<|MERGE_RESOLUTION|>--- conflicted
+++ resolved
@@ -257,25 +257,5 @@
       "chartName",
       "accessScope",
       "labels"
-<<<<<<< HEAD
-    )(x =>
-      (x.appName,
-       x.cloudContext,
-       x.region,
-       x.kubernetesRuntimeConfig,
-       x.errors,
-       x.status,
-       x.proxyUrls,
-       x.diskName,
-       x.customEnvironmentVariables,
-       x.auditInfo,
-       //       x.chartName, TODO: revert this once CBAS are upgraded
-       x.appType,
-       x.accessScope,
-       x.labels
-      )
-    )
-=======
     )(x => GetAppResponse.unapply(x).get)
->>>>>>> 3b71ab73
 }