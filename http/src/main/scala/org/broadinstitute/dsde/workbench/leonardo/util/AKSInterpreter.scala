--- conflicted
+++ resolved
@@ -129,7 +129,6 @@
           // if a managed identity has already been created in the workspace use that otherwise create a new managed identity
           createOrFetchWsmManagedIdentity(app, wsmResourceApi, params.workspaceId, namespacePrefix)
         case _ => F.pure(None)
-<<<<<<< HEAD
       }
       managedIdentityName = ManagedIdentityName(
         wsmManagedIdentityOpt
@@ -146,8 +145,6 @@
           landingZoneResources,
           wsmResourceApi
         )
-=======
->>>>>>> ed4e5dde
       }
       managedIdentityName = ManagedIdentityName(
         wsmManagedIdentityOpt
