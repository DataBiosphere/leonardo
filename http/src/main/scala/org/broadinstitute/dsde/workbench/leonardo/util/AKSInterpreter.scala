package org.broadinstitute.dsde.workbench
package leonardo
package util

import bio.terra.workspace.model._
import cats.effect.Async
import cats.mtl.Ask
import cats.syntax.all._
import com.azure.core.management.AzureEnvironment
import com.azure.core.management.profile.AzureProfile
import com.azure.identity.ClientSecretCredentialBuilder
import com.azure.resourcemanager.compute.ComputeManager
import com.azure.resourcemanager.compute.models.{
  ResourceIdentityType,
  VirtualMachineIdentityUserAssignedIdentities,
  VirtualMachineScaleSetIdentity,
  VirtualMachineScaleSetUpdate
}
import com.azure.resourcemanager.msi.MsiManager
import com.azure.resourcemanager.msi.models.Identity
import org.broadinstitute.dsde.workbench.DoneCheckableSyntax._
import org.broadinstitute.dsde.workbench.azure._
import org.broadinstitute.dsde.workbench.google2.KubernetesModels.{KubernetesNamespace, PodStatus}
import org.broadinstitute.dsde.workbench.google2.KubernetesSerializableName.{NamespaceName, ServiceAccountName}
import org.broadinstitute.dsde.workbench.google2.util.RetryPredicates
import org.broadinstitute.dsde.workbench.google2.{streamFUntilDone, streamUntilDoneOrTimeout, tracedRetryF}
import org.broadinstitute.dsde.workbench.leonardo.SamResourceId.AppSamResourceId
import org.broadinstitute.dsde.workbench.leonardo.config.CoaService.{Cbas, CbasUI, Cromwell}
import org.broadinstitute.dsde.workbench.leonardo.config.Config.refererConfig
import org.broadinstitute.dsde.workbench.leonardo.config._
import org.broadinstitute.dsde.workbench.leonardo.dao._
import org.broadinstitute.dsde.workbench.leonardo.db._
import org.broadinstitute.dsde.workbench.leonardo.http._
<<<<<<< HEAD
import org.broadinstitute.dsde.workbench.leonardo.http.service.{AppNotFoundException, WorkspaceNotFoundException}
=======
import org.broadinstitute.dsde.workbench.leonardo.http.service.AppNotFoundException
import org.broadinstitute.dsde.workbench.leonardo.util.IdentityType.{NoIdentity, PodIdentity, WorkloadIdentity}
>>>>>>> c9505d80
import org.broadinstitute.dsde.workbench.model.{IP, WorkbenchEmail}
import org.broadinstitute.dsp.{Release, _}
import org.http4s.headers.Authorization
import org.http4s.{AuthScheme, Credentials, Uri}
import org.typelevel.log4cats.StructuredLogger

import java.net.URL
import java.util.Base64
import scala.concurrent.ExecutionContext
import scala.jdk.CollectionConverters._

class AKSInterpreter[F[_]](config: AKSInterpreterConfig,
                           helmClient: HelmAlgebra[F],
                           azureBatchService: AzureBatchService[F],
                           azureContainerService: AzureContainerService[F],
                           azureApplicationInsightsService: AzureApplicationInsightsService[F],
                           azureRelayService: AzureRelayService[F],
                           samDao: SamDAO[F],
                           cromwellDao: CromwellDAO[F],
                           cbasDao: CbasDAO[F],
                           cbasUiDao: CbasUiDAO[F],
                           wdsDao: WdsDAO[F],
                           hailBatchDao: HailBatchDAO[F],
<<<<<<< HEAD
                           wsmDao: WsmDao[F],
                           kubeAlg: KubernetesAlgebra[F]
=======
                           kubeAlg: KubernetesAlgebra[F],
                           wsmClientProvider: WsmApiClientProvider
>>>>>>> c9505d80
)(implicit
  executionContext: ExecutionContext,
  logger: StructuredLogger[F],
  dbRef: DbReference[F],
  F: Async[F]
) extends AKSAlgebra[F] {
  implicit private def booleanDoneCheckable: DoneCheckable[Boolean] = identity[Boolean]

  implicit private def listDoneCheckable[A: DoneCheckable]: DoneCheckable[List[A]] = as => as.forall(_.isDone)

  private[util] def isPodDone(podStatus: PodStatus): Boolean =
    podStatus == PodStatus.Failed || podStatus == PodStatus.Succeeded

  implicit private def podDoneCheckable: DoneCheckable[List[PodStatus]] =
    (ps: List[PodStatus]) => ps.forall(isPodDone)

  implicit private def createDatabaseDoneCheckable: DoneCheckable[CreatedControlledAzureDatabaseResult] =
    _.getJobReport.getStatus != JobReport.StatusEnum.RUNNING

  private def getTerraAppSetupChartReleaseName(appReleaseName: Release): Release =
    Release(s"${appReleaseName.asString}-setup-rls")

  /** Creates an app and polls it for completion */
  override def createAndPollApp(params: CreateAKSAppParams)(implicit ev: Ask[F, AppContext]): F[Unit] =
    for {
      ctx <- ev.ask

      // Grab records from the database
      dbAppOpt <- KubernetesServiceDbQueries
        .getFullAppById(CloudContext.Azure(params.cloudContext), params.appId)
        .transaction
      dbApp <- F.fromOption(dbAppOpt,
                            AppNotFoundException(CloudContext.Azure(params.cloudContext),
                                                 params.appName,
                                                 ctx.traceId,
                                                 "No active app found in DB"
                            )
      )
      app = dbApp.app
      namespaceName = app.appResources.namespace.name
      kubernetesNamespace = KubernetesNamespace(namespaceName)

      _ <- logger.info(ctx.loggingCtx)(
        s"Begin app creation for app ${params.appName.value} in cloud context ${params.cloudContext.asString}"
      )

      // Create kubernetes client
      kubeClient <- kubeAlg.createAzureClient(params.cloudContext, params.landingZoneResources.clusterName)

      // Create namespace
      _ <- kubeAlg.createNamespace(kubeClient, kubernetesNamespace)

      // If configured for the app type, call WSM to create a managed identity and postgres database.
      // This returns a KSA authorized to access the database.
      (maybeKsaFromDatabaseCreation, maybeDbName) <- maybeCreateWsmIdentityAndDatabase(app,
                                                                                       params.workspaceId,
                                                                                       params.landingZoneResources,
                                                                                       kubernetesNamespace
      )

      // Determine which type of identity to link to the app: pod identity, workload identity, or nothing.
      identityType = (maybeKsaFromDatabaseCreation, app.samResourceId.resourceType) match {
        case (Some(_), _)                      => WorkloadIdentity
        case (None, SamResourceType.SharedApp) => NoIdentity
        case (None, _)                         => PodIdentity
      }

      // Authenticate helm client
      authContext <- getHelmAuthContext(params.landingZoneResources.clusterName, params.cloudContext, namespaceName)

      // Deploy aad-pod-identity chart
      // This only needs to be done once per cluster, but multiple helm installs have no effect.
      // See https://broadworkbench.atlassian.net/browse/IA-3804 for tracking migration to AKS Workload Identity.
      _ <- identityType match {
        case PodIdentity =>
          helmClient
            .installChart(
              config.aadPodIdentityConfig.release,
              config.aadPodIdentityConfig.chartName,
              config.aadPodIdentityConfig.chartVersion,
              config.aadPodIdentityConfig.values,
              true
            )
            .run(authContext.copy(namespace = config.aadPodIdentityConfig.namespace))
        case _ => F.unit
      }

      // Create relay hybrid connection pool
      hcName = RelayHybridConnectionName(s"${params.appName.value}-${params.workspaceId.value}")
      relayPrimaryKey <- azureRelayService.createRelayHybridConnection(params.landingZoneResources.relayNamespace,
                                                                       hcName,
                                                                       params.cloudContext
      )
      relayDomain = s"${params.landingZoneResources.relayNamespace.value}.servicebus.windows.net"
      relayEndpoint = s"https://${relayDomain}/"
      relayPath = Uri.unsafeFromString(relayEndpoint) / hcName.value

      values = buildSetupChartOverrideValues(
        app.release,
        app.samResourceId,
        params.landingZoneResources.relayNamespace,
        hcName,
        relayPrimaryKey,
        app.appType,
        params.workspaceId,
        app.appName,
        refererConfig.validHosts + relayDomain
      )

      _ <- logger.info(ctx.loggingCtx)(
        s"Setup chart values for app ${params.appName.value} are ${values.asString}"
      )

      _ <- helmClient
        .installChart(
          getTerraAppSetupChartReleaseName(app.release),
          config.terraAppSetupChartConfig.chartName,
          config.terraAppSetupChartConfig.chartVersion,
          values,
          true
        )
        .run(authContext)

      // get the pet userToken
      tokenOpt <- samDao.getCachedArbitraryPetAccessToken(app.auditInfo.creator)
      userToken <- F.fromOption(
        tokenOpt,
        AppCreationException(s"Pet not found for user ${app.auditInfo.creator}", Some(ctx.traceId))
      )

      // If we're configured to use pod identity with the pet for this app, resolve pet managed identity in Azure
      // and assign the VM scale set.
      // See https://broadworkbench.atlassian.net/browse/IA-3804 for tracking migration to AKS Workload Identity
      // for all app types.
      petMi <- identityType match {
        case PodIdentity =>
          for {
            msi <- buildMsiManager(params.cloudContext)
            petMi <- F.delay(
              msi.identities().getById(app.googleServiceAccount.value)
            )

            // Assign the pet managed identity to the VM scale set backing the cluster node pool
            _ <- assignVmScaleSet(params.landingZoneResources.clusterName, params.cloudContext, petMi)
          } yield Some(petMi)
        case _ => F.pure(None)
      }

      // Resolve Application Insights resource in Azure to pass to the helm chart.
      applicationInsightsComponent <- azureApplicationInsightsService.getApplicationInsights(
        params.landingZoneResources.applicationInsightsName,
        params.cloudContext
      )

      // Deploy app chart
      _ <- app.appType match {
        case AppType.Cromwell =>
          for {
            // Get the batch account key
            batchAccount <- azureBatchService.getBatchAccount(params.landingZoneResources.batchAccountName,
                                                              params.cloudContext
            )
            batchAccountKey = batchAccount.getKeys().primary

            // Storage container is required for Cromwell app
            storageContainer <- F.fromOption(
              params.storageContainer,
              AppCreationException("Storage container required for Cromwell app", Some(ctx.traceId))
            )

            _ <- helmClient
              .installChart(
                app.release,
                app.chart.name,
                app.chart.version,
                buildCromwellChartOverrideValues(
                  app.release,
                  params.appName,
                  params.cloudContext,
                  params.workspaceId,
                  params.landingZoneResources,
                  relayPath,
                  petMi,
                  storageContainer,
                  BatchAccountKey(batchAccountKey),
                  applicationInsightsComponent.connectionString(),
                  app.sourceWorkspaceId,
                  userToken // TODO: Remove once permanent solution utilizing the multi-user sam app identity has been implemented
                ),
                createNamespace = true
              )
              .run(authContext)
          } yield ()
        case AppType.Wds =>
          for {
            _ <- helmClient
              .installChart(
                app.release,
                app.chart.name,
                app.chart.version,
                buildWdsChartOverrideValues(
                  app.release,
                  params.appName,
                  params.cloudContext,
                  params.workspaceId,
                  params.landingZoneResources,
                  petMi,
                  applicationInsightsComponent.connectionString(),
                  app.sourceWorkspaceId,
                  userToken, // TODO: Remove once permanent solution utilizing the multi-user sam app identity has been implemented
                  identityType,
                  maybeKsaFromDatabaseCreation,
                  maybeDbName
                ),
                createNamespace = true
              )
              .run(authContext)
          } yield ()
        case AppType.HailBatch =>
          for {
            // Storage container is required for HailBatch app
            storageContainer <- F.fromOption(
              params.storageContainer,
              AppCreationException("Storage container required for Hail Batch app", Some(ctx.traceId))
            )
            _ <- helmClient
              .installChart(
                app.release,
                app.chart.name,
                app.chart.version,
                buildHailBatchChartOverrideValues(
                  params.appName,
                  params.workspaceId,
                  params.landingZoneResources,
                  petMi,
                  storageContainer,
                  relayDomain,
                  hcName
                ),
                createNamespace = true
              )
              .run(authContext)
          } yield ()
        case _ => F.raiseError(AppCreationException(s"App type ${app.appType} not supported on Azure"))
      }

      appOk <- pollAppCreation(app.auditInfo.creator, relayPath, app.appType)
      _ <-
        if (appOk)
          F.unit
        else
          F.raiseError[Unit](
            AppCreationException(
              s"App ${params.appName.value} failed to start in cluster ${params.landingZoneResources.clusterName.value} in cloud context ${params.cloudContext.asString}",
              Some(ctx.traceId)
            )
          )

      // Populate async fields in the KUBERNETES_CLUSTER table.
      // For Azure we don't need each field, but we do need the relay https endpoint.
      _ <- kubernetesClusterQuery
        .updateAsyncFields(
          dbApp.cluster.id,
          KubernetesClusterAsyncFields(
            IP(relayEndpoint),
            IP("[unset]"),
            NetworkFields(
              params.landingZoneResources.vnetName,
              params.landingZoneResources.aksSubnetName,
              IpRange("[unset]")
            )
          )
        )
        .transaction

      // If we've got here, update the App status to Running.
      _ <- appQuery.updateStatus(params.appId, AppStatus.Running).transaction

      _ <- logger.info(ctx.loggingCtx)(
        s"Finished app creation for app ${params.appName.value} in cluster ${params.landingZoneResources.clusterName.value} in cloud context ${params.cloudContext.asString}"
      )

    } yield ()

  override def updateAndPollApp(params: UpdateAKSAppParams)(implicit ev: Ask[F, AppContext]): F[Unit] = {
    for {
      ctx <- ev.ask

      // Grab records from the database
      dbAppOpt <- KubernetesServiceDbQueries
        .getActiveFullAppByName(CloudContext.Azure(params.cloudContext), params.appName)
        .transaction
      dbApp <- F.fromOption(
        dbAppOpt,
        AppNotFoundException(CloudContext.Azure(params.cloudContext),
                             params.appName,
                             ctx.traceId,
                             "No active app found in DB"
        )
      )
      _ <- logger.info(ctx.loggingCtx)(s"Updating app $params.appName in workspace $params.workspaceId")

      app = dbApp.app
      namespaceName = app.appResources.namespace.name

      // Grab the LZ and storage container information associated with the workspace
      leoAuth <- samDao.getLeoAuthToken
      workspaceDescOpt <- wsmDao.getWorkspace(params.workspaceId, leoAuth)
      workspaceDesc <- F.fromOption(workspaceDescOpt, WorkspaceNotFoundException(params.workspaceId, ctx.traceId))
      landingZoneResources <- wsmDao.getLandingZoneResources(workspaceDesc.spendProfile, leoAuth)

      // Get the optional storage container for the workspace
      storageContainer <- wsmDao.getWorkspaceStorageContainer(params.workspaceId, leoAuth)

      // Resolve pet managed identity in Azure
      // Only do this for user-private apps; do not assign any identity for shared apps.
      // In the future we may use a shared identity instead.
      petMi <- app.samResourceId.resourceType match {
        case SamResourceType.SharedApp => F.pure(None)
        case _ =>
          for {
            msi <- buildMsiManager(params.cloudContext)
            petMi <- F.delay(
              msi.identities().getById(app.googleServiceAccount.value)
            )

            // Assign the pet managed identity to the VM scale set backing the cluster node pool
            _ <- assignVmScaleSet(landingZoneResources.clusterName, params.cloudContext, petMi)
          } yield Some(petMi)
      }

      // Get relay hybrid connection pool information
      hcName = RelayHybridConnectionName(s"${params.appName.value}-${params.workspaceId.value}")
      relayDomain = s"${landingZoneResources.relayNamespace.value}.servicebus.windows.net"
      relayEndpoint = s"https://${relayDomain}/"
      relayPath = Uri.unsafeFromString(relayEndpoint) / hcName.value

      // Generate the app values to pass to helm at the upgrade chart step
      chartOverrideValues <- app.appType match {
        case AppType.Cromwell =>
          for {
            // Get the batch account key
            batchAccount <- azureBatchService.getBatchAccount(landingZoneResources.batchAccountName,
                                                              params.cloudContext
            )
            batchAccountKey = batchAccount.getKeys().primary
            // Storage container is required for Cromwell app
            storageContainer <- F.fromOption(
              storageContainer,
              AppUpdateException("Storage container required for Cromwell app", Some(ctx.traceId))
            )
            // Resolve Application Insights resource in Azure to pass to the helm chart.
            applicationInsightsComponent <- azureApplicationInsightsService.getApplicationInsights(
              landingZoneResources.applicationInsightsName,
              params.cloudContext
            )
            // get the pet userToken
            tokenOpt <- samDao.getCachedArbitraryPetAccessToken(app.auditInfo.creator)
            userToken <- F.fromOption(
              tokenOpt,
              AppUpdateException(s"Pet not found for user ${app.auditInfo.creator}", Some(ctx.traceId))
            )
          } yield buildCromwellChartOverrideValues(
            app.release,
            params.appName,
            params.cloudContext,
            params.workspaceId,
            landingZoneResources,
            relayPath,
            petMi,
            storageContainer,
            BatchAccountKey(batchAccountKey),
            applicationInsightsComponent.connectionString(),
            app.sourceWorkspaceId,
            userToken // TODO: Remove once permanent solution utilizing the multi-user sam app identity has been implemented
          )
        case AppType.Wds =>
          for {
            // Resolve Application Insights resource in Azure to pass to the helm chart.
            applicationInsightsComponent <- azureApplicationInsightsService.getApplicationInsights(
              landingZoneResources.applicationInsightsName,
              params.cloudContext
            )
            // get the pet userToken
            tokenOpt <- samDao.getCachedArbitraryPetAccessToken(app.auditInfo.creator)
            userToken <- F.fromOption(
              tokenOpt,
              AppUpdateException(s"Pet not found for user ${app.auditInfo.creator}", Some(ctx.traceId))
            )
          } yield buildWdsChartOverrideValues(
            app.release,
            params.appName,
            params.cloudContext,
            params.workspaceId,
            landingZoneResources,
            petMi,
            applicationInsightsComponent.connectionString(),
            app.sourceWorkspaceId,
            userToken // TODO: Remove once permanent solution utilizing the multi-user sam app identity has been implemented
          )
        case AppType.HailBatch =>
          for {
            // Storage container is required for HailBatch app
            storageContainer <- F.fromOption(
              storageContainer,
              AppUpdateException("Storage container required for Hail Batch app", Some(ctx.traceId))
            )
          } yield buildHailBatchChartOverrideValues(
            params.appName,
            params.workspaceId,
            landingZoneResources,
            petMi,
            storageContainer,
            relayDomain,
            hcName
          )
        case _ => F.raiseError(AppUpdateException(s"App type ${app.appType} not supported on Azure"))
      }

      // Authenticate helm client
      authContext <- getHelmAuthContext(landingZoneResources.clusterName, params.cloudContext, namespaceName)

      // Upgrade app chart version and explicitly pass the values
      _ <- helmClient
        .upgradeChart(
          app.release,
          app.chart.name,
          params.appChartVersion,
          chartOverrideValues
        )
        .run(authContext)

      // Poll until all pods in the app namespace are running
      appOk <- pollAppUpdate(app.auditInfo.creator, relayPath, app.appType)
      _ <-
        if (appOk)
          F.unit
        else
          F.raiseError[Unit](
            AppUpdateException(
              s"App ${params.appName.value} failed to update in cluster ${landingZoneResources.clusterName.value} in cloud context ${params.cloudContext.asString}",
              Some(ctx.traceId)
            )
          )

      _ <- logger.info(
        s"Update app operation has finished for app ${app.appName.value} in cluster ${landingZoneResources.clusterName}"
      )

      // Update app chart version in the DB
      _ <- appQuery.updateChart(app.id, Chart(app.chart.name, params.appChartVersion)).transaction
      // Put app status back to running
      _ <- appQuery.updateStatus(app.id, AppStatus.Running).transaction

      _ <- logger.info(s"Done updating app $params.appName in workspace $params.workspaceId")
    } yield ()
  }

  override def deleteApp(params: DeleteAKSAppParams)(implicit ev: Ask[F, AppContext]): F[Unit] = {
    val DeleteAKSAppParams(appName, workspaceId, landingZoneResources, cloudContext, keepHistory) = params
    for {
      ctx <- ev.ask

      // Grab records from the database
      dbAppOpt <- KubernetesServiceDbQueries
        .getActiveFullAppByName(CloudContext.Azure(cloudContext), params.appName)
        .transaction
      dbApp <- F.fromOption(
        dbAppOpt,
        AppNotFoundException(CloudContext.Azure(cloudContext), params.appName, ctx.traceId, "No active app found in DB")
      )
      _ <- logger.info(ctx.loggingCtx)(s"Deleting app $appName in workspace $workspaceId")

      app = dbApp.app
      namespaceName = app.appResources.namespace.name
      kubernetesNamespace = KubernetesNamespace(namespaceName)

      clusterName = landingZoneResources.clusterName // NOT the same as dbCluster.clusterName

      // Delete hybrid connection for this app
      // for backwards compatibility, name used to be just the appName
      name = app.customEnvironmentVariables.getOrElse("RELAY_HYBRID_CONNECTION_NAME", app.appName.value)

      _ <- azureRelayService
        .deleteRelayHybridConnection(
          landingZoneResources.relayNamespace,
          RelayHybridConnectionName(name),
          cloudContext
        )

      // Authenticate helm client
      authContext <- getHelmAuthContext(landingZoneResources.clusterName, cloudContext, namespaceName)

      // Uninstall the app chart and setup chart
      _ <- helmClient.uninstall(app.release, keepHistory).run(authContext)
      _ <- helmClient
        .uninstall(
          getTerraAppSetupChartReleaseName(app.release),
          keepHistory
        )
        .run(authContext)

      client <- kubeAlg.createAzureClient(cloudContext, landingZoneResources.clusterName)

      // Poll until all pods in the app namespace are deleted
      _ <- streamUntilDoneOrTimeout(
        kubeAlg.listPodStatus(client, KubernetesNamespace(app.appResources.namespace.name)),
        config.appMonitorConfig.deleteApp.maxAttempts,
        config.appMonitorConfig.deleteApp.interval,
        "helm deletion timed out"
      )

      // Delete WSM resources associated with the app
      _ <- maybeDeleteWsmIdentityAndDatabase(app, params.workspaceId)

      // Delete the namespace only after the helm uninstall completes.
      _ <- kubeAlg.deleteNamespace(client, kubernetesNamespace)

      // Poll until the namespace is actually deleted
      // Mapping to inverse because booleanDoneCheckable defines `Done` when it becomes `true`
      fa = kubeAlg.namespaceExists(client, kubernetesNamespace).map(exists => !exists)
      _ <- streamUntilDoneOrTimeout(fa,
                                    config.appMonitorConfig.deleteApp.maxAttempts,
                                    config.appMonitorConfig.deleteApp.initialDelay,
                                    "delete namespace timed out"
      )

      // Delete the Sam resource
      userEmail = app.auditInfo.creator
      tokenOpt <- samDao.getCachedArbitraryPetAccessToken(userEmail)
      _ <- tokenOpt match {
        case Some(token) =>
          samDao.deleteResourceInternal(dbApp.app.samResourceId,
                                        Authorization(Credentials.Token(AuthScheme.Bearer, token))
          )
        case None =>
          logger.warn(
            s"Could not find pet service account for user ${userEmail} in Sam. Skipping resource deletion in Sam."
          )
      }

      _ <- logger.info(
        s"Delete app operation has finished for app ${app.appName.value} in cluster ${clusterName}"
      )

      _ <- appQuery.updateStatus(app.id, AppStatus.Deleted).transaction

      _ <- logger.info(s"Done deleting app $appName in workspace $workspaceId")
    } yield ()
  }

  private[util] def pollApp(userEmail: WorkbenchEmail, relayBaseUri: Uri, appType: AppType)(implicit
    ev: Ask[F, AppContext]
  ): F[Boolean] = for {
    ctx <- ev.ask
    tokenOpt <- samDao.getCachedArbitraryPetAccessToken(userEmail)
    token <- F.fromOption(tokenOpt, AppCreationException(s"Pet not found for user ${userEmail}", Some(ctx.traceId)))
    authHeader = Authorization(Credentials.Token(AuthScheme.Bearer, token))

    op <- appType match {
      case AppType.Cromwell =>
        // Status check each configured coa service for Cromwell app type
        config.coaAppConfig.coaServices
          .collect {
            case Cbas =>
              cbasDao.getStatus(relayBaseUri, authHeader).handleError(_ => false)
            case CbasUI =>
              cbasUiDao.getStatus(relayBaseUri, authHeader).handleError(_ => false)
            case Cromwell =>
              cromwellDao.getStatus(relayBaseUri, authHeader).handleError(_ => false)
          }
          .toList
          .sequence
          .map(_.forall(identity))
      case AppType.Wds =>
        wdsDao.getStatus(relayBaseUri, authHeader).handleError(_ => false)
      case AppType.HailBatch =>
        hailBatchDao.getStatus(relayBaseUri, authHeader).handleError(_ => false)
      case _ => F.raiseError[Boolean](AppCreationException(s"App type ${appType} not supported on Azure"))
    }
  } yield op

  private[util] def pollAppCreation(userEmail: WorkbenchEmail, relayBaseUri: Uri, appType: AppType)(implicit
    ev: Ask[F, AppContext]
  ): F[Boolean] =
    for {
      _ <- ev.ask
      op = pollApp(userEmail, relayBaseUri, appType)

      appOk <- streamFUntilDone(
        op,
        maxAttempts = config.appMonitorConfig.createApp.maxAttempts,
        delay = config.appMonitorConfig.createApp.interval
      ).interruptAfter(config.appMonitorConfig.createApp.interruptAfter).compile.lastOrError
    } yield appOk.isDone

  private[util] def pollAppUpdate(userEmail: WorkbenchEmail, relayBaseUri: Uri, appType: AppType)(implicit
    ev: Ask[F, AppContext]
  ): F[Boolean] =
    for {
      _ <- ev.ask
      op = pollApp(userEmail, relayBaseUri, appType)
      appOk <- streamFUntilDone(
        op,
        maxAttempts = config.appMonitorConfig.updateApp.maxAttempts,
        delay = config.appMonitorConfig.updateApp.interval
      ).interruptAfter(config.appMonitorConfig.updateApp.interruptAfter).compile.lastOrError
    } yield appOk.isDone

  private[util] def buildSetupChartOverrideValues(release: Release,
                                                  samResourceId: AppSamResourceId,
                                                  relayNamespace: RelayNamespace,
                                                  relayHcName: RelayHybridConnectionName,
                                                  relayPrimaryKey: PrimaryKey,
                                                  appType: AppType,
                                                  workspaceId: WorkspaceId,
                                                  appName: AppName,
                                                  validHosts: Set[String]
  ): Values = {
    val relayTargetHost = appType match {
      case AppType.Cromwell  => s"http://coa-${release.asString}-reverse-proxy-service:8000/"
      case AppType.Wds       => s"http://wds-${release.asString}-wds-svc:8080"
      case AppType.HailBatch => "http://batch:8080"
      case AppType.Galaxy | AppType.Custom | AppType.RStudio =>
        F.raiseError(AppCreationException(s"App type $appType not supported on Azure"))
    }

    // Hail batch serves requests on /{appName}/batch and uses relative redirects,
    // so requires that we don't strip the entity path. For other app types we do
    // strip the entity path.
    val removeEntityPathFromHttpUrl = appType != AppType.HailBatch

    // validHosts can have a different number of hosts, this pre-processes the list as separate chart values
    val validHostValues = validHosts.zipWithIndex.map { case (elem, idx) =>
      raw"relaylistener.validHosts[$idx]=$elem"
    }

    Values(
      List(
        raw"cloud=azure",
        // relay configs
        raw"relaylistener.connectionString=Endpoint=sb://${relayNamespace.value}.servicebus.windows.net/;SharedAccessKeyName=listener;SharedAccessKey=${relayPrimaryKey.value};EntityPath=${relayHcName.value}",
        raw"relaylistener.connectionName=${relayHcName.value}",
        raw"relaylistener.endpoint=https://${relayNamespace.value}.servicebus.windows.net",
        raw"relaylistener.targetHost=$relayTargetHost",
        raw"relaylistener.samUrl=${config.samConfig.server}",
        raw"relaylistener.samResourceId=${samResourceId.resourceId}",
        raw"relaylistener.samResourceType=${samResourceId.resourceType.asString}",
        raw"relaylistener.samAction=connect",
        raw"relaylistener.workspaceId=${workspaceId.value.toString}",
        raw"relaylistener.runtimeName=${appName.value}",
        raw"relaylistener.image=${config.listenerImage}",
        raw"""relaylistener.removeEntityPathFromHttpUrl="${removeEntityPathFromHttpUrl.toString}"""",

        // general configs
        raw"fullnameOverride=setup-${release.asString}"
      ).concat(validHostValues).mkString(",")
    )
  }

  private[util] def buildCromwellChartOverrideValues(release: Release,
                                                     appName: AppName,
                                                     cloudContext: AzureCloudContext,
                                                     workspaceId: WorkspaceId,
                                                     landingZoneResources: LandingZoneResources,
                                                     relayPath: Uri,
                                                     petManagedIdentity: Option[Identity],
                                                     storageContainer: StorageContainerResponse,
                                                     batchAccountKey: BatchAccountKey,
                                                     applicationInsightsConnectionString: String,
                                                     sourceWorkspaceId: Option[WorkspaceId],
                                                     userAccessToken: String
  ): Values =
    Values(
      List(
        // azure resources configs
        raw"config.resourceGroup=${cloudContext.managedResourceGroupName.value}",
        raw"config.batchAccountKey=${batchAccountKey.value}",
        raw"config.batchAccountName=${landingZoneResources.batchAccountName.value}",
        raw"config.batchNodesSubnetId=${landingZoneResources.batchNodesSubnetName.value}",
        raw"config.drsUrl=${config.drsConfig.url}",
        raw"config.landingZoneId=${landingZoneResources.landingZoneId}",
        raw"config.subscriptionId=${cloudContext.subscriptionId.value}",
        raw"config.region=${landingZoneResources.region}",
        raw"config.applicationInsightsConnectionString=${applicationInsightsConnectionString}",

        // relay configs
        raw"relay.path=${relayPath.renderString}",

        // persistence configs
        raw"persistence.storageResourceGroup=${cloudContext.managedResourceGroupName.value}",
        raw"persistence.storageAccount=${landingZoneResources.storageAccountName.value}",
        raw"persistence.blobContainer=${storageContainer.name.value}",
        raw"persistence.leoAppInstanceName=${appName.value}",
        raw"persistence.workspaceManager.url=${config.wsmConfig.uri.renderString}",
        raw"persistence.workspaceManager.workspaceId=${workspaceId.value}",
        raw"persistence.workspaceManager.containerResourceId=${storageContainer.resourceId.value.toString}",

        // identity configs
        raw"identity.name=${petManagedIdentity.map(_.name).getOrElse("none")}",
        raw"identity.resourceId=${petManagedIdentity.map(_.id).getOrElse("none")}",
        raw"identity.clientId=${petManagedIdentity.map(_.clientId).getOrElse("none")}",

        // Sam configs
        raw"sam.url=${config.samConfig.server}",

        // Leo configs
        raw"leonardo.url=${config.leoUrlBase}",

        // Enabled services configs
        raw"cbas.enabled=${config.coaAppConfig.coaServices.contains(Cbas)}",
        raw"cbasUI.enabled=${config.coaAppConfig.coaServices.contains(CbasUI)}",
        raw"cromwell.enabled=${config.coaAppConfig.coaServices.contains(Cromwell)}",
        raw"dockstore.baseUrl=${config.coaAppConfig.dockstoreBaseUrl}",

        // general configs
        raw"fullnameOverride=coa-${release.asString}",
        raw"instrumentationEnabled=${config.coaAppConfig.instrumentationEnabled}",
        // provenance (app-cloning) configs
        raw"provenance.userAccessToken=${userAccessToken}"
      ).mkString(",")
    )

  private[util] def buildWdsChartOverrideValues(release: Release,
                                                appName: AppName,
                                                cloudContext: AzureCloudContext,
                                                workspaceId: WorkspaceId,
                                                landingZoneResources: LandingZoneResources,
                                                petManagedIdentity: Option[Identity],
                                                applicationInsightsConnectionString: String,
                                                sourceWorkspaceId: Option[WorkspaceId],
                                                userAccessToken: String,
                                                identityType: IdentityType,
                                                ksaName: Option[ServiceAccountName],
                                                wdsDbName: Option[String]
  ): Values = {
    val valuesList =
      List(
        // azure resources configs
        raw"config.resourceGroup=${cloudContext.managedResourceGroupName.value}",
        raw"config.applicationInsightsConnectionString=${applicationInsightsConnectionString}",

        // Azure subscription configs currently unused
        raw"config.subscriptionId=${cloudContext.subscriptionId.value}",
        raw"config.region=${landingZoneResources.region}",

        // persistence configs
        raw"general.leoAppInstanceName=${appName.value}",
        raw"general.workspaceManager.workspaceId=${workspaceId.value}",

        // identity configs
        raw"identity.enabled=${identityType == PodIdentity}",
        raw"identity.name=${petManagedIdentity.map(_.name).getOrElse("none")}",
        raw"identity.resourceId=${petManagedIdentity.map(_.id).getOrElse("none")}",
        raw"identity.clientId=${petManagedIdentity.map(_.clientId).getOrElse("none")}",
        raw"workloadIdentity.enabled=${identityType == WorkloadIdentity}",
        raw"workloadIdentity.serviceAccountName=${ksaName.map(_.value).getOrElse("none")}",

        // Sam configs
        raw"sam.url=${config.samConfig.server}",

        // workspace manager
        raw"workspacemanager.url=${config.wsmConfig.uri.renderString}",

        // general configs
        raw"fullnameOverride=wds-${release.asString}",
        raw"instrumentationEnabled=${config.wdsAppConfig.instrumentationEnabled}",

        // import configs
        raw"import.dataRepoUrl=${config.tdr.url}",

        // provenance (app-cloning) configs
        raw"provenance.userAccessToken=${userAccessToken}",
        raw"provenance.sourceWorkspaceId=${sourceWorkspaceId.map(_.value).getOrElse("")}"
      )

    val postgresConfig = (ksaName, wdsDbName, landingZoneResources.postgresName) match {
      case (Some(ksa), Some(db), Some(PostgresName(dbServer))) =>
        List(
          raw"postgres.podLocalDatabaseEnabled=false",
          raw"postgres.host=$dbServer.postgres.database.azure.com",
          raw"postgres.dbname=$db",
          // convention is that the database user is the same as the service account name
          raw"postgres.user=${ksa.value}"
        )
      case _ => List.empty
    }

    Values((valuesList ++ postgresConfig).mkString(","))
  }

  private[util] def buildHailBatchChartOverrideValues(appName: AppName,
                                                      workspaceId: WorkspaceId,
                                                      landingZoneResources: LandingZoneResources,
                                                      petManagedIdentity: Option[Identity],
                                                      storageContainer: StorageContainerResponse,
                                                      relayDomain: String,
                                                      hcName: RelayHybridConnectionName
  ): Values =
    Values(
      List(
        raw"persistence.storageAccount=${landingZoneResources.storageAccountName.value}",
        raw"persistence.blobContainer=${storageContainer.name.value}",
        raw"persistence.workspaceManager.url=${config.wsmConfig.uri.renderString}",
        raw"persistence.workspaceManager.workspaceId=${workspaceId.value}",
        raw"persistence.workspaceManager.containerResourceId=${storageContainer.resourceId.value.toString}",
        raw"persistence.workspaceManager.storageContainerUrl=https://${landingZoneResources.storageAccountName.value}.blob.core.windows.net/${storageContainer.name.value}",
        raw"persistence.leoAppName=${appName.value}",

        // identity configs
        raw"identity.name=${petManagedIdentity.map(_.name).getOrElse("none")}",
        raw"identity.resourceId=${petManagedIdentity.map(_.id).getOrElse("none")}",
        raw"identity.clientId=${petManagedIdentity.map(_.clientId).getOrElse("none")}",
        raw"relay.domain=${relayDomain}",
        raw"relay.subpath=/${hcName.value}"
      ).mkString(",")
    )

  private[util] def assignVmScaleSet(clusterName: AKSClusterName,
                                     cloudContext: AzureCloudContext,
                                     petManagedIdentity: Identity
  )(implicit ev: Ask[F, AppContext]): F[Unit] = for {
    // Resolve the cluster in Azure
    cluster <- azureContainerService.getCluster(clusterName, cloudContext)

    // Resolve the VM scale set backing the node pool
    // Note: we are making the assumption here that there is 1 node pool per cluster.
    compute <- buildComputeManager(cloudContext)
    getFirstVmScaleSet = for {
      vmScaleSets <- F.delay(compute.virtualMachineScaleSets().listByResourceGroup(cluster.nodeResourceGroup()))
      vmScaleSet <- F
        .fromOption(
          vmScaleSets.iterator().asScala.nextOption(),
          AppCreationException(
            s"VM scale set not found for cluster ${cloudContext.managedResourceGroupName.value}/${clusterName.value}"
          )
        )
    } yield vmScaleSet

    // Retry getting the VM scale set since Azure returns an empty list sporadically for some reason
    retryConfig = RetryPredicates.retryAllConfig
    vmScaleSet <- tracedRetryF(retryConfig)(
      getFirstVmScaleSet,
      s"Get VM scale set for cluster ${cloudContext.managedResourceGroupName.value}/${clusterName.value}"
    ).compile.lastOrError

    // Assign VM scale set to the pet UAMI (if not already assigned).
    //
    // Note: normally this is done behind the scenes by aad-pod-identity. However in our case the deny assignments
    // block it, so we need to use "Managed" mode handle the assignment ourselves. For more info see:
    // https://azure.github.io/aad-pod-identity/docs/configure/standard_to_managed_mode/
    //
    // Note also that we are using the service client instead of the fluent API to do this, because the fluent API
    // makes a POST request instead of a PATCH, leading to errors. (Possible Java SDK bug?)
    existingUamis = vmScaleSet.userAssignedManagedServiceIdentityIds().asScala
    _ <-
      if (existingUamis.contains(petManagedIdentity.id)) {
        F.unit
      } else {
        F.delay(
          compute
            .serviceClient()
            .getVirtualMachineScaleSets
            .update(
              cluster.nodeResourceGroup,
              vmScaleSet.name(),
              new VirtualMachineScaleSetUpdate()
                .withIdentity(
                  new VirtualMachineScaleSetIdentity()
                    .withType(ResourceIdentityType.USER_ASSIGNED)
                    .withUserAssignedIdentities(
                      (petManagedIdentity.id :: existingUamis.toList)
                        .map(_ -> new VirtualMachineIdentityUserAssignedIdentities())
                        .toMap
                        .asJava
                    )
                )
            )
        )
      }
  } yield ()

  private[util] def getHelmAuthContext(clusterName: AKSClusterName,
                                       cloudContext: AzureCloudContext,
                                       namespaceName: NamespaceName
  )(implicit ev: Ask[F, AppContext]): F[AuthContext] =
    for {
      ctx <- ev.ask

      credentials <- azureContainerService.getClusterCredentials(clusterName, cloudContext)

      // Don't use AppContext.now for the tmp file name because we want it to be unique
      // for each helm invocation
      now <- nowInstant

      // The helm client requires the ca cert passed as a file - hence writing a temp file before helm invocation.
      caCertFile <- writeTempFile(s"aks_ca_cert_${now.toEpochMilli}",
                                  Base64.getDecoder.decode(credentials.certificate.value)
      )

      authContext = AuthContext(
        Namespace(namespaceName.value),
        KubeToken(credentials.token.value),
        KubeApiServer(credentials.server.value),
        CaCertFile(caCertFile.toAbsolutePath)
      )

      _ <- logger.info(ctx.loggingCtx)(
        s"Helm auth context for cluster ${clusterName.value} in cloud context ${cloudContext.asString}: ${authContext
            .copy(kubeToken = org.broadinstitute.dsp.KubeToken("<redacted>"))}"
      )

    } yield authContext

  private[util] def buildMsiManager(cloudContext: AzureCloudContext): F[MsiManager] = {
    val azureProfile =
      new AzureProfile(cloudContext.tenantId.value, cloudContext.subscriptionId.value, AzureEnvironment.AZURE)
    val clientSecretCredential = new ClientSecretCredentialBuilder()
      .clientId(config.appRegistrationConfig.clientId.value)
      .clientSecret(config.appRegistrationConfig.clientSecret.value)
      .tenantId(config.appRegistrationConfig.managedAppTenantId.value)
      .build
    F.delay(MsiManager.authenticate(clientSecretCredential, azureProfile))
  }

  private[util] def buildComputeManager(cloudContext: AzureCloudContext): F[ComputeManager] = {
    val azureProfile =
      new AzureProfile(cloudContext.tenantId.value, cloudContext.subscriptionId.value, AzureEnvironment.AZURE)
    val clientSecretCredential = new ClientSecretCredentialBuilder()
      .clientId(config.appRegistrationConfig.clientId.value)
      .clientSecret(config.appRegistrationConfig.clientSecret.value)
      .tenantId(config.appRegistrationConfig.managedAppTenantId.value)
      .build
    F.delay(ComputeManager.authenticate(clientSecretCredential, azureProfile))
  }

  private def getCommonFields(name: String,
                              description: String,
                              app: App
  ): bio.terra.workspace.model.ControlledResourceCommonFields = {
    val commonFieldsBase = new bio.terra.workspace.model.ControlledResourceCommonFields()
      .name(name)
      .description(description)
      .managedBy(bio.terra.workspace.model.ManagedBy.APPLICATION)
      .cloningInstructions(CloningInstructionsEnum.NOTHING)
    app.samResourceId.accessScope match {
      case Some(AppAccessScope.WorkspaceShared) =>
        commonFieldsBase.accessScope(bio.terra.workspace.model.AccessScope.SHARED_ACCESS)
      case _ =>
        commonFieldsBase
          .accessScope(bio.terra.workspace.model.AccessScope.PRIVATE_ACCESS)
          .privateResourceUser(
            new bio.terra.workspace.model.PrivateResourceUser()
              .userName(app.auditInfo.creator.value)
              .privateResourceIamRole(bio.terra.workspace.model.ControlledResourceIamRole.WRITER)
          )
    }
  }

  private[util] def maybeCreateWsmIdentityAndDatabase(app: App,
                                                      workspaceId: WorkspaceId,
                                                      landingZoneResources: LandingZoneResources,
                                                      namespace: KubernetesNamespace
  )(implicit
    ev: Ask[F, AppContext]
  ): F[(Option[ServiceAccountName], Option[String])] = {
    val databaseConfigEnabled = app.appType match {
      case AppType.Wds => config.wdsAppConfig.databaseEnabled
      case _           => false
    }
    val landingZoneSupportsDatabase = landingZoneResources.postgresName.isDefined
    if (databaseConfigEnabled && landingZoneSupportsDatabase) {
      for {
        ctx <- ev.ask
        _ <- logger.info(ctx.loggingCtx)(
          s"Creating WSM identity for app ${app.appName.value} in cloud workspace ${workspaceId.value}"
        )

        // Build WSM client
        auth <- samDao.getLeoAuthToken
        token <- auth.credentials match {
          case org.http4s.Credentials.Token(_, token) => F.pure(token)
          case _ => F.raiseError(new RuntimeException("Could not obtain Leo auth token"))
        }
        wsmApi = wsmClientProvider.getControlledAzureResourceApi(token)

        // Build create managed identity request.
        // Use the k8s namespace for the name. Note dashes aren't allowed.
        identityName = s"id${namespace.name.value.split('-').head}"
        identityCommonFields = getCommonFields(identityName, s"Identity for Leo app ${app.appName.value}", app)
        createIdentityParams = new AzureManagedIdentityCreationParameters().name(
          identityName
        )
        createIdentityRequest = new CreateControlledAzureManagedIdentityRequestBody()
          .common(identityCommonFields)
          .azureManagedIdentity(createIdentityParams)

        _ <- logger.info(ctx.loggingCtx)(s"WSM create identity request: ${createIdentityRequest}")

        // Execute WSM call
        createIdentityResponse <- F.delay(wsmApi.createAzureManagedIdentity(createIdentityRequest, workspaceId.value))

        _ <- logger.info(ctx.loggingCtx)(s"WSM create identity response: ${createIdentityResponse}")

        // Save record in APP_CONTROLLED_RESOURCE table
        _ <- appControlledResourceQuery
          .save(app.id.id,
                WsmControlledResourceId(createIdentityResponse.getResourceId),
                WsmResourceType.AzureManagedIdentity
          )
          .transaction

        _ <- logger.info(ctx.loggingCtx)(
          s"Creating WSM database for app ${app.appName.value} in cloud workspace ${workspaceId.value}"
        )

        // Build create DB request
        // Use the k8s namespace for the name. Note dashes aren't allowed.
        dbName = s"db${namespace.name.value.split('-').head}"
        databaseCommonFields = getCommonFields(dbName, s"Database for Leo app ${app.appName.value}", app)
        createDatabaseParams = new AzureDatabaseCreationParameters()
          .name(dbName)
          .owner(createIdentityResponse.getResourceId)
          .k8sNamespace(app.appResources.namespace.name.value)
        createDatabaseJobControl = new JobControl().id(dbName)
        createDatabaseRequest = new CreateControlledAzureDatabaseRequestBody()
          .common(databaseCommonFields)
          .azureDatabase(createDatabaseParams)
          .jobControl(createDatabaseJobControl)

        _ <- logger.info(ctx.loggingCtx)(s"WSM create database request: ${createDatabaseRequest}")

        // Execute WSM call
        createDatabaseResponse <- F.delay(wsmApi.createAzureDatabase(createDatabaseRequest, workspaceId.value))

        _ <- logger.info(ctx.loggingCtx)(s"WSM create database response: ${createDatabaseResponse}")

        // Poll for DB creation
        // We don't actually care about the JobReport - just that it succeeded.
        op = F.delay(wsmApi.getCreateAzureDatabaseResult(workspaceId.value, dbName))
        result <- streamFUntilDone(
          op,
          config.appMonitorConfig.createApp.maxAttempts,
          config.appMonitorConfig.createApp.interval
        ).interruptAfter(config.appMonitorConfig.createApp.interruptAfter).compile.lastOrError

        _ <- logger.info(ctx.loggingCtx)(s"WSM create database job result: ${result}")

        _ <-
          if (result.getJobReport.getStatus != JobReport.StatusEnum.SUCCEEDED) {
            F.raiseError(
              AppCreationException(
                s"WSM database creation failed for app ${app.appName.value}. WSM response: ${result}",
                Some(ctx.traceId)
              )
            )
          } else F.unit

        // Save record in APP_CONTROLLED_RESOURCE table
        _ <- appControlledResourceQuery
          .save(app.id.id,
                WsmControlledResourceId(result.getAzureDatabase.getMetadata.getResourceId),
                WsmResourceType.AzureDatabase
          )
          .transaction
      } yield (Some(ServiceAccountName(identityName)), Some(dbName))
    } else F.pure((None, None))
  }

  private[util] def maybeDeleteWsmIdentityAndDatabase(app: App, workspaceId: WorkspaceId)(implicit
    ev: Ask[F, AppContext]
  ): F[Unit] =
    for {
      ctx <- ev.ask
      // Build WSM client
      auth <- samDao.getLeoAuthToken
      token <- auth.credentials match {
        case org.http4s.Credentials.Token(_, token) => F.pure(token)
        case _ => F.raiseError(new RuntimeException("Could not obtain Leo auth token"))
      }
      wsmApi = wsmClientProvider.getControlledAzureResourceApi(token)

      // Delete WSM database, if present
      wsmDatabase <- appControlledResourceQuery.getWsmRecordForApp(app.id.id, WsmResourceType.AzureDatabase).transaction
      _ <- wsmDatabase match {
        case None =>
          logger
            .info(ctx.loggingCtx)(
              s"No WSM controlled Azure Database found for app ${app.appName.value} in workspace ${workspaceId.value}"
            )
        case Some(db) =>
          logger
            .info(ctx.loggingCtx)(
              s"Deleting WSM database for Leo app ${app.appName.value} in workspace ${workspaceId.value}"
            ) >> F.delay(wsmApi.deleteAzureDatabase(workspaceId.value, db.resourceId.value))
      }

      // Delete WSM identity, if present
      wsmIdentity <- appControlledResourceQuery
        .getWsmRecordForApp(app.id.id, WsmResourceType.AzureManagedIdentity)
        .transaction
      _ <- wsmIdentity match {
        case None =>
          logger
            .info(ctx.loggingCtx)(
              s"No WSM controlled Azure managed identity found for app ${app.appName.value} in workspace ${workspaceId.value}"
            )
        case Some(db) =>
          logger
            .info(ctx.loggingCtx)(
              s"Deleting WSM managed identity for Leo app ${app.appName.value} in workspace ${workspaceId.value}"
            ) >> F.delay(wsmApi.deleteAzureManagedIdentity(workspaceId.value, db.resourceId.value))
      }
    } yield ()
}

final case class AKSInterpreterConfig(
  terraAppSetupChartConfig: TerraAppSetupChartConfig,
  coaAppConfig: CoaAppConfig,
  wdsAppConfig: WdsAppConfig,
  hailBatchAppConfig: HailBatchAppConfig,
  aadPodIdentityConfig: AadPodIdentityConfig,
  appRegistrationConfig: AzureAppRegistrationConfig,
  samConfig: SamConfig,
  appMonitorConfig: AppMonitorConfig,
  wsmConfig: HttpWsmDaoConfig,
  drsConfig: DrsConfig,
  leoUrlBase: URL,
  listenerImage: String,
  tdr: TdrConfig
)<|MERGE_RESOLUTION|>--- conflicted
+++ resolved
@@ -31,12 +31,8 @@
 import org.broadinstitute.dsde.workbench.leonardo.dao._
 import org.broadinstitute.dsde.workbench.leonardo.db._
 import org.broadinstitute.dsde.workbench.leonardo.http._
-<<<<<<< HEAD
 import org.broadinstitute.dsde.workbench.leonardo.http.service.{AppNotFoundException, WorkspaceNotFoundException}
-=======
-import org.broadinstitute.dsde.workbench.leonardo.http.service.AppNotFoundException
 import org.broadinstitute.dsde.workbench.leonardo.util.IdentityType.{NoIdentity, PodIdentity, WorkloadIdentity}
->>>>>>> c9505d80
 import org.broadinstitute.dsde.workbench.model.{IP, WorkbenchEmail}
 import org.broadinstitute.dsp.{Release, _}
 import org.http4s.headers.Authorization
@@ -60,13 +56,9 @@
                            cbasUiDao: CbasUiDAO[F],
                            wdsDao: WdsDAO[F],
                            hailBatchDao: HailBatchDAO[F],
-<<<<<<< HEAD
                            wsmDao: WsmDao[F],
-                           kubeAlg: KubernetesAlgebra[F]
-=======
                            kubeAlg: KubernetesAlgebra[F],
                            wsmClientProvider: WsmApiClientProvider
->>>>>>> c9505d80
 )(implicit
   executionContext: ExecutionContext,
   logger: StructuredLogger[F],
@@ -254,7 +246,7 @@
                   BatchAccountKey(batchAccountKey),
                   applicationInsightsComponent.connectionString(),
                   app.sourceWorkspaceId,
-                  userToken // TODO: Remove once permanent solution utilizing the multi-user sam app identity has been implemented
+                  userToken
                 ),
                 createNamespace = true
               )
@@ -371,6 +363,7 @@
 
       app = dbApp.app
       namespaceName = app.appResources.namespace.name
+      kubernetesNamespace = KubernetesNamespace(namespaceName)
 
       // Grab the LZ and storage container information associated with the workspace
       leoAuth <- samDao.getLeoAuthToken
@@ -441,7 +434,7 @@
             BatchAccountKey(batchAccountKey),
             applicationInsightsComponent.connectionString(),
             app.sourceWorkspaceId,
-            userToken // TODO: Remove once permanent solution utilizing the multi-user sam app identity has been implemented
+            userToken
           )
         case AppType.Wds =>
           for {
@@ -456,6 +449,30 @@
               tokenOpt,
               AppUpdateException(s"Pet not found for user ${app.auditInfo.creator}", Some(ctx.traceId))
             )
+
+            // Call WSM to get the managed identity and postgres database if they exist
+            wsmIdentity <- appControlledResourceQuery
+              .getWsmRecordForApp(app.id.id, WsmResourceType.AzureManagedIdentity)
+              .transaction
+            maybeKsaFromDatabaseCreation = wsmIdentity match {
+              case None    => None
+              case Some(_) => Some(ServiceAccountName(s"id${kubernetesNamespace.name.value.split('-').head}"))
+            }
+            wsmDatabase <- appControlledResourceQuery
+              .getWsmRecordForApp(app.id.id, WsmResourceType.AzureDatabase)
+              .transaction
+            maybeDbName = wsmDatabase match {
+              case None    => None
+              case Some(_) => Some(s"db${kubernetesNamespace.name.value.split('-').head}")
+            }
+
+            // Determine which type of identity to link to the app: pod identity, workload identity, or nothing.
+            identityType = (maybeKsaFromDatabaseCreation, app.samResourceId.resourceType) match {
+              case (Some(_), _)                      => WorkloadIdentity
+              case (None, SamResourceType.SharedApp) => NoIdentity
+              case (None, _)                         => PodIdentity
+            }
+
           } yield buildWdsChartOverrideValues(
             app.release,
             params.appName,
@@ -465,7 +482,10 @@
             petMi,
             applicationInsightsComponent.connectionString(),
             app.sourceWorkspaceId,
-            userToken // TODO: Remove once permanent solution utilizing the multi-user sam app identity has been implemented
+            userToken,
+            identityType,
+            maybeKsaFromDatabaseCreation,
+            maybeDbName
           )
         case AppType.HailBatch =>
           for {
