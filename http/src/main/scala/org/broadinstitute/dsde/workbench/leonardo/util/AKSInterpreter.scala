--- conflicted
+++ resolved
@@ -124,7 +124,6 @@
         createOrFetchWsmManagedIdentity(app, wsmResourceApi, params.workspaceId, namespacePrefix)
       }
 
-<<<<<<< HEAD
       // create any missing AppControlledResources
       _ <- childSpan("createMissingAppControlledResources").use { implicit ev =>
         createMissingAppControlledResources(
@@ -136,10 +135,7 @@
         )
       }
 
-      // Create WSM databases
-=======
       // Create or fetch WSM databases
->>>>>>> 5409fb53
       wsmDatabases <- childSpan("createWsmDatabaseResources").use { implicit ev =>
         createOrFetchWsmDatabaseResources(
           app,
