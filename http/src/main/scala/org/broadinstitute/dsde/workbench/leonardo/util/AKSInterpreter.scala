package org.broadinstitute.dsde.workbench
package leonardo
package util

import cats.Show
import cats.effect.Async
import cats.mtl.Ask
import cats.syntax.all._
import com.azure.core.management.AzureEnvironment
import com.azure.core.management.profile.AzureProfile
import com.azure.identity.ClientSecretCredentialBuilder
import com.azure.resourcemanager.compute.ComputeManager
import com.azure.resourcemanager.compute.models.{
  ResourceIdentityType,
  VirtualMachineIdentityUserAssignedIdentities,
  VirtualMachineScaleSetIdentity,
  VirtualMachineScaleSetUpdate
}
import com.azure.resourcemanager.msi.MsiManager
import com.azure.resourcemanager.msi.models.Identity
import io.kubernetes.client.openapi.ApiClient
import io.kubernetes.client.openapi.apis.CoreV1Api
import io.kubernetes.client.openapi.models.V1NamespaceList
import io.kubernetes.client.util.Config
import org.broadinstitute.dsde.workbench.DoneCheckableSyntax._
import org.broadinstitute.dsde.workbench.azure._
import org.broadinstitute.dsde.workbench.google2.KubernetesModels.{KubernetesNamespace, PodStatus}
import org.broadinstitute.dsde.workbench.google2.KubernetesSerializableName.{NamespaceName, ServiceAccountName}
import org.broadinstitute.dsde.workbench.google2.util.RetryPredicates
import org.broadinstitute.dsde.workbench.google2.util.RetryPredicates.whenStatusCode
import org.broadinstitute.dsde.workbench.google2.{
  autoClosableResourceF,
  recoverF,
  streamFUntilDone,
  streamUntilDoneOrTimeout,
  tracedRetryF
}
import org.broadinstitute.dsde.workbench.leonardo.SamResourceId.AppSamResourceId
import org.broadinstitute.dsde.workbench.leonardo.config.CoaService.{Cbas, CbasUI, Cromwell, Wds}
import org.broadinstitute.dsde.workbench.leonardo.config.{AppMonitorConfig, CoaAppConfig, HttpWsmDaoConfig, SamConfig}
import org.broadinstitute.dsde.workbench.leonardo.dao._
import org.broadinstitute.dsde.workbench.leonardo.db._
import org.broadinstitute.dsde.workbench.leonardo.http._
import org.broadinstitute.dsde.workbench.leonardo.http.service.AppNotFoundException
import org.broadinstitute.dsde.workbench.model.{IP, TraceId, WorkbenchEmail}
import org.broadinstitute.dsde.workbench.util2.withLogging
import org.broadinstitute.dsp.{Release, _}
import org.http4s.headers.Authorization
import org.http4s.{AuthScheme, Credentials, Uri}
import org.typelevel.log4cats.StructuredLogger

import java.io.ByteArrayInputStream
import java.util.{Base64, UUID}
import scala.concurrent.ExecutionContext
import scala.jdk.CollectionConverters._

class AKSInterpreter[F[_]](config: AKSInterpreterConfig,
                           helmClient: HelmAlgebra[F],
                           azureBatchService: AzureBatchService[F],
                           azureContainerService: AzureContainerService[F],
                           azureApplicationInsightsService: AzureApplicationInsightsService[F],
                           azureRelayService: AzureRelayService[F],
                           samDao: SamDAO[F],
                           cromwellDao: CromwellDAO[F],
                           cbasDao: CbasDAO[F],
                           cbasUiDao: CbasUiDAO[F],
                           wdsDao: WdsDAO[F]
)(implicit
  executionContext: ExecutionContext,
  logger: StructuredLogger[F],
  dbRef: DbReference[F],
  F: Async[F]
) extends AKSAlgebra[F] {
  implicit private def booleanDoneCheckable: DoneCheckable[Boolean] = identity[Boolean]
  implicit private def listDoneCheckable[A: DoneCheckable]: DoneCheckable[List[A]] = as => as.forall(_.isDone)

  private[util] def isPodDone(podStatus: PodStatus): Boolean =
    podStatus == PodStatus.Failed || podStatus == PodStatus.Succeeded
  implicit private def podDoneCheckable: DoneCheckable[List[PodStatus]] =
    (ps: List[PodStatus]) => ps.forall(isPodDone)

  private def getTerraAppSetupChartReleaseName(appReleaseName: Release): Release =
    Release(s"${appReleaseName.asString}-setup-rls")

  /** Creates an app and polls it for completion */
  override def createAndPollApp(params: CreateAKSAppParams)(implicit ev: Ask[F, AppContext]): F[Unit] =
    for {
      ctx <- ev.ask

      // Grab records from the database
      dbAppOpt <- KubernetesServiceDbQueries
        .getFullAppById(CloudContext.Azure(params.cloudContext), params.appId)
        .transaction
      dbApp <- F.fromOption(dbAppOpt,
                            AppNotFoundException(CloudContext.Azure(params.cloudContext),
                                                 params.appName,
                                                 ctx.traceId,
                                                 "No active app found in DB"
                            )
      )
      app = dbApp.app
      namespaceName = app.appResources.namespace.name
      ksaName <- F.fromOption(
        app.appResources.kubernetesServiceAccountName,
        AppCreationException(
          s"Kubernetes Service Account not found in DB for app ${app.appName.value}",
          Some(ctx.traceId)
        )
      )
      petEmail = app.googleServiceAccount

      _ <- logger.info(ctx.loggingCtx)(
        s"Begin app creation for app ${params.appName.value} in cloud context ${params.cloudContext.asString}"
      )

      // Authenticate helm client
      authContext <- getHelmAuthContext(params.landingZoneResources.clusterName, params.cloudContext, namespaceName)

      // Deploy aad-pod-identity chart
      // This only needs to be done once per cluster, but multiple helm installs have no effect.
      // See https://broadworkbench.atlassian.net/browse/IA-3804 for tracking migration to AKS Workload Identity.
      _ <- helmClient
        .installChart(
          config.aadPodIdentityConfig.release,
          config.aadPodIdentityConfig.chartName,
          config.aadPodIdentityConfig.chartVersion,
          config.aadPodIdentityConfig.values,
          true
        )
        .run(authContext.copy(namespace = config.aadPodIdentityConfig.namespace))

      // Create relay hybrid connection pool
      hcName = RelayHybridConnectionName(params.appName.value)
      relayPrimaryKey <- azureRelayService.createRelayHybridConnection(params.landingZoneResources.relayNamespace,
                                                                       hcName,
                                                                       params.cloudContext
      )
      relayEndpoint = s"https://${params.landingZoneResources.relayNamespace.value}.servicebus.windows.net/"
      relayPath = Uri.unsafeFromString(relayEndpoint) / params.appName.value

      // Deploy setup chart
      _ <- helmClient
        .installChart(
          getTerraAppSetupChartReleaseName(app.release),
          config.terraAppSetupChartConfig.chartName,
          config.terraAppSetupChartConfig.chartVersion,
          buildSetupChartOverrideValues(app.release,
                                        app.samResourceId,
                                        ksaName,
                                        params.landingZoneResources.relayNamespace,
                                        hcName,
                                        relayPrimaryKey
          ),
          true
        )
        .run(authContext)

      // Create relay hybrid connection pool
      hcName = RelayHybridConnectionName(params.appName.value)
      primaryKey <- azureRelayService.createRelayHybridConnection(params.landingZoneResources.relayNamespace,
                                                                  hcName,
                                                                  params.cloudContext
      )

      // Resolve pet managed identity in Azure
      msi <- buildMsiManager(params.cloudContext)
      petMi <- F.delay(
        msi.identities().getById(petEmail.value)
      )

      // Assign the pet managed identity to the VM scale set backing the cluster node pool
      _ <- assignVmScaleSet(params.landingZoneResources.clusterName, params.cloudContext, petMi)

<<<<<<< HEAD
      // get the batch account key
      batchAccount <- azureBatchService.getBatchAccount(params.landingZoneResources.batchAccountName,
                                                        params.cloudContext
      )
      batchAccountKey = batchAccount.getKeys().primary

=======
      applicationInsightsComponent <- azureApplicationInsightsService.getApplicationInsights(
        params.landingZoneResources.applicationInsightsName,
        params.cloudContext
      )
>>>>>>> 89c69cf3
      // Deploy app chart
      _ <- app.appType match {
        case AppType.Cromwell =>
          for {
            // Storage container is required for Cromwell app
            storageContainer <- F.fromOption(
              params.storageContainer,
              AppCreationException("Storage container required for Cromwell app", Some(ctx.traceId))
            )

            _ <- helmClient
              .installChart(
                app.release,
                app.chart.name,
                app.chart.version,
                buildCromwellChartOverrideValues(
                  app.release,
                  params.appName,
                  params.cloudContext,
                  params.workspaceId,
                  params.landingZoneResources,
                  relayPath,
                  petMi,
                  storageContainer,
<<<<<<< HEAD
                  BatchAccountKey(batchAccountKey)
=======
                  applicationInsightsComponent.connectionString()
>>>>>>> 89c69cf3
                ),
                createNamespace = true
              )
              .run(authContext)
          } yield ()

        case _ => F.raiseError(AppCreationException(s"App type ${app.appType} not supported on Azure"))
      }

      // Poll app status
      appOk <- pollCromwellAppCreation(app.auditInfo.creator, relayPath)
      _ <-
        if (appOk)
          F.unit
        else
          F.raiseError[Unit](
            AppCreationException(
              s"App ${params.appName.value} failed to start in cluster ${params.landingZoneResources.clusterName.value} in cloud context ${params.cloudContext.asString}",
              Some(ctx.traceId)
            )
          )

      // Populate async fields in the KUBERNETES_CLUSTER table.
      // For Azure we don't need each field, but we do need the relay https endpoint.
      _ <- kubernetesClusterQuery
        .updateAsyncFields(
          dbApp.cluster.id,
          KubernetesClusterAsyncFields(
            IP(relayEndpoint),
            IP("[unset]"),
            NetworkFields(
              params.landingZoneResources.vnetName,
              params.landingZoneResources.aksSubnetName,
              IpRange("[unset]")
            )
          )
        )
        .transaction

      // If we've got here, update the App status to Running.
      _ <- appQuery.updateStatus(params.appId, AppStatus.Running).transaction

      _ <- logger.info(ctx.loggingCtx)(
        s"Finished app creation for app ${params.appName.value} in cluster ${params.landingZoneResources.clusterName.value} in cloud context ${params.cloudContext.asString}"
      )

    } yield ()

  override def deleteApp(params: DeleteAKSAppParams)(implicit ev: Ask[F, AppContext]): F[Unit] = {
    val DeleteAKSAppParams(appName, workspaceId, landingZoneResources, cloudContext, keepHistory) = params
    for {
      ctx <- ev.ask

      // Grab records from the database
      dbAppOpt <- KubernetesServiceDbQueries
        .getActiveFullAppByName(CloudContext.Azure(cloudContext), params.appName)
        .transaction
      dbApp <- F.fromOption(
        dbAppOpt,
        AppNotFoundException(CloudContext.Azure(cloudContext), params.appName, ctx.traceId, "No active app found in DB")
      )
      _ <- logger.info(ctx.loggingCtx)(s"Deleting app $appName in workspace $workspaceId")

      app = dbApp.app
      namespaceName = app.appResources.namespace.name
      kubernetesNamespace = KubernetesNamespace(namespaceName)
      dbCluster = dbApp.cluster

      clusterName = landingZoneResources.clusterName // NOT the same as dbCluster.clusterName

      // Authenticate helm client
      authContext <- getHelmAuthContext(landingZoneResources.clusterName, cloudContext, namespaceName)

      // Uninstall the app chart and setup chart
      _ <- helmClient.uninstall(app.release, keepHistory).run(authContext)
      _ <- helmClient
        .uninstall(
          getTerraAppSetupChartReleaseName(app.release),
          keepHistory
        )
        .run(authContext)

      client <- buildCoreV1Client(cloudContext, landingZoneResources.clusterName)

      // Poll until all pods in the app namespace are deleted
      _ <- streamUntilDoneOrTimeout(
        listPodStatus(client, KubernetesNamespace(app.appResources.namespace.name)),
        config.appMonitorConfig.deleteApp.maxAttempts,
        config.appMonitorConfig.deleteApp.interval,
        "helm deletion timed out"
      )

      // Delete the namespace only after the helm uninstall completes.
      _ <- deleteNamespace(client, kubernetesNamespace)

      // Poll until the namespace is actually deleted
      // Mapping to inverse because booleanDoneCheckable defines `Done` when it becomes `true`
      fa = namespaceExists(client, kubernetesNamespace).map(exists => !exists)
      _ <- streamUntilDoneOrTimeout(fa,
                                    config.appMonitorConfig.deleteApp.maxAttempts,
                                    config.appMonitorConfig.deleteApp.initialDelay,
                                    "delete namespace timed out"
      )

      // Delete the Sam resource
      userEmail = app.auditInfo.creator
      tokenOpt <- samDao.getCachedArbitraryPetAccessToken(userEmail)
      _ <- tokenOpt match {
        case Some(token) =>
          samDao.deleteResourceInternal(dbApp.app.samResourceId,
                                        Authorization(Credentials.Token(AuthScheme.Bearer, token))
          )
        case None =>
          logger.warn(
            s"Could not find pet service account for user ${userEmail} in Sam. Skipping resource deletion in Sam."
          )
      }

      _ <- logger.info(
        s"Delete app operation has finished for app ${app.appName.value} in cluster ${clusterName}"
      )

      _ <- appQuery.updateStatus(app.id, AppStatus.Deleted).transaction

      _ <- logger.info(s"Done deleting app $appName in workspace $workspaceId")
    } yield ()
  }

  private[util] def pollCromwellAppCreation(userEmail: WorkbenchEmail, relayBaseUri: Uri)(implicit
    ev: Ask[F, AppContext]
  ): F[Boolean] =
    for {
      ctx <- ev.ask
      tokenOpt <- samDao.getCachedArbitraryPetAccessToken(userEmail)
      token <- F.fromOption(tokenOpt, AppCreationException(s"Pet not found for user ${userEmail}", Some(ctx.traceId)))
      authHeader = Authorization(Credentials.Token(AuthScheme.Bearer, token))

      op = config.coaAppConfig.coaServices
        .collect {
          case Cbas =>
            cbasDao.getStatus(relayBaseUri, authHeader).handleError(_ => false)
          case CbasUI =>
            cbasUiDao.getStatus(relayBaseUri, authHeader).handleError(_ => false)
          case Wds =>
            wdsDao.getStatus(relayBaseUri, authHeader).handleError(_ => false)
          case Cromwell =>
            cromwellDao.getStatus(relayBaseUri, authHeader).handleError(_ => false)
        }
        .toList
        .sequence
      cromwellOk <- streamFUntilDone(
        op,
        maxAttempts = config.appMonitorConfig.createApp.maxAttempts,
        delay = config.appMonitorConfig.createApp.interval
      ).interruptAfter(config.appMonitorConfig.createApp.interruptAfter).compile.lastOrError
    } yield cromwellOk.isDone

  private[util] def buildSetupChartOverrideValues(release: Release,
                                                  samResourceId: AppSamResourceId,
                                                  ksaName: ServiceAccountName,
                                                  relayNamespace: RelayNamespace,
                                                  relayHcName: RelayHybridConnectionName,
                                                  relayPrimaryKey: PrimaryKey
  ): Values =
    Values(
      List(
        raw"cloud=azure",
        // KSA configs
        raw"serviceAccount.name=${ksaName.value}",

        // relay configs
        raw"relaylistener.connectionString=Endpoint=sb://${relayNamespace.value}.servicebus.windows.net/;SharedAccessKeyName=listener;SharedAccessKey=${relayPrimaryKey.value};EntityPath=${relayHcName.value}",
        raw"relaylistener.connectionName=${relayHcName.value}",
        raw"relaylistener.endpoint=https://${relayNamespace.value}.servicebus.windows.net",
        raw"relaylistener.targetHost=http://coa-${release.asString}-reverse-proxy-service:8000/",
        raw"relaylistener.samUrl=${config.samConfig.server}",
        raw"relaylistener.samResourceId=${samResourceId.resourceId}",
        raw"relaylistener.samResourceType=kubernetes-app",
        raw"relaylistener.samAction=connect",

        // general configs
        raw"fullnameOverride=setup-${release.asString}"
      ).mkString(",")
    )

  private[util] def buildCromwellChartOverrideValues(release: Release,
                                                     appName: AppName,
                                                     cloudContext: AzureCloudContext,
                                                     workspaceId: WorkspaceId,
                                                     landingZoneResources: LandingZoneResources,
                                                     relayPath: Uri,
                                                     petManagedIdentity: Identity,
                                                     storageContainer: StorageContainerResponse,
<<<<<<< HEAD
                                                     batchAccountKey: BatchAccountKey
=======
                                                     applicationInsightsConnectionString: String
>>>>>>> 89c69cf3
  ): Values =
    Values(
      List(
        // azure resources configs
        raw"config.resourceGroup=${cloudContext.managedResourceGroupName.value}",
        // TODO (TOAZ-241): pass correct information for TES running in a Terra workspace
        raw"config.batchAccountKey=${batchAccountKey}",
        raw"config.batchAccountName=${landingZoneResources.batchAccountName.value}",
        raw"config.batchNodesSubnetId=${landingZoneResources.batchNodesSubnetName.value}",
        raw"config.drsUrl=${config.drsConfig.url}",
<<<<<<< HEAD
        raw"config.landingZoneId=${landingZoneResources.landingZoneId}",
        raw"config.subscriptionId=${cloudContext.subscriptionId}",
        raw"config.region=${landingZoneResources.region}",
=======
        raw"config.workflowExecutionIdentity=${petManagedIdentity.id()}",
        raw"config.applicationInsightsConnectionString=${applicationInsightsConnectionString}",
>>>>>>> 89c69cf3

        // relay configs
        raw"relay.path=${relayPath.renderString}",

        // persistence configs
        raw"persistence.storageResourceGroup=${cloudContext.managedResourceGroupName.value}",
        raw"persistence.storageAccount=${landingZoneResources.storageAccountName.value}",
        raw"persistence.blobContainer=${storageContainer.name.value}",
        raw"persistence.leoAppInstanceName=${appName.value}",
        raw"persistence.workspaceManager.url=${config.wsmConfig.uri.renderString}",
        raw"persistence.workspaceManager.workspaceId=${workspaceId.value}",
        raw"persistence.workspaceManager.containerResourceId=${storageContainer.resourceId.value.toString}",

        // identity configs
        raw"identity.name=${petManagedIdentity.name()}",
        raw"identity.resourceId=${petManagedIdentity.id()}",
        raw"identity.clientId=${petManagedIdentity.clientId()}",

        // Sam configs
        raw"sam.url=${config.samConfig.server}",

        // Enabled services configs
        raw"cbas.enabled=${config.coaAppConfig.coaServices.contains(Cbas)}",
        raw"cbasUI.enabled=${config.coaAppConfig.coaServices.contains(CbasUI)}",
        raw"wds.enabled=${config.coaAppConfig.coaServices.contains(Wds)}",
        raw"cromwell.enabled=${config.coaAppConfig.coaServices.contains(Cromwell)}",

        // general configs
        raw"fullnameOverride=coa-${release.asString}",
        raw"instrumentationEnabled=${config.coaAppConfig.instrumentationEnabled}"
      ).mkString(",")
    )

  private[util] def assignVmScaleSet(clusterName: AKSClusterName,
                                     cloudContext: AzureCloudContext,
                                     petManagedIdentity: Identity
  )(implicit ev: Ask[F, AppContext]): F[Unit] = for {
    // Resolve the cluster in Azure
    cluster <- azureContainerService.getCluster(clusterName, cloudContext)

    // Resolve the VM scale set backing the node pool
    // Note: we are making the assumption here that there is 1 node pool per cluster.
    compute <- buildComputeManager(cloudContext)
    getFirstVmScaleSet = for {
      vmScaleSets <- F.delay(compute.virtualMachineScaleSets().listByResourceGroup(cluster.nodeResourceGroup()))
      vmScaleSet <- F
        .fromOption(
          vmScaleSets.iterator().asScala.nextOption(),
          AppCreationException(
            s"VM scale set not found for cluster ${cloudContext.managedResourceGroupName.value}/${clusterName.value}"
          )
        )
    } yield vmScaleSet

    // Retry getting the VM scale set since Azure returns an empty list sporadically for some reason
    retryConfig = RetryPredicates.retryAllConfig
    vmScaleSet <- tracedRetryF(retryConfig)(
      getFirstVmScaleSet,
      s"Get VM scale set for cluster ${cloudContext.managedResourceGroupName.value}/${clusterName.value}"
    ).compile.lastOrError

    // Assign VM scale set to the pet UAMI (if not already assigned).
    //
    // Note: normally this is done behind the scenes by aad-pod-identity. However in our case the deny assignments
    // block it, so we need to use "Managed" mode handle the assignment ourselves. For more info see:
    // https://azure.github.io/aad-pod-identity/docs/configure/standard_to_managed_mode/
    //
    // Note also that we are using the service client instead of the fluent API to do this, because the fluent API
    // makes a POST request instead of a PATCH, leading to errors. (Possible Java SDK bug?)
    existingUamis = vmScaleSet.userAssignedManagedServiceIdentityIds().asScala
    _ <-
      if (existingUamis.contains(petManagedIdentity.id)) {
        F.unit
      } else {
        F.delay(
          compute
            .serviceClient()
            .getVirtualMachineScaleSets
            .update(
              cluster.nodeResourceGroup,
              vmScaleSet.name(),
              new VirtualMachineScaleSetUpdate()
                .withIdentity(
                  new VirtualMachineScaleSetIdentity()
                    .withType(ResourceIdentityType.USER_ASSIGNED)
                    .withUserAssignedIdentities(
                      (petManagedIdentity.id :: existingUamis.toList)
                        .map(_ -> new VirtualMachineIdentityUserAssignedIdentities())
                        .toMap
                        .asJava
                    )
                )
            )
        )
      }
  } yield ()

  private[util] def getHelmAuthContext(clusterName: AKSClusterName,
                                       cloudContext: AzureCloudContext,
                                       namespaceName: NamespaceName
  )(implicit ev: Ask[F, AppContext]): F[AuthContext] =
    for {
      ctx <- ev.ask

      credentials <- azureContainerService.getClusterCredentials(clusterName, cloudContext)

      // Don't use AppContext.now for the tmp file name because we want it to be unique
      // for each helm invocation
      now <- nowInstant

      // The helm client requires the ca cert passed as a file - hence writing a temp file before helm invocation.
      caCertFile <- writeTempFile(s"aks_ca_cert_${now.toEpochMilli}",
                                  Base64.getDecoder.decode(credentials.certificate.value)
      )

      authContext = AuthContext(
        Namespace(namespaceName.value),
        KubeToken(credentials.token.value),
        KubeApiServer(credentials.server.value),
        CaCertFile(caCertFile.toAbsolutePath)
      )

      _ <- logger.info(ctx.loggingCtx)(
        s"Helm auth context for cluster ${clusterName.value} in cloud context ${cloudContext.asString}: ${authContext
            .copy(kubeToken = org.broadinstitute.dsp.KubeToken("<redacted>"))}"
      )

    } yield authContext

  private[util] def buildMsiManager(cloudContext: AzureCloudContext): F[MsiManager] = {
    val azureProfile =
      new AzureProfile(cloudContext.tenantId.value, cloudContext.subscriptionId.value, AzureEnvironment.AZURE)
    val clientSecretCredential = new ClientSecretCredentialBuilder()
      .clientId(config.appRegistrationConfig.clientId.value)
      .clientSecret(config.appRegistrationConfig.clientSecret.value)
      .tenantId(config.appRegistrationConfig.managedAppTenantId.value)
      .build
    F.delay(MsiManager.authenticate(clientSecretCredential, azureProfile))
  }

  private[util] def buildComputeManager(cloudContext: AzureCloudContext): F[ComputeManager] = {
    val azureProfile =
      new AzureProfile(cloudContext.tenantId.value, cloudContext.subscriptionId.value, AzureEnvironment.AZURE)
    val clientSecretCredential = new ClientSecretCredentialBuilder()
      .clientId(config.appRegistrationConfig.clientId.value)
      .clientSecret(config.appRegistrationConfig.clientSecret.value)
      .tenantId(config.appRegistrationConfig.managedAppTenantId.value)
      .build
    F.delay(ComputeManager.authenticate(clientSecretCredential, azureProfile))
  }

  private[util] def buildCoreV1Client(cloudContext: AzureCloudContext, clusterName: AKSClusterName): F[CoreV1Api] = {
    // we do not want to have to specify this at resource (class) creation time, so we create one on each load here
    implicit val traceId = Ask.const[F, TraceId](TraceId(UUID.randomUUID()))
    for {
      credentials <- azureContainerService.getClusterCredentials(clusterName, cloudContext)
      client <- createClient(
        credentials
      )
      _ <- F.blocking(client.setApiKey(credentials.token.value))
    } yield new CoreV1Api(client)
  }

  private def deleteNamespace(client: CoreV1Api, namespace: KubernetesNamespace)(implicit
    ev: Ask[F, TraceId]
  ): F[Unit] = {
    val delete = for {
      traceId <- ev.ask
      call =
        recoverF(
          F.blocking(
            client.deleteNamespace(
              namespace.name.value,
              "true",
              null,
              null,
              null,
              null,
              null
            )
          ).void
            .recoverWith {
              case e: com.google.gson.JsonSyntaxException
                  if e.getMessage.contains("Expected a string but was BEGIN_OBJECT") =>
                logger.error(e)("Ignore response parsing error")
            } // see https://github.com/kubernetes-client/java/wiki/6.-Known-Issues#1-exception-on-deleting-resources-javalangillegalstateexception-expected-a-string-but-was-begin_object
          ,
          whenStatusCode(404)
        )
      _ <- withLogging(
        call,
        Some(traceId),
        s"io.kubernetes.client.openapi.apis.CoreV1Api.deleteNamespace(${namespace.name.value}, true, null, null, null, null, null)"
      )
    } yield ()

    // There is a known bug with the client lib json decoding.  `com.google.gson.JsonSyntaxException` occurs every time.
    // See https://github.com/kubernetes-client/java/issues/86
    delete.handleErrorWith {
      case _: com.google.gson.JsonSyntaxException =>
        F.unit
      case e: Throwable => F.raiseError(e)
    }
  }

  private def listPodStatus(client: CoreV1Api, namespace: KubernetesNamespace)(implicit
    ev: Ask[F, TraceId]
  ): F[List[PodStatus]] =
    for {
      traceId <- ev.ask
      call =
        F.blocking(
          client.listNamespacedPod(namespace.name.value, "true", null, null, null, null, null, null, null, null, null)
        )

      response <- withLogging(
        call,
        Some(traceId),
        s"io.kubernetes.client.apis.CoreV1Api.listNamespacedPod(${namespace.name.value}, true, null, null, null, null, null, null, null, null)"
      )

      listPodStatus: List[PodStatus] = response.getItems.asScala.toList.flatMap(v1Pod =>
        PodStatus.stringToPodStatus
          .get(v1Pod.getStatus.getPhase)
      )

    } yield listPodStatus

  // The underlying http client for ApiClient claims that it releases idle threads and that shutdown is not necessary
  // Here is a guide on how to proactively release resource if this proves to be problematic https://square.github.io/okhttp/4.x/okhttp/okhttp3/-ok-http-client/#shutdown-isnt-necessary
  private def createClient(credentials: AKSCredentials): F[ApiClient] = {
    val certResource = autoClosableResourceF(
      new ByteArrayInputStream(Base64.getDecoder.decode(credentials.certificate.value))
    )

    for {
      apiClient <- certResource.use { certStream =>
        F.delay(
          Config
            .fromToken(
              credentials.server.value,
              credentials.token.value
            )
            .setSslCaCert(certStream)
        )
      }
    } yield apiClient // appending here a .setDebugging(true) prints out useful API request/response info for development
  }

  private def namespaceExists(client: CoreV1Api, namespace: KubernetesNamespace)(implicit
    ev: Ask[F, TraceId]
  ): F[Boolean] =
    for {
      traceId <- ev.ask
      call =
        recoverF(
          F.blocking(
            client.listNamespace("true", false, null, null, null, null, null, null, null, false)
          ),
          whenStatusCode(409)
        )
      v1NamespaceList <- withLogging(
        call,
        Some(traceId),
        s"io.kubernetes.client.apis.CoreV1Api.listNamespace()",
        Show.show[Option[V1NamespaceList]](
          _.fold("No namespace found")(x => x.getItems.asScala.toList.map(_.getMetadata.getName).mkString(","))
        )
      )
    } yield v1NamespaceList
      .map(ls => ls.getItems.asScala.toList)
      .getOrElse(List.empty)
      .exists(x => x.getMetadata.getName == namespace.name.value)

}

final case class AKSInterpreterConfig(
  terraAppSetupChartConfig: TerraAppSetupChartConfig,
  coaAppConfig: CoaAppConfig,
  aadPodIdentityConfig: AadPodIdentityConfig,
  appRegistrationConfig: AzureAppRegistrationConfig,
  samConfig: SamConfig,
  appMonitorConfig: AppMonitorConfig,
  wsmConfig: HttpWsmDaoConfig,
  drsConfig: DrsConfig
)<|MERGE_RESOLUTION|>--- conflicted
+++ resolved
@@ -171,19 +171,19 @@
       // Assign the pet managed identity to the VM scale set backing the cluster node pool
       _ <- assignVmScaleSet(params.landingZoneResources.clusterName, params.cloudContext, petMi)
 
-<<<<<<< HEAD
+
       // get the batch account key
       batchAccount <- azureBatchService.getBatchAccount(params.landingZoneResources.batchAccountName,
                                                         params.cloudContext
       )
       batchAccountKey = batchAccount.getKeys().primary
 
-=======
+
       applicationInsightsComponent <- azureApplicationInsightsService.getApplicationInsights(
         params.landingZoneResources.applicationInsightsName,
         params.cloudContext
       )
->>>>>>> 89c69cf3
+
       // Deploy app chart
       _ <- app.appType match {
         case AppType.Cromwell =>
@@ -208,11 +208,8 @@
                   relayPath,
                   petMi,
                   storageContainer,
-<<<<<<< HEAD
                   BatchAccountKey(batchAccountKey)
-=======
                   applicationInsightsComponent.connectionString()
->>>>>>> 89c69cf3
                 ),
                 createNamespace = true
               )
@@ -406,11 +403,8 @@
                                                      relayPath: Uri,
                                                      petManagedIdentity: Identity,
                                                      storageContainer: StorageContainerResponse,
-<<<<<<< HEAD
                                                      batchAccountKey: BatchAccountKey
-=======
                                                      applicationInsightsConnectionString: String
->>>>>>> 89c69cf3
   ): Values =
     Values(
       List(
@@ -421,14 +415,12 @@
         raw"config.batchAccountName=${landingZoneResources.batchAccountName.value}",
         raw"config.batchNodesSubnetId=${landingZoneResources.batchNodesSubnetName.value}",
         raw"config.drsUrl=${config.drsConfig.url}",
-<<<<<<< HEAD
         raw"config.landingZoneId=${landingZoneResources.landingZoneId}",
         raw"config.subscriptionId=${cloudContext.subscriptionId}",
         raw"config.region=${landingZoneResources.region}",
-=======
         raw"config.workflowExecutionIdentity=${petManagedIdentity.id()}",
         raw"config.applicationInsightsConnectionString=${applicationInsightsConnectionString}",
->>>>>>> 89c69cf3
+
 
         // relay configs
         raw"relay.path=${relayPath.renderString}",
