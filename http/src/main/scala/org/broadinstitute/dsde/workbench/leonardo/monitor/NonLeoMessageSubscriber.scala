--- conflicted
+++ resolved
@@ -8,11 +8,7 @@
 import fs2.Stream
 import io.circe.{Decoder, DecodingFailure, Encoder}
 import org.broadinstitute.dsde.workbench.google2.JsonCodec.traceIdDecoder
-<<<<<<< HEAD
-import org.broadinstitute.dsde.workbench.google2.{GoogleComputeService, ZoneName}
-=======
 import org.broadinstitute.dsde.workbench.google2.{DeviceName, GoogleComputeService, ZoneName}
->>>>>>> e5645605
 import org.broadinstitute.dsde.workbench.leonardo.AsyncTaskProcessor.Task
 import org.broadinstitute.dsde.workbench.leonardo.ErrorAction.DeleteNodepool
 import org.broadinstitute.dsde.workbench.leonardo.JsonCodec._
@@ -33,10 +29,7 @@
 import org.broadinstitute.dsde.workbench.openTelemetry.OpenTelemetryMetrics
 import org.broadinstitute.dsde.workbench.util2.InstanceName
 import org.broadinstitute.dsde.workbench.util2.messaging.{CloudPublisher, CloudSubscriber, ReceivedMessage}
-<<<<<<< HEAD
-=======
 import org.typelevel.log4cats.StructuredLogger
->>>>>>> e5645605
 
 import scala.concurrent.ExecutionContext.Implicits.global
 
@@ -187,21 +180,8 @@
 
             userSubjectId <- samDao.getUserSubjectId(runtime.auditInfo.creator, googleProject)
             _ <- userSubjectId.traverse { sid =>
-<<<<<<< HEAD
-              val byteString = ByteString.copyFromUtf8(CryptominingUserMessage(sid).asJson.noSpaces)
-
-              val message = PubsubMessage
-                .newBuilder()
-                .setData(byteString)
-                .putAttributes("traceId", ctx.traceId.asString)
-                .putAttributes("cryptomining", "true")
-                .build()
-              // TODO: Not sure what to do about this missing method
-              publisher.publishNativeOne(message)
-=======
               implicit val traceId: Ask[F, TraceId] = Ask.const[F, TraceId](ctx.traceId)
               publisher.publishOne(CryptominingUserMessage(sid), Map("cryptomining" -> "true"))
->>>>>>> e5645605
             }
           } yield ()
       }
