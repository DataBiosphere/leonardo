package org.broadinstitute.dsde.workbench.leonardo
package monitor

import cats.effect.Async
import cats.effect.std.Queue
import cats.mtl.Ask
import cats.syntax.all._
import com.google.protobuf.ByteString
import com.google.pubsub.v1.PubsubMessage
import fs2.Stream
import io.circe.syntax._
import io.circe.{Decoder, DecodingFailure, Encoder}
import org.broadinstitute.dsde.workbench.google2.JsonCodec.traceIdDecoder
import org.broadinstitute.dsde.workbench.google2.{
  Event,
  GoogleComputeService,
  GooglePublisher,
  GoogleSubscriber,
  InstanceName,
  ZoneName
}
import org.broadinstitute.dsde.workbench.leonardo.AsyncTaskProcessor.Task
import org.broadinstitute.dsde.workbench.leonardo.ErrorAction.DeleteNodepool
import org.broadinstitute.dsde.workbench.leonardo.JsonCodec._
import org.broadinstitute.dsde.workbench.leonardo.dao.{SamDAO, UserSubjectId}
import org.broadinstitute.dsde.workbench.leonardo.db.{clusterQuery, kubernetesClusterQuery, DbReference}
import org.broadinstitute.dsde.workbench.leonardo.http.dbioToIO
import org.broadinstitute.dsde.workbench.leonardo.monitor.NonLeoMessage.{
  CryptoMining,
  CryptoMiningScc,
  DeleteKubernetesClusterMessage,
  DeleteNodepoolMessage
}
import org.broadinstitute.dsde.workbench.leonardo.monitor.NonLeoMessageSubscriber.cryptominingUserMessageEncoder
import org.broadinstitute.dsde.workbench.leonardo.util.{DeleteClusterParams, DeleteNodepoolParams, GKEAlgebra}
import org.broadinstitute.dsde.workbench.model.TraceId
import org.broadinstitute.dsde.workbench.model.google.GoogleProject
import org.broadinstitute.dsde.workbench.openTelemetry.OpenTelemetryMetrics
import org.typelevel.log4cats.StructuredLogger
import org.broadinstitute.dsde.workbench.leonardo.http.ctxConversion
import scala.concurrent.ExecutionContext.Implicits.global

/**
 * This is subscriber for messages that are not published by Leonardo itself.
 * But rather from cron jobs, or cloud logging sink (triggered from crypto-mining activity)
 */
class NonLeoMessageSubscriber[F[_]](gkeAlg: GKEAlgebra[F],
                                    computeService: GoogleComputeService[F],
                                    samDao: SamDAO[F],
                                    subscriber: GoogleSubscriber[F, NonLeoMessage],
                                    publisher: GooglePublisher[F],
                                    asyncTasks: Queue[F, Task[F]]
)(implicit
  logger: StructuredLogger[F],
  F: Async[F],
  metrics: OpenTelemetryMetrics[F],
  dbRef: DbReference[F]
) {
  val process: Stream[F, Unit] = subscriber.messages
    .parEvalMapUnordered(10)(messageHandler)
    .handleErrorWith(error => Stream.eval(logger.error(error)("Failed to initialize message processor")))

  private[monitor] def messageHandler(event: Event[NonLeoMessage]): F[Unit] =
    for {
      now <- F.realTimeInstant
      uuid <- F.delay(java.util.UUID.randomUUID())
      traceId = event.traceId.getOrElse(TraceId(uuid.toString))
      ctx = AppContext(traceId, now, "", None)
      implicit0(ev: Ask[F, AppContext]) <- F.pure(Ask.const[F, AppContext](ctx))
      _ <- metrics.incrementCounter(s"NonLeoPubSub/${event.msg.messageType}")
      res <- messageResponder(event.msg).attempt
      _ <- res match {
        case Left(e) =>
          logger.error(ctx.loggingCtx, e)("Fail to process pubsub message") >> F.delay(event.consumer.nack())
        case Right(_) => F.delay(event.consumer.ack())
      }
    } yield ()

  private[monitor] def messageResponder(
    message: NonLeoMessage
  )(implicit traceId: Ask[F, AppContext]): F[Unit] = message match {
    case m: NonLeoMessage.DeleteKubernetesClusterMessage => handleDeleteKubernetesClusterMessage(m)
    case m: NonLeoMessage.CryptoMining                   => handleCryptoMiningMessage(m)
    case m: NonLeoMessage.DeleteNodepoolMessage          => handleDeleteNodepoolMessage(m)
    case m: NonLeoMessage.CryptoMiningScc                => handleCryptoMiningMessageScc(m)
  }

  private[monitor] def handleDeleteKubernetesClusterMessage(msg: DeleteKubernetesClusterMessage)(implicit
    ev: Ask[F, AppContext]
  ): F[Unit] =
    for {
      ctx <- ev.ask
      clusterId = msg.clusterId
      _ <- logger.info(ctx.loggingCtx)(
        s"Beginning to delete kubernetes cluster ${clusterId} in project ${msg.project} from NonLeoMessageSubscriber"
      )
      _ <- kubernetesClusterQuery.markPendingDeletion(clusterId).transaction
      _ <- gkeAlg
        // TODO: Should we retry failures and with what RetryConfig? If all retries fail, send an alert?
        .deleteAndPollCluster(DeleteClusterParams(msg.clusterId, msg.project))
        .onError { case e =>
          for {
            _ <- logger.error(ctx.loggingCtx, e)(
              s"An error occurred during clean-up of cluster ${clusterId} in project ${msg.project}."
            )
            _ <- kubernetesClusterQuery.updateStatus(clusterId, KubernetesClusterStatus.Error).transaction
            // TODO: Create a KUBERNETES_CLUSTER_ERROR table to log the error message?
            // TODO: Need mark the nodepool(s) as Error'ed too?
          } yield ()
        }
    } yield ()

  private[monitor] def handleCryptoMiningMessageScc(
    msg: NonLeoMessage.CryptoMiningScc
  )(implicit ev: Ask[F, AppContext]): F[Unit] =
    deleteCryptominingRuntime(msg.resource.googleProject, msg.resource.runtimeName, msg.resource.zone, "scc")

  private[monitor] def handleCryptoMiningMessage(
    msg: NonLeoMessage.CryptoMining
  )(implicit ev: Ask[F, AppContext]): F[Unit] =
    for {
      _ <-
        if (
          !msg.textPayload.contains(
            "CRYPTOMINING_DETECTED"
          )
        ) // needs to match https://github.com/broadinstitute/terra-cryptomining-security-alerts/blob/master/v2/main.go#L24
          F.unit
        else
          for {
            runtimeFromGoogle <- computeService.getInstance(msg.googleProject,
                                                            msg.resource.labels.zone,
                                                            InstanceName(msg.resource.labels.instanceId.toString)
            )
            // We mark the runtime as Deleted, and delete the instance.
            // If instance deletion fails for some reason, it will be cleaned up by resource-validator
            _ <- runtimeFromGoogle.traverse { instance =>
              deleteCryptominingRuntime(msg.googleProject,
                                        RuntimeName(instance.getName),
                                        msg.resource.labels.zone,
                                        "custom detector"
              )
            }
          } yield ()
    } yield ()

  private[monitor] def deleteCryptominingRuntime(
    googleProject: GoogleProject,
    runtimeName: RuntimeName,
    zone: ZoneName,
    message: String
  )(implicit ev: Ask[F, AppContext]): F[Unit] =
    for {
      ctx <- ev.ask
      cloudContext = CloudContext.Gcp(googleProject)
      runtimeInfo <- clusterQuery
        .getActiveClusterRecordByName(cloudContext, runtimeName)
        .transaction
      _ <- runtimeInfo match {
        case None =>
          logger.info(ctx.loggingCtx)(
            s"Detected ${message} activity for ${googleProject.value}/${runtimeName.asString};" +
              s"This might be because the runtime has already been deleted, or the runtime wasn't created by Leonardo"
          )
        case Some(runtime) =>
          for {
            _ <- clusterQuery
              .markDeleted(cloudContext, runtimeName, ctx.now, Some(s"cryptomining: ${message}"))
              .transaction
            _ <- computeService.deleteInstance(googleProject, zone, InstanceName(runtimeName.asString))
            userSubjectId <- samDao.getUserSubjectId(runtime.auditInfo.creator, googleProject)
            _ <- userSubjectId.traverse { sid =>
              val byteString = ByteString.copyFromUtf8(CryptominingUserMessage(sid).asJson.noSpaces)

              val message = PubsubMessage
                .newBuilder()
                .setData(byteString)
                .putAttributes("traceId", ctx.traceId.asString)
                .putAttributes("cryptomining", "true")
                .build()
              publisher.publishNativeOne(message)
            }
          } yield ()
      }
    } yield ()

  private[monitor] def handleDeleteNodepoolMessage(
    msg: DeleteNodepoolMessage
  )(implicit ev: Ask[F, AppContext]): F[Unit] =
    for {
      ctx <- ev.ask
      task = gkeAlg.deleteAndPollNodepool(DeleteNodepoolParams(msg.nodepoolId, msg.googleProject))
      _ <- asyncTasks.offer(
        Task(ctx.traceId,
             task,
             Some(logError(s"${msg.nodepoolId}/${msg.googleProject}", DeleteNodepool.toString)),
<<<<<<< HEAD
             ctx.now
        )
=======
             ctx.now,
             "deleteNodepool")
>>>>>>> 9d892669
      )
    } yield ()

  private def logError(resourceAndProject: String, action: String): Throwable => F[Unit] =
    t => logger.error(t)(s"Error in async task for resourceId/googleProject: ${resourceAndProject} | action: ${action}")

}

object NonLeoMessageSubscriber {
  implicit val deleteKubernetesClusterDecoder: Decoder[DeleteKubernetesClusterMessage] =
    Decoder.forProduct2("clusterId", "project")(DeleteKubernetesClusterMessage.apply)

  implicit val googleLabelsDecoder: Decoder[GoogleLabels] =
    Decoder.forProduct2("instance_id", "zone")(GoogleLabels.apply)
  implicit val googleResourceDecoder: Decoder[GoogleResource] = Decoder.forProduct1("labels")(GoogleResource.apply)
  implicit val cryptoMiningDecoder: Decoder[CryptoMining] = Decoder.instance { c =>
    for {
      textpayload <- c.downField("textPayload").as[String]
      resource <- c.downField("resource").as[GoogleResource]
      logName <- c.downField("logName").as[String]
      // logName looks like `projects/general-dev-billing-account/logs/cryptomining`
      // we're extracting google project from logName instead of `labels` because `labels` are easier to spoof.
      // We're using instance id from `labels` which is relatively okay because worst case is we're deleting an instance
      // in this user's own billing project
      splitted = logName.split("/")
      googleProject <- Either
        .catchNonFatal(GoogleProject(splitted(1)))
        .leftMap(t => DecodingFailure(s"can't parse google project from logName due to ${t}", List.empty))
    } yield CryptoMining(textpayload, resource, googleProject)
  }

  implicit val sccCategoryDecoder: Decoder[SccCategory] = Decoder.decodeString.emap(s => SccCategory.fromString(s))
  implicit val findingDecoder: Decoder[Finding] = Decoder.forProduct1("category")(Finding.apply)
  val zonePatternInName = "zones\\/([a-z]*\\-[a-z|1-9]*\\-[a-z])\\/".r
  implicit val cryptoMiningSccResourceDecoder: Decoder[CryptoMiningSccResource] = Decoder.instance { c =>
    for {
      googleProject <- c.downField("projectDisplayName").as[GoogleProject]
      serviceType <- c.downField("type").as[String]
      cloudService <- serviceType match {
        case "google.compute.Instance" => CloudService.GCE.asRight[DecodingFailure]
        case s                         => DecodingFailure(s"unsupported cryptomining-scc type ${s}", List.empty).asLeft[CloudService]
      }
      runtimeName <- c.downField("displayName").as[RuntimeName]
      // name field looks like `//compute.googleapis.com/projects/terra-2d61a51b/zones/us-central1-a/instances/5289438569693667937`
      name <- c.downField("name").as[String]
      zone <- Either
        .catchNonFatal(zonePatternInName.findFirstMatchIn(name).map(_.group(1)))
        .leftMap(t =>
          DecodingFailure(s"Can't find zone name in cryptomining message from SCC in ${zonePatternInName} due to ${t}",
                          List.empty
          )
        )
        .flatMap(s =>
          s.fold(
            DecodingFailure(s"Can't find zone name in cryptomining message from SCC in ${zonePatternInName}",
                            List.empty
            ).asLeft[ZoneName]
          )(ss => ZoneName(ss).asRight[DecodingFailure])
        )
    } yield CryptoMiningSccResource(googleProject, cloudService, runtimeName, zone)
  }
  implicit val cryptoMiningSccDecoder: Decoder[CryptoMiningScc] = Decoder.instance { c =>
    for {
      resource <- c.downField("resource").as[CryptoMiningSccResource]
      finding <- c.downField("finding").as[Finding]
    } yield CryptoMiningScc(resource, finding)
  }
  implicit val deleteNodepoolDecoder: Decoder[DeleteNodepoolMessage] =
    Decoder.forProduct3("nodepoolId", "googleProject", "traceId")(DeleteNodepoolMessage.apply)

  implicit val nonLeoMessageDecoder: Decoder[NonLeoMessage] = Decoder.instance { x =>
    deleteKubernetesClusterDecoder.tryDecode(x) orElse (cryptoMiningDecoder.tryDecode(x)) orElse (deleteNodepoolDecoder
      .tryDecode(x)) orElse (cryptoMiningSccDecoder.tryDecode(x))
  }

  implicit val userSubjectIdEncoder: Encoder[UserSubjectId] = Encoder.encodeString.contramap(_.asString)
  implicit val cryptominingUserMessageEncoder: Encoder[CryptominingUserMessage] =
    Encoder.forProduct1("userSubjectId")(x => CryptominingUserMessage.unapply(x).get)
}

sealed abstract class NonLeoMessage extends Product with Serializable {
  def messageType: String
}
object NonLeoMessage {
  final case class DeleteKubernetesClusterMessage(clusterId: KubernetesClusterLeoId, project: GoogleProject)
      extends NonLeoMessage {
    val messageType: String = "deleteKubernetesCluster"
  }
  // Cryptoming messages generated from our custom cryptomining detector
  final case class CryptoMining(textPayload: String, resource: GoogleResource, googleProject: GoogleProject)
      extends NonLeoMessage {
    val messageType: String = "crypto-minining"
  }
  // Cryptoming messages generated from Google's Security Command Center service
  final case class CryptoMiningScc(resource: CryptoMiningSccResource, finding: Finding) extends NonLeoMessage {
    val messageType: String = "crypto-minining-scc"
  }
  final case class DeleteNodepoolMessage(nodepoolId: NodepoolLeoId,
                                         googleProject: GoogleProject,
                                         traceId: Option[TraceId]
  ) extends NonLeoMessage {
    val messageType: String = "deleteNodepool"
  }
}
final case class GoogleResource(labels: GoogleLabels)
final case class GoogleLabels(instanceId: Long, zone: ZoneName)

final case class CryptominingUserMessage(userSubjectId: UserSubjectId)
final case class Finding(category: SccCategory)
final case class SccCategory(asString: String) extends AnyVal
object SccCategory {
  def fromString(s: String): Either[String, SccCategory] = s match {
    case "Execution: Cryptocurrency Mining Combined Detection" => SccCategory(s).asRight[String]
    case "Execution: Cryptocurrency Mining YARA Rule"          => SccCategory(s).asRight[String]
    case "Execution: Cryptocurrency Mining Hash Match"         => SccCategory(s).asRight[String]
    case s                                                     => s"Unsupported SCC category ${s}".asLeft[SccCategory]
  }
}

final case class CryptoMiningSccResource(
  googleProject: GoogleProject,
  cloudService: CloudService,
  runtimeName: RuntimeName,
  zone: ZoneName
)<|MERGE_RESOLUTION|>--- conflicted
+++ resolved
@@ -194,13 +194,8 @@
         Task(ctx.traceId,
              task,
              Some(logError(s"${msg.nodepoolId}/${msg.googleProject}", DeleteNodepool.toString)),
-<<<<<<< HEAD
-             ctx.now
-        )
-=======
              ctx.now,
              "deleteNodepool")
->>>>>>> 9d892669
       )
     } yield ()
 
