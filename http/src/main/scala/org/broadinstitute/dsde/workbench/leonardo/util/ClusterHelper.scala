--- conflicted
+++ resolved
@@ -16,13 +16,12 @@
 import org.broadinstitute.dsde.workbench.leonardo.db.DbReference
 import org.broadinstitute.dsde.workbench.leonardo.model.LeoException
 import org.broadinstitute.dsde.workbench.model.WorkbenchEmail
-import org.broadinstitute.dsde.workbench.model.google.{GoogleProject, IamPermission, ServiceAccountKey, ServiceAccountKeyId}
+import org.broadinstitute.dsde.workbench.model.google.{GoogleProject, ServiceAccountKey, ServiceAccountKeyId}
 import org.broadinstitute.dsde.workbench.util.Retry
 
 import scala.concurrent.{ExecutionContext, Future}
 
 case class ClusterIamSetupException(googleProject: GoogleProject)
-<<<<<<< HEAD
   extends LeoException(s"Error occurred setting up IAM roles in project ${googleProject.value}")
 
 class ClusterHelper(dbRef: DbReference,
@@ -49,37 +48,6 @@
         } else {
           googleIamDAO.removeIamRoles(project, email, MemberType.ServiceAccount, roles)
         }
-=======
-    extends LeoException(s"Error occurred setting up IAM roles in project ${googleProject.value}")
-
-class ClusterHelper(
-  dbRef: DbReference,
-  dataprocConfig: DataprocConfig,
-  gdDAO: GoogleDataprocDAO,
-  googleComputeDAO: GoogleComputeDAO,
-  googleIamDAO: GoogleIamDAO
-)(implicit val executionContext: ExecutionContext, val system: ActorSystem, val contextShift: ContextShift[IO])
-    extends LazyLogging
-    with Retry {
-
-  def createClusterIamRoles(googleProject: GoogleProject, serviceAccountInfo: ServiceAccountInfo): IO[Unit] =
-    updateClusterIamRoles(googleProject, serviceAccountInfo, true)
-
-  def removeClusterIamRoles(googleProject: GoogleProject, serviceAccountInfo: ServiceAccountInfo): IO[Unit] =
-    updateClusterIamRoles(googleProject, serviceAccountInfo, false)
-
-  private def updateClusterIamRoles(googleProject: GoogleProject,
-                                    serviceAccountInfo: ServiceAccountInfo,
-                                    create: Boolean): IO[Unit] = {
-    val retryIam: (GoogleProject, WorkbenchEmail, Set[String]) => IO[Boolean] = (project, email, roles) =>
-      IO.fromFuture[Boolean](IO(retryExponentially(when409, s"IAM policy change failed for Google project '$project'") {
-        () =>
-          if (create) {
-            googleIamDAO.addIamRolesForUser(project, email, roles)
-          } else {
-            googleIamDAO.removeIamRolesForUser(project, email, roles)
-          }
->>>>>>> 89b671f2
       }))
 
     // Add the Dataproc Worker role in the user's project to the cluster service account, if present.
@@ -89,22 +57,12 @@
       // Note: don't remove the role if there are existing active clusters owned by the same user,
       // because it could potentially break other clusters. We only check this for the 'remove' case,
       // it's ok to re-add the roles.
-<<<<<<< HEAD
       IO.fromFuture(IO(dbRef.inTransaction { _.clusterQuery.countActiveByClusterServiceAccount(email) })).flatMap { count =>
         if (count > 0 && !createCluster) {
           IO.unit
         } else {
           retryIam(googleProject, email, Set("roles/dataproc.worker"))
         }
-=======
-      IO.fromFuture(IO(dbRef.inTransaction { _.clusterQuery.countActiveByClusterServiceAccount(email) })).flatMap {
-        count =>
-          if (count > 0 && create == false) {
-            IO.unit
-          } else {
-            retryIam(googleProject, email, Set("roles/dataproc.worker"))
-          }
->>>>>>> 89b671f2
       }
     } getOrElse IO.unit
 
@@ -197,19 +155,20 @@
         IO.fromFuture(IO(googleIamDAO.removeServiceAccountKey(googleProject, email, keyId)))
     } getOrElse IO.unit
 
-  def createDataprocImageUserGoogleGroupIfDoesntExist(googleDirectoryDAO: GoogleDirectoryDAO,
-                                                      dpImageUserGoogleGroupName: String,
-                                                      dpImageUserGoogleGroupEmail: WorkbenchEmail) = {
+  def createDataprocImageUserGoogleGroupIfItDoesntExist(googleDirectoryDAO: GoogleDirectoryDAO,
+                                                        dpImageUserGoogleGroupName: String,
+                                                        dpImageUserGoogleGroupEmail: WorkbenchEmail): Future[Unit] = {
     logger.info(s"Checking if Dataproc image user Google group '${dpImageUserGoogleGroupEmail}' already exists...")
     googleDirectoryDAO.getGoogleGroup(dpImageUserGoogleGroupEmail) flatMap {
       case None =>
         logger.info(s"Dataproc image user Google group '${dpImageUserGoogleGroupEmail}' does not exist. Attempting to create it...")
         googleDirectoryDAO
           .createGroup(dpImageUserGoogleGroupName, dpImageUserGoogleGroupEmail, Option(googleDirectoryDAO.lockedDownGroupSettings))
-          .recover {
+          .recoverWith {
             // In case group creation is attempted concurrently by multiple Leo instances
             case e: GoogleJsonResponseException if e.getDetails.getCode == StatusCodes.Conflict.intValue => Future.unit
-            case _ => Future.failed(GoogleGroupCreationException(dpImageUserGoogleGroupEmail))
+            case _ =>
+              Future.failed(GoogleGroupCreationException(dpImageUserGoogleGroupEmail))
           }
       case Some(group) =>
         logger.info(s"Dataproc image user Google group '${dpImageUserGoogleGroupEmail}' already exists: $group \n Won't attempt to create it.")
