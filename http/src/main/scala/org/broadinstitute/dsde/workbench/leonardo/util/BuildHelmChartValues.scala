package org.broadinstitute.dsde.workbench.leonardo
package util

import org.broadinstitute.dsde.workbench.azure.{PrimaryKey, RelayHybridConnectionName, RelayNamespace}
import org.broadinstitute.dsde.workbench.google2.DiskName
import org.broadinstitute.dsde.workbench.google2.GKEModels.NodepoolName
import org.broadinstitute.dsde.workbench.google2.KubernetesSerializableName.{NamespaceName, ServiceAccountName}
import org.broadinstitute.dsde.workbench.leonardo.AppRestore.GalaxyRestore
import org.broadinstitute.dsde.workbench.leonardo.SamResourceId.AppSamResourceId
import org.broadinstitute.dsde.workbench.leonardo.config.SamConfig
import org.broadinstitute.dsde.workbench.leonardo.dao.CustomAppService
import org.broadinstitute.dsde.workbench.leonardo.http.kubernetesProxyHost
import org.broadinstitute.dsde.workbench.model.WorkbenchEmail
import org.broadinstitute.dsde.workbench.model.google.GcsBucketName
import org.broadinstitute.dsp.{Release, Values}

import java.net.URL
private[leonardo] object BuildHelmChartValues {
  def buildGalaxyChartOverrideValuesString(config: GKEInterpreterConfig,
                                           appName: AppName,
                                           release: Release,
                                           cluster: KubernetesCluster,
                                           nodepoolName: NodepoolName,
                                           userEmail: WorkbenchEmail,
                                           customEnvironmentVariables: Map[String, String],
                                           ksa: ServiceAccountName,
                                           namespaceName: NamespaceName,
                                           nfsDisk: PersistentDisk,
                                           postgresDiskName: DiskName,
                                           machineType: AppMachineType,
                                           galaxyRestore: Option[GalaxyRestore]
  ): List[String] = {
    val k8sProxyHost = kubernetesProxyHost(cluster, config.proxyConfig.proxyDomain).address
    val leoProxyhost = config.proxyConfig.getProxyServerHostName
    val ingressPath = s"/proxy/google/v1/apps/${cluster.cloudContext.asString}/${appName.value}/galaxy"
    val workspaceName = customEnvironmentVariables.getOrElse("WORKSPACE_NAME", "")
    val workspaceNamespace = customEnvironmentVariables.getOrElse("WORKSPACE_NAMESPACE", "")
    // Machine type info
    val maxLimitMemory = machineType.memorySizeInGb
    val maxLimitCpu = machineType.numOfCpus
    val maxRequestMemory = maxLimitMemory - 22
    val maxRequestCpu = maxLimitCpu - 6

    // Custom EV configs
    val configs = customEnvironmentVariables.toList.zipWithIndex.flatMap { case ((k, v), i) =>
      List(
        raw"""configs.$k=$v""",
        raw"""extraEnv[$i].name=$k""",
        raw"""extraEnv[$i].valueFrom.configMapKeyRef.name=${release.asString}-galaxykubeman-configs""",
        raw"""extraEnv[$i].valueFrom.configMapKeyRef.key=$k"""
      )
    }

    val galaxyRestoreSettings = galaxyRestore.fold(List.empty[String])(g =>
      List(
        raw"""restore.persistence.nfs.galaxy.pvcID=${g.galaxyPvcId.asString}""",
        raw"""galaxy.persistence.existingClaim=${release.asString}-galaxy-galaxy-pvc"""
      )
    )
    // Using the string interpolator raw""" since the chart keys include quotes to escape Helm
    // value override special characters such as '.'
    // https://helm.sh/docs/intro/using_helm/#the-format-and-limitations-of---set
    List(
      // Storage class configs
      raw"""nfs.storageClass.name=nfs-${release.asString}""",
      raw"""galaxy.persistence.storageClass=nfs-${release.asString}""",
      // Node selector config: this ensures the app is run on the user's nodepool
      raw"""galaxy.nodeSelector.cloud\.google\.com/gke-nodepool=${nodepoolName.value}""",
      raw"""nfs.nodeSelector.cloud\.google\.com/gke-nodepool=${nodepoolName.value}""",
      raw"""galaxy.configs.job_conf\.yml.runners.k8s.k8s_node_selector=cloud.google.com/gke-nodepool: ${nodepoolName.value}""",
      raw"""galaxy.postgresql.master.nodeSelector.cloud\.google\.com/gke-nodepool=${nodepoolName.value}""",
      // Ingress configs
      raw"""galaxy.ingress.path=${ingressPath}""",
      raw"""galaxy.ingress.annotations.nginx\.ingress\.kubernetes\.io/proxy-redirect-from=https://${k8sProxyHost}""",
      raw"""galaxy.ingress.annotations.nginx\.ingress\.kubernetes\.io/proxy-redirect-to=${leoProxyhost}""",
      raw"""galaxy.ingress.hosts[0].host=${k8sProxyHost}""",
      raw"""galaxy.ingress.hosts[0].paths[0].path=${ingressPath}""",
      raw"""galaxy.ingress.tls[0].hosts[0]=${k8sProxyHost}""",
      raw"""galaxy.ingress.tls[0].secretName=tls-secret""",
      // CVMFS configs
      raw"""cvmfs.cvmfscsi.cache.alien.pvc.storageClass=nfs-${release.asString}""",
      raw"""cvmfs.cvmfscsi.cache.alien.pvc.name=cvmfs-alien-cache""",
      // Galaxy configs
      raw"""galaxy.configs.galaxy\.yml.galaxy.single_user=${userEmail.value}""",
      raw"""galaxy.configs.galaxy\.yml.galaxy.admin_users=${userEmail.value}""",
      raw"""galaxy.terra.launch.workspace=${workspaceName}""",
      raw"""galaxy.terra.launch.namespace=${workspaceNamespace}""",
      raw"""galaxy.terra.launch.apiURL=${config.galaxyAppConfig.orchUrl.value}""",
      raw"""galaxy.terra.launch.drsURL=${config.galaxyAppConfig.drsUrl.value}""",
      // Tusd ingress configs
      raw"""galaxy.tusd.ingress.hosts[0].host=${k8sProxyHost}""",
      raw"""galaxy.tusd.ingress.hosts[0].paths[0].path=${ingressPath}/api/upload/resumable_upload""",
      raw"""galaxy.tusd.ingress.tls[0].hosts[0]=${k8sProxyHost}""",
      raw"""galaxy.tusd.ingress.tls[0].secretName=tls-secret""",
      // Set RabbitMQ storage class
      raw"""galaxy.rabbitmq.persistence.storageClassName=nfs-${release.asString}""",
      // Set Machine Type specs
      raw"""galaxy.jobs.maxLimits.memory=${maxLimitMemory}""",
      raw"""galaxy.jobs.maxLimits.cpu=${maxLimitCpu}""",
      raw"""galaxy.jobs.maxRequests.memory=${maxRequestMemory}""",
      raw"""galaxy.jobs.maxRequests.cpu=${maxRequestCpu}""",
      raw"""galaxy.jobs.rules.tpv_rules_local\.yml.destinations.k8s.max_mem=${maxRequestMemory}""",
      raw"""galaxy.jobs.rules.tpv_rules_local\.yml.destinations.k8s.max_cores=${maxRequestCpu}""",
      // RBAC configs
      raw"""galaxy.serviceAccount.create=false""",
      raw"""galaxy.serviceAccount.name=${ksa.value}""",
      raw"""rbac.serviceAccount=${ksa.value}""",
      // Persistence configs
      raw"""persistence.nfs.name=${namespaceName.value}-${config.galaxyDiskConfig.nfsPersistenceName}""",
      raw"""persistence.nfs.persistentVolume.extraSpec.gcePersistentDisk.pdName=${nfsDisk.name.value}""",
      raw"""persistence.nfs.size=${nfsDisk.size.gb.toString}Gi""",
      raw"""persistence.postgres.name=${namespaceName.value}-${config.galaxyDiskConfig.postgresPersistenceName}""",
      raw"""galaxy.postgresql.galaxyDatabasePassword=${config.galaxyAppConfig.postgresPassword.value}""",
      raw"""persistence.postgres.persistentVolume.extraSpec.gcePersistentDisk.pdName=${postgresDiskName.value}""",
      raw"""persistence.postgres.size=${config.galaxyDiskConfig.postgresDiskSizeGB.gb.toString}Gi""",
      raw"""nfs.persistence.existingClaim=${namespaceName.value}-${config.galaxyDiskConfig.nfsPersistenceName}-pvc""",
      raw"""nfs.persistence.size=${nfsDisk.size.gb.toString}Gi""",
      raw"""galaxy.postgresql.persistence.existingClaim=${namespaceName.value}-${config.galaxyDiskConfig.postgresPersistenceName}-pvc""",
      // Note Galaxy pvc claim is the nfs disk size minus 50G
      raw"""galaxy.persistence.size=${(nfsDisk.size.gb - 50).toString}Gi"""
    ) ++ configs ++ galaxyRestoreSettings
  }

  def buildCromwellAppChartOverrideValuesString(config: GKEInterpreterConfig,
                                                appName: AppName,
                                                cluster: KubernetesCluster,
                                                nodepoolName: NodepoolName,
                                                namespaceName: NamespaceName,
                                                disk: PersistentDisk,
                                                ksaName: ServiceAccountName,
                                                gsa: WorkbenchEmail,
                                                customEnvironmentVariables: Map[String, String]
  ): List[String] = {
    val proxyPath = s"/proxy/google/v1/apps/${cluster.cloudContext.asString}/${appName.value}/cromwell-service"
    val k8sProxyHost = kubernetesProxyHost(cluster, config.proxyConfig.proxyDomain).address
    val leoProxyhost = config.proxyConfig.getProxyServerHostName
    val gcsBucket = customEnvironmentVariables.getOrElse("WORKSPACE_BUCKET", "<no workspace bucket defined>")

    val rewriteTarget = "$2"
    val ingress = List(
      raw"""ingress.enabled=true""",
      raw"""ingress.annotations.nginx\.ingress\.kubernetes\.io/proxy-redirect-from=https://${k8sProxyHost}""",
      raw"""ingress.annotations.nginx\.ingress\.kubernetes\.io/proxy-redirect-to=${leoProxyhost}""",
      raw"""ingress.annotations.nginx\.ingress\.kubernetes\.io/rewrite-target=/${rewriteTarget}""",
      raw"""ingress.annotations.nginx\.ingress\.kubernetes\.io/auth-tls-secret=${namespaceName.value}/ca-secret""",
      raw"""ingress.path=${proxyPath}""",
      raw"""ingress.hosts[0].host=${k8sProxyHost}""",
      raw"""ingress.hosts[0].paths[0]=${proxyPath}${"(/|$)(.*)"}""",
      raw"""ingress.tls[0].secretName=tls-secret""",
      raw"""ingress.tls[0].hosts[0]=${k8sProxyHost}""",
      raw"""db.password=${config.cromwellAppConfig.dbPassword.value}"""
    )

    List(
      // Node selector
      raw"""nodeSelector.cloud\.google\.com/gke-nodepool=${nodepoolName.value}""",
      // Persistence
      raw"""persistence.size=${disk.size.gb.toString}G""",
      raw"""persistence.gcePersistentDisk=${disk.name.value}""",
      raw"""env.swaggerBasePath=$proxyPath/cromwell""",
      // cromwellConfig
      raw"""config.gcsProject=${cluster.cloudContext.asString}""",
      raw"""config.gcsBucket=$gcsBucket/cromwell-execution""",
      // Service Account
      raw"""config.serviceAccount.name=${ksaName.value}""",
      raw"""config.serviceAccount.annotations.gcpServiceAccount=${gsa.value}"""
    ) ++ ingress
  }

  def buildCustomChartOverrideValuesString(config: GKEInterpreterConfig,
                                           appName: AppName,
                                           release: Release,
                                           nodepoolName: NodepoolName,
                                           serviceName: String,
                                           cluster: KubernetesCluster,
                                           namespaceName: NamespaceName,
                                           service: CustomAppService,
                                           extraArgs: List[String],
                                           disk: PersistentDisk,
                                           ksaName: ServiceAccountName,
                                           customEnvironmentVariables: Map[String, String]
  ): String = {
    val k8sProxyHost = kubernetesProxyHost(cluster, config.proxyConfig.proxyDomain).address
    val leoProxyhost = config.proxyConfig.getProxyServerHostName
    val ingressPath = s"/proxy/google/v1/apps/${cluster.cloudContext.asString}/${appName.value}/${serviceName}"

    // Command and args
    val command = service.command.zipWithIndex.map { case (c, i) =>
      raw"""image.command[$i]=$c"""
    }
    val args = service.args.zipWithIndex.map { case (a, i) =>
      raw"""image.args[$i]=$a"""
    } ++ extraArgs.zipWithIndex.map { case (a, i) =>
      raw"""image.args[${i + service.args.length}]=$a"""
    }

    // Custom EVs
    val configs = customEnvironmentVariables.toList.zipWithIndex.flatMap { case ((k, v), i) =>
      List(
        raw"""extraEnv[$i].name=$k""",
        raw"""extraEnv[$i].value=$v"""
      )
    }

    val rewriteTarget = "$2"
    // These nginx an ingress rules are condition.
    // Some apps do not like behind behind a reverse proxy in this way, and require routing specified via this baseUrl
    // The two methods are mutually exclusive
    val ingress = service.baseUrl match {
      case "/" =>
        List(
          raw"""ingress.annotations.nginx\.ingress\.kubernetes\.io/proxy-redirect-from=https://${k8sProxyHost}""",
          raw"""ingress.annotations.nginx\.ingress\.kubernetes\.io/proxy-redirect-to=${leoProxyhost}${ingressPath}""",
          raw"""ingress.annotations.nginx\.ingress\.kubernetes\.io/rewrite-target=/${rewriteTarget}""",
          raw"""ingress.hosts[0].paths[0]=${ingressPath}${"(/|$)(.*)"}"""
        )
      case _ => List(raw"""ingress.hosts[0].paths[0]=${service.baseUrl}""")
    }

    (List(
      raw"""nameOverride=${serviceName}""",
      // Image
      raw"""image.image=${service.image.imageUrl}""",
      raw"""image.port=${service.port}""",
      raw"""image.baseUrl=${service.baseUrl}""",
      // Ingress
      raw"""ingress.hosts[0].host=${k8sProxyHost}""",
      raw"""ingress.annotations.nginx\.ingress\.kubernetes\.io/auth-tls-secret=${namespaceName.value}/ca-secret""",
      raw"""ingress.tls[0].secretName=tls-secret""",
      raw"""ingress.tls[0].hosts[0]=${k8sProxyHost}""",
      // Node selector
      raw"""nodeSelector.cloud\.google\.com/gke-nodepool=${nodepoolName.value}""",
      // Persistence
      raw"""persistence.size=${disk.size.gb.toString}G""",
      raw"""persistence.gcePersistentDisk=${disk.name.value}""",
      raw"""persistence.mountPath=${service.pdMountPath}""",
      raw"""persistence.accessMode=${service.pdAccessMode}""",
      raw"""serviceAccount.name=${ksaName.value}"""
    ) ++ command ++ args ++ configs ++ ingress).mkString(",")
  }

  def buildListenerChartOverrideValuesString(release: Release,
                                             samResourceId: AppSamResourceId,
                                             relayNamespace: RelayNamespace,
                                             relayHcName: RelayHybridConnectionName,
                                             relayPrimaryKey: PrimaryKey,
                                             appType: AppType,
                                             workspaceId: WorkspaceId,
                                             appName: AppName,
                                             validHosts: Set[String],
                                             samConfig: SamConfig,
                                             listenerImage: String,
                                             leoUrlBase: URL
  ): Values = {
    val relayTargetHost = appType match {
      case AppType.Cromwell  => s"http://coa-${release.asString}-reverse-proxy-service:8000/"
      case AppType.Wds       => s"http://wds-${release.asString}-wds-svc:8080"
      case AppType.HailBatch => "http://batch:8080"
      case _                 => "uknown"
    }

    // Hail batch serves requests on /{appName}/batch and uses relative redirects,
    // so requires that we don't strip the entity path. For other app types we do
    // strip the entity path.
    val removeEntityPathFromHttpUrl = appType != AppType.HailBatch

    // validHosts can have a different number of hosts, this pre-processes the list as separate chart values
    val validHostValues = validHosts.zipWithIndex.map { case (elem, idx) =>
      raw"connection.validHosts[$idx]=$elem"
    }

    Values(
      List(
        raw"""connection.removeEntityPathFromHttpUrl="${removeEntityPathFromHttpUrl.toString}"""",
        raw"connection.connectionString=Endpoint=sb://${relayNamespace.value}.servicebus.windows.net/;SharedAccessKeyName=listener;SharedAccessKey=${relayPrimaryKey.value};EntityPath=${relayHcName.value}",
        raw"connection.connectionName=${relayHcName.value}",
        raw"connection.endpoint=https://${relayNamespace.value}.servicebus.windows.net",
        raw"connection.targetHost=$relayTargetHost",
        raw"sam.url=${samConfig.server}",
        raw"sam.resourceId=${samResourceId.resourceId}",
        raw"sam.resourceType=${samResourceId.resourceType.asString}",
        raw"sam.action=connect",
        raw"leonardo.url=${leoUrlBase}",
        raw"general.workspaceId=${workspaceId.value.toString}",
        raw"general.appName=${appName.value}",
        raw"listener.image=${listenerImage}"
      ).concat(validHostValues).mkString(",")
    )
  }

  def buildAllowedAppChartOverrideValuesString(config: GKEInterpreterConfig,
                                               allowedChartName: AllowedChartName,
                                               appName: AppName,
                                               cluster: KubernetesCluster,
                                               nodepoolName: NodepoolName,
                                               namespaceName: NamespaceName,
                                               disk: PersistentDisk,
                                               ksaName: ServiceAccountName,
                                               userEmail: WorkbenchEmail,
                                               stagingBucket: GcsBucketName,
                                               customEnvironmentVariables: Map[String, String]
  ): List[String] = {
    val ingressPath = s"/proxy/google/v1/apps/${cluster.cloudContext.asString}/${appName.value}/app"
    val welderIngressPath = s"/proxy/google/v1/apps/${cluster.cloudContext.asString}/${appName.value}/welder-service"
    val k8sProxyHost = kubernetesProxyHost(cluster, config.proxyConfig.proxyDomain)
    val common = buildAllowedAppCommonChartValuesString(
      config,
      appName,
      cluster,
      nodepoolName,
      namespaceName,
      disk,
      ksaName,
      userEmail,
      stagingBucket,
      customEnvironmentVariables,
      ingressPath,
      k8sProxyHost
    )

    allowedChartName match {
      case AllowedChartName.RStudio =>
        List(
          raw"""ingress.rstudio.path=${ingressPath}${"(/|$)(.*)"}""",
          raw"""ingress.welder.path=${welderIngressPath}${"(/|$)(.*)"}""",
          raw"""ingress.annotations.nginx\.ingress\.kubernetes\.io/proxy-redirect-from=https://${k8sProxyHost
              .address()}"""
        ) ++ common
      case AllowedChartName.Sas =>
        List(
          raw"""ingress.path.sas=${ingressPath}${"(/|$)(.*)"}""",
          raw"""ingress.path.welder=${welderIngressPath}${"(/|$)(.*)"}""",
          raw"""ingress.proxyPath=${ingressPath}""",
          raw"""ingress.annotations.nginx\.ingress\.kubernetes\.io/proxy-redirect-from=http://${k8sProxyHost
              .address()}""",
          raw"""imageCredentials.username=${config.allowedAppConfig.sasContainerRegistryCredentials.username.asString}""",
          raw"""imageCredentials.password=${config.allowedAppConfig.sasContainerRegistryCredentials.password.asString}"""
        ) ++ common
    }
  }

  private[util] def buildAllowedAppCommonChartValuesString(config: GKEInterpreterConfig,
                                                           appName: AppName,
                                                           cluster: KubernetesCluster,
                                                           nodepoolName: NodepoolName,
                                                           namespaceName: NamespaceName,
                                                           disk: PersistentDisk,
                                                           ksaName: ServiceAccountName,
                                                           userEmail: WorkbenchEmail,
                                                           stagingBucket: GcsBucketName,
                                                           customEnvironmentVariables: Map[String, String],
                                                           ingressPath: String,
                                                           k8sProxyHost: akka.http.scaladsl.model.Uri.Host
  ): List[String] = {
    val k8sProxyHostString = k8sProxyHost.address
    val leoProxyhost = config.proxyConfig.getProxyServerHostName

    // Custom EV configs
    // todo: This may not apply to SAS apps
    val configs = customEnvironmentVariables.toList.zipWithIndex.flatMap { case ((k, v), i) =>
      List(
        raw"""extraEnv[$i].name=$k""",
        raw"""extraEnv[$i].value=$v"""
      )
    }

    val rewriteTarget = "$2"
    val ingress = List(
      raw"""ingress.enabled=true""",
      raw"""ingress.annotations.nginx\.ingress\.kubernetes\.io/auth-tls-secret=${namespaceName.value}/ca-secret""",
      raw"""ingress.annotations.nginx\.ingress\.kubernetes\.io/proxy-redirect-to=${leoProxyhost}${ingressPath}""",
      raw"""ingress.annotations.nginx\.ingress\.kubernetes\.io/rewrite-target=/${rewriteTarget}""",
      raw"""ingress.annotations.nginx\.ingress\.kubernetes\.io/proxy-cookie-path=/ "/; Secure; SameSite=None"""",
      raw"""ingress.host=${k8sProxyHostString}""",
      raw"""ingress.tls[0].secretName=tls-secret""",
      raw"""ingress.tls[0].hosts[0]=${k8sProxyHostString}"""
    )

    val welder = List(
      raw"""welder.extraEnv[0].name=GOOGLE_PROJECT""",
      raw"""welder.extraEnv[0].value=${cluster.cloudContext.asString}""",
      raw"""welder.extraEnv[1].name=STAGING_BUCKET""",
      raw"""welder.extraEnv[1].value=${stagingBucket.value}""",
      raw"""welder.extraEnv[2].name=CLUSTER_NAME""",
      raw"""welder.extraEnv[2].value=${appName.value}""",
      raw"""welder.extraEnv[3].name=OWNER_EMAIL""",
      raw"""welder.extraEnv[3].value=${userEmail.value}""",
      raw"""welder.extraEnv[4].name=WORKSPACE_ID""",
      raw"""welder.extraEnv[4].value=dummy""", // TODO: welder requires this env, but it's not needed for welders in GCP
      raw"""welder.extraEnv[5].name=WSM_URL""",
      raw"""welder.extraEnv[5].value=dummy""" // TODO: welder requires this env, but it's not needed for welders in GCP
    )

    List(
      raw"""fullnameOverride=${appName.value}""",
      // Node selector
      raw"""nodeSelector.cloud\.google\.com/gke-nodepool=${nodepoolName.value}""",
      // Persistence
      raw"""persistence.size=${disk.size.gb.toString}G""",
      raw"""persistence.gcePersistentDisk=${disk.name.value}""",
      // Service Account
      raw"""serviceAccount.name=${ksaName.value}"""
    ) ++ ingress ++ welder ++ configs
  }
<<<<<<< HEAD

  def buildListenerChartOverrideValuesString(release: Release,
                                             samResourceId: AppSamResourceId,
                                             relayNamespace: RelayNamespace,
                                             relayHcName: RelayHybridConnectionName,
                                             relayPrimaryKey: PrimaryKey,
                                             appType: AppType,
                                             workspaceId: WorkspaceId,
                                             appName: AppName,
                                             validHosts: Set[String],
                                             samConfig: SamConfig,
                                             listenerImage: String,
                                             leoUrlBase: URL
  ): Values = {
    val relayTargetHost = appType match {
      case AppType.Cromwell     => s"http://coa-${release.asString}-reverse-proxy-service:8000/"
      case AppType.Wds          => s"http://wds-${release.asString}-wds-svc:8080"
      case AppType.HailBatch    => "http://batch:8080"
      case AppType.WorkflowsApp => s"http://wfa-${release.asString}-reverse-proxy-service:8000/"
      case _                    => "unknown"
    }

    // Hail batch serves requests on /{appName}/batch and uses relative redirects,
    // so requires that we don't strip the entity path. For other app types we do
    // strip the entity path.
    val removeEntityPathFromHttpUrl = appType != AppType.HailBatch

    // validHosts can have a different number of hosts, this pre-processes the list as separate chart values
    val validHostValues = validHosts.zipWithIndex.map { case (elem, idx) =>
      raw"connection.validHosts[$idx]=$elem"
    }

    Values(
      List(
        raw"""connection.removeEntityPathFromHttpUrl="${removeEntityPathFromHttpUrl.toString}"""",
        raw"connection.connectionString=Endpoint=sb://${relayNamespace.value}.servicebus.windows.net/;SharedAccessKeyName=listener;SharedAccessKey=${relayPrimaryKey.value};EntityPath=${relayHcName.value}",
        raw"connection.connectionName=${relayHcName.value}",
        raw"connection.endpoint=https://${relayNamespace.value}.servicebus.windows.net",
        raw"connection.targetHost=$relayTargetHost",
        raw"sam.url=${samConfig.server}",
        raw"sam.resourceId=${samResourceId.resourceId}",
        raw"sam.resourceType=${samResourceId.resourceType.asString}",
        raw"sam.action=connect",
        raw"leonardo.url=${leoUrlBase}",
        raw"general.workspaceId=${workspaceId.value.toString}",
        raw"general.appName=${appName.value}",
        raw"listener.image=${listenerImage}"
      ).concat(validHostValues).mkString(",")
    )
  }
=======
>>>>>>> dbad4050
}<|MERGE_RESOLUTION|>--- conflicted
+++ resolved
@@ -253,10 +253,11 @@
                                              leoUrlBase: URL
   ): Values = {
     val relayTargetHost = appType match {
-      case AppType.Cromwell  => s"http://coa-${release.asString}-reverse-proxy-service:8000/"
-      case AppType.Wds       => s"http://wds-${release.asString}-wds-svc:8080"
-      case AppType.HailBatch => "http://batch:8080"
-      case _                 => "uknown"
+      case AppType.Cromwell     => s"http://coa-${release.asString}-reverse-proxy-service:8000/"
+      case AppType.Wds          => s"http://wds-${release.asString}-wds-svc:8080"
+      case AppType.HailBatch    => "http://batch:8080"
+      case AppType.WorkflowsApp => s"http://wfa-${release.asString}-reverse-proxy-service:8000/"
+      case _                    => "unknown"
     }
 
     // Hail batch serves requests on /{appName}/batch and uses relative redirects,
@@ -402,57 +403,4 @@
       raw"""serviceAccount.name=${ksaName.value}"""
     ) ++ ingress ++ welder ++ configs
   }
-<<<<<<< HEAD
-
-  def buildListenerChartOverrideValuesString(release: Release,
-                                             samResourceId: AppSamResourceId,
-                                             relayNamespace: RelayNamespace,
-                                             relayHcName: RelayHybridConnectionName,
-                                             relayPrimaryKey: PrimaryKey,
-                                             appType: AppType,
-                                             workspaceId: WorkspaceId,
-                                             appName: AppName,
-                                             validHosts: Set[String],
-                                             samConfig: SamConfig,
-                                             listenerImage: String,
-                                             leoUrlBase: URL
-  ): Values = {
-    val relayTargetHost = appType match {
-      case AppType.Cromwell     => s"http://coa-${release.asString}-reverse-proxy-service:8000/"
-      case AppType.Wds          => s"http://wds-${release.asString}-wds-svc:8080"
-      case AppType.HailBatch    => "http://batch:8080"
-      case AppType.WorkflowsApp => s"http://wfa-${release.asString}-reverse-proxy-service:8000/"
-      case _                    => "unknown"
-    }
-
-    // Hail batch serves requests on /{appName}/batch and uses relative redirects,
-    // so requires that we don't strip the entity path. For other app types we do
-    // strip the entity path.
-    val removeEntityPathFromHttpUrl = appType != AppType.HailBatch
-
-    // validHosts can have a different number of hosts, this pre-processes the list as separate chart values
-    val validHostValues = validHosts.zipWithIndex.map { case (elem, idx) =>
-      raw"connection.validHosts[$idx]=$elem"
-    }
-
-    Values(
-      List(
-        raw"""connection.removeEntityPathFromHttpUrl="${removeEntityPathFromHttpUrl.toString}"""",
-        raw"connection.connectionString=Endpoint=sb://${relayNamespace.value}.servicebus.windows.net/;SharedAccessKeyName=listener;SharedAccessKey=${relayPrimaryKey.value};EntityPath=${relayHcName.value}",
-        raw"connection.connectionName=${relayHcName.value}",
-        raw"connection.endpoint=https://${relayNamespace.value}.servicebus.windows.net",
-        raw"connection.targetHost=$relayTargetHost",
-        raw"sam.url=${samConfig.server}",
-        raw"sam.resourceId=${samResourceId.resourceId}",
-        raw"sam.resourceType=${samResourceId.resourceType.asString}",
-        raw"sam.action=connect",
-        raw"leonardo.url=${leoUrlBase}",
-        raw"general.workspaceId=${workspaceId.value.toString}",
-        raw"general.appName=${appName.value}",
-        raw"listener.image=${listenerImage}"
-      ).concat(validHostValues).mkString(",")
-    )
-  }
-=======
->>>>>>> dbad4050
 }