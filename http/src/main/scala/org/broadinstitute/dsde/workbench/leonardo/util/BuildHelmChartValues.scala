--- conflicted
+++ resolved
@@ -261,19 +261,12 @@
                                              leoUrlBase: URL
   ): Values = {
     val relayTargetHost = appType match {
-<<<<<<< HEAD
-      case AppType.Cromwell          => s"http://coa-${release.asString}-reverse-proxy-service:8000/"
+      case AppType.Cromwell     => s"http://coa-${release.asString}-reverse-proxy-service:8000/"
       case AppType.CromwellRunnerApp => s"http://cra-${release.asString}-reverse-proxy-service:8000/"
-      case AppType.Wds               => s"http://wds-${release.asString}-wds-svc:8080"
-      case AppType.HailBatch         => "http://batch:8080"
-      case _                         => "uknown"
-=======
-      case AppType.Cromwell     => s"http://coa-${release.asString}-reverse-proxy-service:8000/"
       case AppType.Wds          => s"http://wds-${release.asString}-wds-svc:8080"
       case AppType.HailBatch    => "http://batch:8080"
       case AppType.WorkflowsApp => s"http://wfa-${release.asString}-reverse-proxy-service:8000/"
       case _                    => "unknown"
->>>>>>> d61f5d66
     }
 
     // Hail batch serves requests on /{appName}/batch and uses relative redirects,
