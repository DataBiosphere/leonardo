--- conflicted
+++ resolved
@@ -31,13 +31,9 @@
 # If you update this here, make sure to also update reference.conf:
 ENV CROMWELL_CHART_VERSION 0.2.242
 ENV CROWELL_ON_AZURE_CHART_VERSION 0.2.242
-<<<<<<< HEAD
-ENV WDS_CHART_VERSION 0.17.0
+ENV WDS_CHART_VERSION 0.19.0
+ENV HAIL_BATCH_CHART_VERSION 0.1.9
 ENV RSTUDIO_CHART_VERSION 0.1.0
-=======
-ENV WDS_CHART_VERSION 0.19.0
->>>>>>> 2af4b57d
-ENV HAIL_BATCH_CHART_VERSION 0.1.9
 
 RUN mkdir /leonardo
 COPY ./leonardo*.jar /leonardo
