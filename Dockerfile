--- conflicted
+++ resolved
@@ -29,15 +29,10 @@
 ENV GALAXY_VERSION 2.5.2
 ENV NGINX_VERSION 4.3.0
 # If you update this here, make sure to also update reference.conf:
-<<<<<<< HEAD
 ENV CROMWELL_CHART_VERSION 0.2.238
 ENV CROWELL_ON_AZURE_CHART_VERSION 0.2.238
-ENV WDS_CHART_VERSION 0.7.0
-=======
-ENV CROMWELL_CHART_VERSION 0.2.237
-ENV CROWELL_ON_AZURE_CHART_VERSION 0.2.237
 ENV WDS_CHART_VERSION 0.13.0
->>>>>>> ee3a21c8
+
 ENV HAIL_BATCH_CHART_VERSION 0.1.8
 
 RUN mkdir /leonardo
