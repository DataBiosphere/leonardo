--- conflicted
+++ resolved
@@ -36,11 +36,7 @@
 # WORKFLOWS APP comment to prevent merge conflicts
 ENV WORKFLOWS_APP_VERSION 0.38.0
 # WDS CHART comment to prevent merge conflicts
-<<<<<<< HEAD
-ENV WDS_CHART_VERSION 0.44.0
-=======
 ENV WDS_CHART_VERSION 0.45.0
->>>>>>> 8ff77b46
 ENV HAIL_BATCH_CHART_VERSION 0.1.9
 ENV RSTUDIO_CHART_VERSION 0.2.0
 ENV SAS_CHART_VERSION 0.1.0
