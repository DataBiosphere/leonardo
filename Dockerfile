# Multi-stage build:
#   1. Build the Helm client Go lib
#   2. Deploy Leonardo pointing to the Go lib

FROM golang:1.20 AS helm-go-lib-builder

# TODO Consider moving repo set-up to the build script to make CI versioning easier
RUN mkdir /helm-go-lib-build && \
    cd /helm-go-lib-build && \
    git clone https://github.com/broadinstitute/helm-scala-sdk.git && \
    cd helm-scala-sdk && \
    git checkout master && \
    cd helm-go-lib && \
    go build -o libhelm.so -buildmode=c-shared main.go

# Use this graalvm image if we need to use jstack etc
# FROM ghcr.io/graalvm/graalvm-ce:ol8-java11-21.0.0.2
FROM us.gcr.io/broad-dsp-gcr-public/base/jre:17-debian

EXPOSE 8080
EXPOSE 5050

ENV GIT_HASH $GIT_HASH
ENV HELM_DEBUG 1
# WARNING: If you are changing any versions here, update it in the reference.conf
ENV TERRA_APP_SETUP_VERSION 0.0.9
ENV TERRA_APP_VERSION 0.5.0
# This is galaxykubeman, which references Galaxy
ENV GALAXY_VERSION 2.5.2
ENV NGINX_VERSION 4.3.0
# If you update this here, make sure to also update reference.conf:
ENV CROMWELL_CHART_VERSION 0.2.239
ENV CROWELL_ON_AZURE_CHART_VERSION 0.2.239
<<<<<<< HEAD
ENV WDS_CHART_VERSION 0.13.0
ENV RSTUDIO_CHART_VERSION 0.1.0
=======
ENV WDS_CHART_VERSION 0.16.0
>>>>>>> df6c3ea1
ENV HAIL_BATCH_CHART_VERSION 0.1.9

RUN mkdir /leonardo
COPY ./leonardo*.jar /leonardo
COPY --from=helm-go-lib-builder /helm-go-lib-build/helm-scala-sdk/helm-go-lib /leonardo/helm-go-lib

# Install the Helm3 CLI client using a provided script because installing it via the RHEL package managing didn't work
RUN curl -fsSL -o get_helm.sh https://raw.githubusercontent.com/helm/helm/master/scripts/get-helm-3 && \
    chmod 700 get_helm.sh && \
    ./get_helm.sh --version v3.11.2 && \
    rm get_helm.sh

# Add the repos containing nginx, galaxy, setup apps, custom apps, cromwell and aou charts
RUN helm repo add ingress-nginx https://kubernetes.github.io/ingress-nginx && \
    helm repo add galaxy https://raw.githubusercontent.com/cloudve/helm-charts/anvil/ && \
    helm repo add terra-app-setup-charts https://storage.googleapis.com/terra-app-setup-chart && \
    helm repo add terra https://terra-app-charts.storage.googleapis.com && \
    helm repo add cromwell-helm https://broadinstitute.github.io/cromwhelm/charts/ && \
    helm repo add aad-pod-identity https://raw.githubusercontent.com/Azure/aad-pod-identity/master/charts && \
    helm repo add terra-helm https://terra-helm.storage.googleapis.com && \
    helm repo add aou-rstudio-chart https://storage.googleapis.com/terra-app-helm/aou-rstudio-chart && \
    helm repo update


# .Files helm helper can't access files outside a chart. Hence in order to populate cert file properly, we're
# pulling `terra-app-setup` locally and add cert files to the chart.
# Leonardo will install the chart from local version.
# We are also caching charts so they are not downloaded with every helm-install
RUN cd /leonardo && \
    helm repo update && \
    helm pull terra-app-setup-charts/terra-app-setup --version $TERRA_APP_SETUP_VERSION --untar && \
    helm pull galaxy/galaxykubeman --version $GALAXY_VERSION --untar && \
    helm pull terra/terra-app --version $TERRA_APP_VERSION --untar  && \
    helm pull ingress-nginx/ingress-nginx --version $NGINX_VERSION --untar && \
    helm pull cromwell-helm/cromwell --version $CROMWELL_CHART_VERSION --untar && \
    helm pull cromwell-helm/cromwell-on-azure --version $CROWELL_ON_AZURE_CHART_VERSION --untar && \
    helm pull terra-helm/wds --version $WDS_CHART_VERSION --untar && \
    helm pull aou-rstudio-chart/aou-rstudio-chart --version $RSTUDIO_CHART_VERSION --untar && \
    helm pull oci://terradevacrpublic.azurecr.io/hail/hail-batch-terra-azure --version $HAIL_BATCH_CHART_VERSION --untar && \
    cd /

# Install https://github.com/apangin/jattach to get access to JDK tools
RUN apt-get update && \
    apt-get install jattach

# Copy Terra-docker-versions-candidate.json from bucket into docker root
RUN curl -fsSL -o /terra-docker-versions-candidate.json \
    https://storage.googleapis.com/terra-docker-image-documentation/terra-docker-versions-candidate.json

# Add Leonardo as a service (it will start when the container starts)
# 1. "Exec" form of CMD necessary to avoid `sh` stripping environment variables with periods in them,
#    used for Lightbend config
# 2. $JAVA_OPTS and filesystem like /leonardo/leonardo*.jar both necessary as long as Leonardo runs on
#    Kubernetes without foundation (firecloud-develop requires former, old chart requires latter)
# We use the "exec" form but call `bash` to accomplish both 1 and 2
CMD ["/bin/bash", "-c", "java $JAVA_OPTS -jar $(find /leonardo -name 'leonardo*.jar')"]<|MERGE_RESOLUTION|>--- conflicted
+++ resolved
@@ -31,12 +31,8 @@
 # If you update this here, make sure to also update reference.conf:
 ENV CROMWELL_CHART_VERSION 0.2.239
 ENV CROWELL_ON_AZURE_CHART_VERSION 0.2.239
-<<<<<<< HEAD
-ENV WDS_CHART_VERSION 0.13.0
 ENV RSTUDIO_CHART_VERSION 0.1.0
-=======
 ENV WDS_CHART_VERSION 0.16.0
->>>>>>> df6c3ea1
 ENV HAIL_BATCH_CHART_VERSION 0.1.9
 
 RUN mkdir /leonardo
