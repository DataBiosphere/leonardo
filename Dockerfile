# Multi-stage build:
#   1. Build the Helm client Go lib
#   2. Deploy Leonardo pointing to the Go lib

FROM golang:1.20 AS helm-go-lib-builder

# TODO Consider moving repo set-up to the build script to make CI versioning easier
RUN mkdir /helm-go-lib-build && \
    cd /helm-go-lib-build && \
    git clone https://github.com/broadinstitute/helm-scala-sdk.git && \
    cd helm-scala-sdk && \
    git checkout master && \
    cd helm-go-lib && \
    go build -o libhelm.so -buildmode=c-shared main.go

# Use this graalvm image if we need to use jstack etc
# FROM ghcr.io/graalvm/graalvm-ce:ol8-java11-21.0.0.2
FROM us.gcr.io/broad-dsp-gcr-public/base/jre:17-debian

EXPOSE 8080
EXPOSE 5050

ENV GIT_HASH $GIT_HASH
ENV HELM_DEBUG 1
# WARNING: If you are changing any versions here, update it in the reference.conf
ENV TERRA_APP_SETUP_VERSION 0.1.0
ENV TERRA_APP_VERSION 0.5.0
# This is galaxykubeman, which references Galaxy
ENV GALAXY_VERSION 2.5.2
ENV NGINX_VERSION 4.3.0
# If you update this here, make sure to also update reference.conf:
ENV CROMWELL_CHART_VERSION 0.2.331
ENV CROWELL_ON_AZURE_CHART_VERSION 0.2.331
# These two are the new Workflows and Cromwell Runner apps to eventually replace COA (and maybe one day Cromwell):
ENV CROMWELL_RUNNER_APP_VERSION 0.1.0
<<<<<<< HEAD
ENV WORKFLOWS_APP_VERSION 0.24.0
ENV WDS_CHART_VERSION 0.40.0
=======
ENV WORKFLOWS_APP_VERSION 0.1.0
ENV WDS_CHART_VERSION 0.41.0
>>>>>>> 34094bce
ENV HAIL_BATCH_CHART_VERSION 0.1.9
ENV RSTUDIO_CHART_VERSION 0.2.0
ENV SAS_CHART_VERSION 0.1.0
ENV LISTENER_CHART_VERSION 0.2.0

RUN mkdir /leonardo
COPY ./leonardo*.jar /leonardo
COPY --from=helm-go-lib-builder /helm-go-lib-build/helm-scala-sdk/helm-go-lib /leonardo/helm-go-lib

# Install the Helm3 CLI client using a provided script because installing it via the RHEL package managing didn't work
RUN curl -fsSL -o get_helm.sh https://raw.githubusercontent.com/helm/helm/master/scripts/get-helm-3 && \
    chmod 700 get_helm.sh && \
    ./get_helm.sh --version v3.11.2 && \
    rm get_helm.sh

# Add the repos containing nginx, galaxy, setup apps, custom apps, cromwell and aou charts
RUN helm repo add ingress-nginx https://kubernetes.github.io/ingress-nginx && \
    helm repo add galaxy https://raw.githubusercontent.com/cloudve/helm-charts/anvil/ && \
    helm repo add terra-app-setup-charts https://storage.googleapis.com/terra-app-setup-chart && \
    helm repo add terra https://terra-app-charts.storage.googleapis.com && \
    helm repo add cromwell-helm https://broadinstitute.github.io/cromwhelm/charts/ && \
    helm repo add aad-pod-identity https://raw.githubusercontent.com/Azure/aad-pod-identity/master/charts && \
    helm repo add terra-helm https://terra-helm.storage.googleapis.com && \
    helm repo add aou-rstudio-chart https://storage.googleapis.com/terra-app-helm/aou-rstudio-chart && \
    helm repo add aou-sas-chart https://storage.googleapis.com/terra-app-helm/aou-sas-chart && \
    helm repo update


# .Files helm helper can't access files outside a chart. Hence in order to populate cert file properly, we're
# pulling `terra-app-setup` locally and add cert files to the chart.
# Leonardo will install the chart from local version.
# We are also caching charts so they are not downloaded with every helm-install
RUN cd /leonardo && \
    helm repo update && \
    helm pull terra-app-setup-charts/terra-app-setup --version $TERRA_APP_SETUP_VERSION --untar && \
    helm pull galaxy/galaxykubeman --version $GALAXY_VERSION --untar && \
    helm pull terra/terra-app --version $TERRA_APP_VERSION --untar  && \
    helm pull ingress-nginx/ingress-nginx --version $NGINX_VERSION --untar && \
    helm pull cromwell-helm/cromwell --version $CROMWELL_CHART_VERSION --untar && \
    helm pull cromwell-helm/cromwell-on-azure --version $CROWELL_ON_AZURE_CHART_VERSION --untar && \
    helm pull terra-helm/wds --version $WDS_CHART_VERSION --untar && \
    helm pull terra-helm/workflows-app --version $WORKFLOWS_APP_VERSION --untar && \
    helm pull terra-helm/cromwell-runner-app --version $CROMWELL_RUNNER_APP_VERSION --untar && \
    helm pull aou-rstudio-chart/aou-rstudio-chart --version $RSTUDIO_CHART_VERSION --untar && \
    helm pull aou-sas-chart/aou-sas-chart --version $SAS_CHART_VERSION --untar && \
    helm pull oci://terradevacrpublic.azurecr.io/hail/hail-batch-terra-azure --version $HAIL_BATCH_CHART_VERSION --untar && \
    helm pull terra-helm/listener --version $LISTENER_CHART_VERSION --untar && \
    cd /

# Install https://github.com/apangin/jattach to get access to JDK tools
RUN apt-get update && \
    apt-get install jattach

# Copy Terra-docker-versions-candidate.json from bucket into docker root
RUN curl -fsSL -o /terra-docker-versions-candidate.json \
    https://storage.googleapis.com/terra-docker-image-documentation/terra-docker-versions-candidate.json

# Add Leonardo as a service (it will start when the container starts)
# 1. "Exec" form of CMD necessary to avoid `sh` stripping environment variables with periods in them,
#    used for Lightbend config
# 2. $JAVA_OPTS and filesystem like /leonardo/leonardo*.jar both necessary as long as Leonardo runs on
#    Kubernetes without foundation (firecloud-develop requires former, old chart requires latter)
# We use the "exec" form but call `bash` to accomplish both 1 and 2
CMD ["/bin/bash", "-c", "java $JAVA_OPTS -jar $(find /leonardo -name 'leonardo*.jar')"]<|MERGE_RESOLUTION|>--- conflicted
+++ resolved
@@ -33,13 +33,8 @@
 ENV CROWELL_ON_AZURE_CHART_VERSION 0.2.331
 # These two are the new Workflows and Cromwell Runner apps to eventually replace COA (and maybe one day Cromwell):
 ENV CROMWELL_RUNNER_APP_VERSION 0.1.0
-<<<<<<< HEAD
 ENV WORKFLOWS_APP_VERSION 0.24.0
-ENV WDS_CHART_VERSION 0.40.0
-=======
-ENV WORKFLOWS_APP_VERSION 0.1.0
 ENV WDS_CHART_VERSION 0.41.0
->>>>>>> 34094bce
 ENV HAIL_BATCH_CHART_VERSION 0.1.9
 ENV RSTUDIO_CHART_VERSION 0.2.0
 ENV SAS_CHART_VERSION 0.1.0
