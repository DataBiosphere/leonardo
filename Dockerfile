# Multi-stage build:
#   1. Build the Helm client Go lib
#   2. Deploy Leonardo pointing to the Go lib

FROM golang:1.20 AS helm-go-lib-builder

# TODO Consider moving repo set-up to the build script to make CI versioning easier
RUN mkdir /helm-go-lib-build && \
    cd /helm-go-lib-build && \
    git clone https://github.com/broadinstitute/helm-scala-sdk.git && \
    cd helm-scala-sdk && \
    git checkout master && \
    cd helm-go-lib && \
    go build -o libhelm.so -buildmode=c-shared main.go

# Use this graalvm image if we need to use jstack etc
# FROM ghcr.io/graalvm/graalvm-ce:ol8-java11-21.0.0.2
FROM us.gcr.io/broad-dsp-gcr-public/base/jre:17-debian

EXPOSE 8080
EXPOSE 5050

ENV GIT_HASH $GIT_HASH
ENV HELM_DEBUG 1
# WARNING: If you are changing any versions here, update it in the reference.conf
ENV TERRA_APP_SETUP_VERSION 0.0.19
ENV TERRA_APP_VERSION 0.5.0
# This is galaxykubeman, which references Galaxy
ENV GALAXY_VERSION 2.5.2
ENV NGINX_VERSION 4.3.0
# If you update this here, make sure to also update reference.conf:
<<<<<<< HEAD
ENV CROMWELL_CHART_VERSION 0.2.318
ENV CROWELL_ON_AZURE_CHART_VERSION 0.2.318
ENV WDS_CHART_VERSION 0.36.0
=======
ENV CROMWELL_CHART_VERSION 0.2.291
ENV CROWELL_ON_AZURE_CHART_VERSION 0.2.291
ENV WDS_CHART_VERSION 0.38.0
>>>>>>> 55be686f
ENV HAIL_BATCH_CHART_VERSION 0.1.9
ENV RSTUDIO_CHART_VERSION 0.2.0
ENV SAS_CHART_VERSION 0.1.0

RUN mkdir /leonardo
COPY ./leonardo*.jar /leonardo
COPY --from=helm-go-lib-builder /helm-go-lib-build/helm-scala-sdk/helm-go-lib /leonardo/helm-go-lib

# Install the Helm3 CLI client using a provided script because installing it via the RHEL package managing didn't work
RUN curl -fsSL -o get_helm.sh https://raw.githubusercontent.com/helm/helm/master/scripts/get-helm-3 && \
    chmod 700 get_helm.sh && \
    ./get_helm.sh --version v3.11.2 && \
    rm get_helm.sh

# Add the repos containing nginx, galaxy, setup apps, custom apps, cromwell and aou charts
RUN helm repo add ingress-nginx https://kubernetes.github.io/ingress-nginx && \
    helm repo add galaxy https://raw.githubusercontent.com/cloudve/helm-charts/anvil/ && \
    helm repo add terra-app-setup-charts https://storage.googleapis.com/terra-app-setup-chart && \
    helm repo add terra https://terra-app-charts.storage.googleapis.com && \
    helm repo add cromwell-helm https://broadinstitute.github.io/cromwhelm/charts/ && \
    helm repo add aad-pod-identity https://raw.githubusercontent.com/Azure/aad-pod-identity/master/charts && \
    helm repo add terra-helm https://terra-helm.storage.googleapis.com && \
    helm repo add aou-rstudio-chart https://storage.googleapis.com/terra-app-helm/aou-rstudio-chart && \
    helm repo add aou-sas-chart https://storage.googleapis.com/terra-app-helm/aou-sas-chart && \
    helm repo update


# .Files helm helper can't access files outside a chart. Hence in order to populate cert file properly, we're
# pulling `terra-app-setup` locally and add cert files to the chart.
# Leonardo will install the chart from local version.
# We are also caching charts so they are not downloaded with every helm-install
RUN cd /leonardo && \
    helm repo update && \
    helm pull terra-app-setup-charts/terra-app-setup --version $TERRA_APP_SETUP_VERSION --untar && \
    helm pull galaxy/galaxykubeman --version $GALAXY_VERSION --untar && \
    helm pull terra/terra-app --version $TERRA_APP_VERSION --untar  && \
    helm pull ingress-nginx/ingress-nginx --version $NGINX_VERSION --untar && \
    helm pull cromwell-helm/cromwell --version $CROMWELL_CHART_VERSION --untar && \
    helm pull cromwell-helm/cromwell-on-azure --version $CROWELL_ON_AZURE_CHART_VERSION --untar && \
    helm pull terra-helm/wds --version $WDS_CHART_VERSION --untar && \
    helm pull aou-rstudio-chart/aou-rstudio-chart --version $RSTUDIO_CHART_VERSION --untar && \
    helm pull aou-sas-chart/aou-sas-chart --version $SAS_CHART_VERSION --untar && \
    helm pull oci://terradevacrpublic.azurecr.io/hail/hail-batch-terra-azure --version $HAIL_BATCH_CHART_VERSION --untar && \
    cd /

# Install https://github.com/apangin/jattach to get access to JDK tools
RUN apt-get update && \
    apt-get install jattach

# Copy Terra-docker-versions-candidate.json from bucket into docker root
RUN curl -fsSL -o /terra-docker-versions-candidate.json \
    https://storage.googleapis.com/terra-docker-image-documentation/terra-docker-versions-candidate.json

# Add Leonardo as a service (it will start when the container starts)
# 1. "Exec" form of CMD necessary to avoid `sh` stripping environment variables with periods in them,
#    used for Lightbend config
# 2. $JAVA_OPTS and filesystem like /leonardo/leonardo*.jar both necessary as long as Leonardo runs on
#    Kubernetes without foundation (firecloud-develop requires former, old chart requires latter)
# We use the "exec" form but call `bash` to accomplish both 1 and 2
CMD ["/bin/bash", "-c", "java $JAVA_OPTS -jar $(find /leonardo -name 'leonardo*.jar')"]<|MERGE_RESOLUTION|>--- conflicted
+++ resolved
@@ -29,15 +29,9 @@
 ENV GALAXY_VERSION 2.5.2
 ENV NGINX_VERSION 4.3.0
 # If you update this here, make sure to also update reference.conf:
-<<<<<<< HEAD
 ENV CROMWELL_CHART_VERSION 0.2.318
 ENV CROWELL_ON_AZURE_CHART_VERSION 0.2.318
-ENV WDS_CHART_VERSION 0.36.0
-=======
-ENV CROMWELL_CHART_VERSION 0.2.291
-ENV CROWELL_ON_AZURE_CHART_VERSION 0.2.291
 ENV WDS_CHART_VERSION 0.38.0
->>>>>>> 55be686f
 ENV HAIL_BATCH_CHART_VERSION 0.1.9
 ENV RSTUDIO_CHART_VERSION 0.2.0
 ENV SAS_CHART_VERSION 0.1.0
