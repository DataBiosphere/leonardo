--- conflicted
+++ resolved
@@ -31,14 +31,10 @@
 # If you update this here, make sure to also update reference.conf:
 ENV CROMWELL_CHART_VERSION 0.2.291
 ENV CROWELL_ON_AZURE_CHART_VERSION 0.2.291
-<<<<<<< HEAD
 # These two are the new Workflows and Cromwell Runner apps to eventually replace COA (and maybe one day Cromwell):
 ENV CROMWELL_RUNNER_APP_VERSION 0.1.0
 ENV WORKFLOWS_APP_VERSION 0.1.0
-ENV WDS_CHART_VERSION 0.31.0
-=======
 ENV WDS_CHART_VERSION 0.36.0
->>>>>>> 1382b002
 ENV HAIL_BATCH_CHART_VERSION 0.1.9
 ENV RSTUDIO_CHART_VERSION 0.2.0
 ENV SAS_CHART_VERSION 0.1.0
