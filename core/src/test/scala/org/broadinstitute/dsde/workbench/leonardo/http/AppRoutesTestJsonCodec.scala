package org.broadinstitute.dsde.workbench.leonardo.http

import java.net.URL

import io.circe.{Decoder, Encoder, KeyDecoder}
import org.broadinstitute.dsde.workbench.google2.KubernetesSerializableName.ServiceName
import org.broadinstitute.dsde.workbench.leonardo.JsonCodec._
import org.broadinstitute.dsde.workbench.leonardo.NumNodepools
import org.http4s.Uri

object AppRoutesTestJsonCodec {
  implicit val descriptorEncoder: Encoder[Uri] = Encoder.encodeString.contramap(_.toString)

  implicit val createAppEncoder: Encoder[CreateAppRequest] = Encoder.forProduct8(
    "kubernetesRuntimeConfig",
    "appType",
    "accessScope",
    "diskConfig",
    "labels",
    "customEnvironmentVariables",
    "descriptorPath",
    "extraArgs"
  )(x =>
    (
      x.kubernetesRuntimeConfig,
      x.appType,
      x.accessScope,
      x.diskConfig,
      x.labels,
      x.customEnvironmentVariables,
      x.descriptorPath,
      x.extraArgs
    )
  )
  implicit val numNodepoolsEncoder: Encoder[NumNodepools] = Encoder.encodeInt.contramap(_.value)

  implicit val proxyUrlDecoder: Decoder[Map[ServiceName, URL]] =
    Decoder.decodeMap[ServiceName, URL](KeyDecoder.decodeKeyString.map(ServiceName), urlDecoder)

  implicit val getAppResponseDecoder: Decoder[GetAppResponse] =
    Decoder.forProduct12(
      "appName",
      "cloudContext",
      "kubernetesRuntimeConfig",
      "errors",
      "status",
      "proxyUrls",
      "diskName",
      "customEnvironmentVariables",
      "auditInfo",
      "appType",
<<<<<<< HEAD
=======
//      "chartName",
>>>>>>> 1aae3ad4
      "accessScope",
      "labels"
    )(
      (appName,
       cloudContext,
       kubernetesRuntimeConfig,
       errors,
       status,
       proxyUrls,
       diskName,
       customEnvironmentVariables,
       auditInfo,
       //       chartName, TODO: revert this once CBAS are upgraded
       appType,
       accessScope,
       labels
      ) =>
        GetAppResponse(
          appName,
          cloudContext,
          kubernetesRuntimeConfig,
          errors,
          status,
          proxyUrls,
          diskName,
          customEnvironmentVariables,
          auditInfo,
          //       chartName, TODO: revert this once CBAS are upgraded
          appType,
          org.broadinstitute.dsp.ChartName("dummy"),
          accessScope,
          labels
        )
    )

  implicit val listAppResponseDecoder: Decoder[ListAppResponse] =
    Decoder.forProduct12(
      "workspaceId",
      "cloudContext",
      "kubernetesRuntimeConfig",
      "errors",
      "status",
      "proxyUrls",
      "appName",
      "appType",
<<<<<<< HEAD
=======
//      "chartName",
>>>>>>> 1aae3ad4
      "diskName",
      "auditInfo",
      "accessScope",
      "labels"
    )(
      (workspaceId,
       cloudContext,
       kubernetesRuntimeConfig,
       errors,
       status,
       proxyUrls,
       appName,
       appType,
       //       chartName, TODO: revert this once CBAS are upgraded
       diskName,
       auditInfo,
       accessScope,
       labels
      ) =>
        ListAppResponse(
          workspaceId,
          cloudContext,
          kubernetesRuntimeConfig,
          errors,
          status,
          proxyUrls,
          appName,
          appType,
          org.broadinstitute.dsp.ChartName("dummy"),
          diskName,
          auditInfo,
          accessScope,
          labels
        )
    )
}<|MERGE_RESOLUTION|>--- conflicted
+++ resolved
@@ -49,10 +49,7 @@
       "customEnvironmentVariables",
       "auditInfo",
       "appType",
-<<<<<<< HEAD
-=======
 //      "chartName",
->>>>>>> 1aae3ad4
       "accessScope",
       "labels"
     )(
@@ -98,10 +95,7 @@
       "proxyUrls",
       "appName",
       "appType",
-<<<<<<< HEAD
-=======
 //      "chartName",
->>>>>>> 1aae3ad4
       "diskName",
       "auditInfo",
       "accessScope",
