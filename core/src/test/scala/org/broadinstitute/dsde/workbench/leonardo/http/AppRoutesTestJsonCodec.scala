package org.broadinstitute.dsde.workbench.leonardo.http

import java.net.URL

import io.circe.{Decoder, Encoder, KeyDecoder}
import org.broadinstitute.dsde.workbench.google2.KubernetesSerializableName.ServiceName
import org.broadinstitute.dsde.workbench.leonardo.JsonCodec._
import org.broadinstitute.dsde.workbench.leonardo.NumNodepools
import org.http4s.Uri

object AppRoutesTestJsonCodec {
  implicit val descriptorEncoder: Encoder[Uri] = Encoder.encodeString.contramap(_.toString)

  implicit val createAppEncoder: Encoder[CreateAppRequest] = Encoder.forProduct9(
    "kubernetesRuntimeConfig",
    "appType",
    "allowedChartName",
    "accessScope",
    "diskConfig",
    "labels",
    "customEnvironmentVariables",
    "descriptorPath",
    "extraArgs"
  )(x =>
    (
      x.kubernetesRuntimeConfig,
      x.appType,
      x.allowedChartName,
      x.accessScope,
      x.diskConfig,
      x.labels,
      x.customEnvironmentVariables,
      x.descriptorPath,
      x.extraArgs
    )
  )
  implicit val numNodepoolsEncoder: Encoder[NumNodepools] = Encoder.encodeInt.contramap(_.value)

  implicit val proxyUrlDecoder: Decoder[Map[ServiceName, URL]] =
    Decoder.decodeMap[ServiceName, URL](KeyDecoder.decodeKeyString.map(ServiceName), urlDecoder)

  implicit val getAppResponseDecoder: Decoder[GetAppResponse] =
    Decoder.forProduct13(
      "appName",
      "cloudContext",
      "region",
      "kubernetesRuntimeConfig",
      "errors",
      "status",
      "proxyUrls",
      "diskName",
      "customEnvironmentVariables",
      "auditInfo",
      "appType",
      "chartName",
      "accessScope",
      "labels"
<<<<<<< HEAD
    )(
      (appName,
       cloudContext,
       region,
       kubernetesRuntimeConfig,
       errors,
       status,
       proxyUrls,
       diskName,
       customEnvironmentVariables,
       auditInfo,
       //       chartName, TODO: revert this once CBAS are upgraded
       appType,
       accessScope,
       labels
      ) =>
        GetAppResponse(
          appName,
          cloudContext,
          region,
          kubernetesRuntimeConfig,
          errors,
          status,
          proxyUrls,
          diskName,
          customEnvironmentVariables,
          auditInfo,
          //       chartName, TODO: revert this once CBAS are upgraded
          appType,
          org.broadinstitute.dsp.ChartName("dummy"),
          accessScope,
          labels
        )
    )
=======
    )(GetAppResponse.apply)
>>>>>>> a92136ac

  implicit val listAppResponseDecoder: Decoder[ListAppResponse] =
    Decoder.forProduct13(
      "workspaceId",
      "cloudContext",
      "region",
      "kubernetesRuntimeConfig",
      "errors",
      "status",
      "proxyUrls",
      "appName",
      "appType",
      "chartName",
      "diskName",
      "auditInfo",
      "accessScope",
      "labels"
<<<<<<< HEAD
    )(
      (workspaceId,
       cloudContext,
       region,
       kubernetesRuntimeConfig,
       errors,
       status,
       proxyUrls,
       appName,
       appType,
       //       chartName, TODO: revert this once CBAS are upgraded
       diskName,
       auditInfo,
       accessScope,
       labels
      ) =>
        ListAppResponse(
          workspaceId,
          cloudContext,
          region,
          kubernetesRuntimeConfig,
          errors,
          status,
          proxyUrls,
          appName,
          appType,
          org.broadinstitute.dsp.ChartName("dummy"),
          diskName,
          auditInfo,
          accessScope,
          labels
        )
    )
=======
    )(ListAppResponse.apply)
>>>>>>> a92136ac
}<|MERGE_RESOLUTION|>--- conflicted
+++ resolved
@@ -40,7 +40,7 @@
     Decoder.decodeMap[ServiceName, URL](KeyDecoder.decodeKeyString.map(ServiceName), urlDecoder)
 
   implicit val getAppResponseDecoder: Decoder[GetAppResponse] =
-    Decoder.forProduct13(
+    Decoder.forProduct14(
       "appName",
       "cloudContext",
       "region",
@@ -55,47 +55,10 @@
       "chartName",
       "accessScope",
       "labels"
-<<<<<<< HEAD
-    )(
-      (appName,
-       cloudContext,
-       region,
-       kubernetesRuntimeConfig,
-       errors,
-       status,
-       proxyUrls,
-       diskName,
-       customEnvironmentVariables,
-       auditInfo,
-       //       chartName, TODO: revert this once CBAS are upgraded
-       appType,
-       accessScope,
-       labels
-      ) =>
-        GetAppResponse(
-          appName,
-          cloudContext,
-          region,
-          kubernetesRuntimeConfig,
-          errors,
-          status,
-          proxyUrls,
-          diskName,
-          customEnvironmentVariables,
-          auditInfo,
-          //       chartName, TODO: revert this once CBAS are upgraded
-          appType,
-          org.broadinstitute.dsp.ChartName("dummy"),
-          accessScope,
-          labels
-        )
-    )
-=======
     )(GetAppResponse.apply)
->>>>>>> a92136ac
 
   implicit val listAppResponseDecoder: Decoder[ListAppResponse] =
-    Decoder.forProduct13(
+    Decoder.forProduct14(
       "workspaceId",
       "cloudContext",
       "region",
@@ -110,41 +73,5 @@
       "auditInfo",
       "accessScope",
       "labels"
-<<<<<<< HEAD
-    )(
-      (workspaceId,
-       cloudContext,
-       region,
-       kubernetesRuntimeConfig,
-       errors,
-       status,
-       proxyUrls,
-       appName,
-       appType,
-       //       chartName, TODO: revert this once CBAS are upgraded
-       diskName,
-       auditInfo,
-       accessScope,
-       labels
-      ) =>
-        ListAppResponse(
-          workspaceId,
-          cloudContext,
-          region,
-          kubernetesRuntimeConfig,
-          errors,
-          status,
-          proxyUrls,
-          appName,
-          appType,
-          org.broadinstitute.dsp.ChartName("dummy"),
-          diskName,
-          auditInfo,
-          accessScope,
-          labels
-        )
-    )
-=======
     )(ListAppResponse.apply)
->>>>>>> a92136ac
 }