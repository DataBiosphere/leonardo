--- conflicted
+++ resolved
@@ -38,13 +38,9 @@
                                   workspaceId: Option[WorkspaceId],
                                   sourceWorkspaceId: Option[WorkspaceId],
                                   autodeleteEnabled: Option[Boolean],
-<<<<<<< HEAD
+                                  autodeleteThreshold: Option[AutodeleteThreshold],
                                   autopilot: Option[Autopilot],
                                   mountWorkspaceBucketName: Option[String]
-=======
-                                  autodeleteThreshold: Option[AutodeleteThreshold],
-                                  autopilot: Option[Autopilot]
->>>>>>> 2ca4314f
 )
 
 final case class UpdateAppRequest(autodeleteEnabled: Option[Boolean], autodeleteThreshold: Option[AutodeleteThreshold])
