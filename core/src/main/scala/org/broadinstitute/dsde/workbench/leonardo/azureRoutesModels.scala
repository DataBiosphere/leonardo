--- conflicted
+++ resolved
@@ -7,13 +7,8 @@
                                            region: Region,
                                            machineSize: VirtualMachineSizeTypes,
                                            customEnvironmentVariables: Map[String, String],
-<<<<<<< HEAD
-                                           azureDiskConfig: CreateAzureDiskRequest
-)
-=======
                                            azureDiskConfig: CreateAzureDiskRequest,
                                            autoPauseThreshold: Option[Int])
->>>>>>> 0f01d80a
 
 final case class CreateAzureDiskRequest(labels: LabelMap,
                                         name: AzureDiskName,
