--- conflicted
+++ resolved
@@ -5,16 +5,13 @@
 import com.azure.resourcemanager.compute.models.VirtualMachineSizeTypes
 import io.circe.syntax._
 import io.circe.{Decoder, DecodingFailure, Encoder, Json}
-<<<<<<< HEAD
-import org.broadinstitute.dsde.workbench.azure.{AKSClusterName, AzureCloudContext, BatchAccountName, RelayNamespace}
-=======
 import org.broadinstitute.dsde.workbench.azure.{
   AKSClusterName,
   ApplicationInsightsName,
   AzureCloudContext,
+  BatchAccountName,
   RelayNamespace
 }
->>>>>>> 89c69cf3
 import org.broadinstitute.dsde.workbench.google2.GKEModels.{KubernetesClusterName, NodepoolName}
 import org.broadinstitute.dsde.workbench.google2.JsonCodec.{traceIdDecoder, traceIdEncoder}
 import org.broadinstitute.dsde.workbench.google2.KubernetesModels.KubernetesApiServerIp
@@ -746,11 +743,8 @@
   )(x => (x.publisher, x.offer, x.sku, x.version))
 
   implicit val landingZoneResourcesDecoder: Decoder[LandingZoneResources] =
-    Decoder.forProduct13(
-<<<<<<< HEAD
+    Decoder.forProduct14(
       "landingZoneId",
-=======
->>>>>>> 89c69cf3
       "clusterName",
       "batchAccountName",
       "relayNamespace",
@@ -768,11 +762,8 @@
       LandingZoneResources.apply
     )
 
-  implicit val landingZoneResourcesEncoder: Encoder[LandingZoneResources] = Encoder.forProduct13(
-<<<<<<< HEAD
+  implicit val landingZoneResourcesEncoder: Encoder[LandingZoneResources] = Encoder.forProduct14(
     "landingZoneId",
-=======
->>>>>>> 89c69cf3
     "clusterName",
     "batchAccountName",
     "relayNamespace",
