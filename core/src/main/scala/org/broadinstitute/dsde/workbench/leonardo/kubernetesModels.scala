package org.broadinstitute.dsde.workbench.leonardo

import ca.mrvisser.sealerate
import org.broadinstitute.dsde.workbench.google2.GKEModels.{KubernetesClusterId, KubernetesClusterName, NodepoolName}
import org.broadinstitute.dsde.workbench.google2.KubernetesSerializableName.{
  NamespaceName,
  ServiceAccountName,
  ServiceName
}
import org.broadinstitute.dsde.workbench.google2.{
  KubernetesName,
  Location,
  MachineTypeName,
  NetworkName,
  RegionName,
  SubnetworkName
}
import org.broadinstitute.dsde.workbench.leonardo.SamResourceId._
import org.broadinstitute.dsde.workbench.model.google.GcsBucketName
import org.broadinstitute.dsde.workbench.model.{IP, TraceId, WorkbenchEmail}
import org.broadinstitute.dsp.{ChartName, ChartVersion, Release}
import org.http4s.Uri

import java.net.URL
import java.time.Instant
import java.util.UUID

case class KubernetesCluster(id: KubernetesClusterLeoId,
                             cloudContext: CloudContext,
                             clusterName: KubernetesClusterName,
                             // the GKE API supports a location (e.g. us-central1 (a 'region') or us-central1-a (a 'zone))
                             // If a zone is specified, it will be a single-zone cluster, otherwise it will span multiple zones in the region
                             // Leo currently specifies a zone, e.g. "us-central1-a" and makes all clusters single-zone
                             // Location is exposed here in case we ever want to leverage the flexibility GKE provides
                             location: Location,
                             region: RegionName,
                             status: KubernetesClusterStatus,
                             ingressChart: Chart,
                             auditInfo: AuditInfo,
                             asyncFields: Option[KubernetesClusterAsyncFields],
                             nodepools: List[Nodepool]
) {

  // TODO consider renaming this method and the KubernetesClusterId class
  // to disambiguate a bit with KubernetesClusterLeoId which is a Leo-specific ID
  def getClusterId: KubernetesClusterId =
    cloudContext match {
      case CloudContext.Gcp(value) => KubernetesClusterId(value, location, clusterName)
      case CloudContext.Azure(_)   => throw new IllegalStateException("Can't get GCP ID for an Azure cluster")
    }
}

final case class KubernetesClusterAsyncFields(loadBalancerIp: IP, apiServerIp: IP, networkInfo: NetworkFields)

final case class NetworkFields(networkName: NetworkName, subNetworkName: SubnetworkName, subNetworkIpRange: IpRange)

//should be in the format 0.0.0.0/0
final case class CidrIP(value: String) extends AnyVal

final case class KubernetesClusterVersion(value: String) extends AnyVal

/** Google Container Cluster statuses
 *  see: https://cloud.google.com/kubernetes-engine/docs/reference/rest/v1/projects.locations.clusters#Cluster.Status
 */
sealed abstract class KubernetesClusterStatus
object KubernetesClusterStatus {
  final case object Unspecified extends KubernetesClusterStatus {
    override def toString: String = "STATUS_UNSPECIFIED"
  }

  final case object Provisioning extends KubernetesClusterStatus {
    override def toString: String = "PROVISIONING"
  }

  final case object Running extends KubernetesClusterStatus {
    override def toString: String = "RUNNING"
  }

  final case object Reconciling extends KubernetesClusterStatus {
    override def toString: String = "RECONCILING"
  }

  // in kubernetes statuses, they label 'deleting' resources as 'stopping'
  final case object Deleting extends KubernetesClusterStatus {
    override def toString: String = "STOPPING"
  }

  final case object Error extends KubernetesClusterStatus {
    override def toString: String = "ERROR"
  }

  final case object Degraded extends KubernetesClusterStatus {
    override def toString: String = "DEGRADED"
  }

  // this is a custom status, and will not be returned from google
  final case object Deleted extends KubernetesClusterStatus {
    override def toString: String = "DELETED"
  }

  final case object Precreating extends KubernetesClusterStatus {
    override def toString: String = "PRECREATING"
  }

  val deleted: KubernetesClusterStatus = Deleted
  def values: Set[KubernetesClusterStatus] = sealerate.values[KubernetesClusterStatus]
  def stringToObject: Map[String, KubernetesClusterStatus] = values.map(v => v.toString -> v).toMap

  val deletableStatuses: Set[KubernetesClusterStatus] =
    Set(Unspecified, Running, Reconciling, Error, Degraded)

  val creatingStatuses: Set[KubernetesClusterStatus] =
    Set(Precreating, Provisioning)
}

/** Google Container Nodepool statuses
 * See https://googleapis.github.io/googleapis/java/all/latest/apidocs/com/google/container/v1/NodePool.Status.html
 */
sealed abstract class NodepoolStatus
object NodepoolStatus {
  case object Unspecified extends NodepoolStatus {
    override def toString: String = "STATUS_UNSPECIFIED"
  }

  case object Provisioning extends NodepoolStatus {
    override def toString: String = "PROVISIONING"
  }

  case object Running extends NodepoolStatus {
    override def toString: String = "RUNNING"
  }

  case object Reconciling extends NodepoolStatus {
    override def toString: String = "RECONCILING"
  }

  // in kubernetes statuses, they label "deleting' resources as 'stopping'
  case object Deleting extends NodepoolStatus {
    override def toString: String = "STOPPING"
  }

  case object Error extends NodepoolStatus {
    override def toString: String = "ERROR"
  }

  // this is a custom status, and will not be returned from google
  case object Deleted extends NodepoolStatus {
    override def toString: String = "DELETED"
  }

  case object RunningWithError extends NodepoolStatus {
    override def toString: String = "RUNNING_WITH_ERROR"
  }

  final case object Precreating extends NodepoolStatus {
    override def toString: String = "PRECREATING"
  }

  def values: Set[NodepoolStatus] = sealerate.values[NodepoolStatus]
  def stringToObject: Map[String, NodepoolStatus] = values.map(v => v.toString -> v).toMap

  val deletableStatuses: Set[NodepoolStatus] =
    Set(Unspecified, Running, Reconciling, Error, RunningWithError)

  val nonParellizableStatuses: Set[NodepoolStatus] =
    Set(Deleting, Provisioning)
}

final case class KubernetesClusterLeoId(id: Long) extends AnyVal

final case class Nodepool(id: NodepoolLeoId,
                          clusterId: KubernetesClusterLeoId,
                          nodepoolName: NodepoolName,
                          status: NodepoolStatus,
                          auditInfo: AuditInfo,
                          machineType: MachineTypeName,
                          numNodes: NumNodes,
                          autoscalingEnabled: Boolean,
                          autoscalingConfig: Option[AutoscalingConfig],
                          apps: List[App],
                          isDefault: Boolean
)
object KubernetesNameUtils {
  // UUID almost works for this use case, but kubernetes names must start with a-z
  def getUniqueName[A](apply: String => A): Either[Throwable, A] =
    KubernetesName.withValidation(s"k${UUID.randomUUID().toString.toLowerCase.substring(1)}", apply)
}

case class DefaultNodepool(id: NodepoolLeoId,
                           clusterId: KubernetesClusterLeoId,
                           nodepoolName: NodepoolName,
                           status: NodepoolStatus,
                           auditInfo: AuditInfo,
                           machineType: MachineTypeName,
                           numNodes: NumNodes,
                           autoscalingEnabled: Boolean,
                           autoscalingConfig: Option[AutoscalingConfig]
) {
  def toNodepool(): Nodepool =
    Nodepool(id,
             clusterId,
             nodepoolName,
             status,
             auditInfo,
             machineType,
             numNodes,
             autoscalingEnabled,
             autoscalingConfig,
             List.empty,
             true
    )
}
object DefaultNodepool {
  def fromNodepool(n: Nodepool) =
    DefaultNodepool(n.id,
                    n.clusterId,
                    n.nodepoolName,
                    n.status,
                    n.auditInfo,
                    n.machineType,
                    n.numNodes,
                    n.autoscalingEnabled,
                    n.autoscalingConfig
    )
}

final case class AutoscalingConfig(autoscalingMin: AutoscalingMin, autoscalingMax: AutoscalingMax)

final case class NodepoolLeoId(id: Long) extends AnyVal
final case class NumNodes(amount: Int) extends AnyVal
final case class AutoscalingMin(amount: Int) extends AnyVal
final case class AutoscalingMax(amount: Int) extends AnyVal

final case class DefaultKubernetesLabels(cloudContext: CloudContext,
                                         appName: AppName,
                                         creator: WorkbenchEmail,
                                         serviceAccount: WorkbenchEmail
) {
  val cloudContextList = cloudContext match {
    case CloudContext.Gcp(value)   => List("googleProject" -> value.value)
    case CloudContext.Azure(value) => List("cloudContext" -> value.asString)
  }
  val toMap: LabelMap =
    Map(
      "appName" -> appName.value,
      "creator" -> creator.value,
      "clusterServiceAccount" -> serviceAccount.value
    ) ++ cloudContextList
}

sealed abstract class ErrorAction
object ErrorAction {
  case object CreateApp extends ErrorAction {
    override def toString: String = "createApp"
  }

  case object DeleteApp extends ErrorAction {
    override def toString: String = "deleteApp"
  }

  case object StopApp extends ErrorAction {
    override def toString: String = "stopApp"
  }

  case object StartApp extends ErrorAction {
    override def toString: String = "startApp"
  }

  case object UpdateApp extends ErrorAction {
    override def toString: String = "updateApp"
  }

  case object DeleteNodepool extends ErrorAction {
    override def toString: String = "deleteNodepool"
  }

  def values: Set[ErrorAction] = sealerate.values[ErrorAction]
  def stringToObject: Map[String, ErrorAction] = values.map(v => v.toString -> v).toMap
}
final case class AppError(errorMessage: String,
                          timestamp: Instant,
                          action: ErrorAction,
                          source: ErrorSource,
                          googleErrorCode: Option[Int],
                          traceId: Option[TraceId] = None
)

final case class KubernetesErrorId(value: Long) extends AnyVal

sealed abstract class ErrorSource
object ErrorSource {
  case object Cluster extends ErrorSource {
    override def toString: String = "cluster"
  }

  case object Nodepool extends ErrorSource {
    override def toString: String = "nodepool"
  }

  case object App extends ErrorSource {
    override def toString: String = "app"
  }

  case object Disk extends ErrorSource {
    override def toString: String = "disk"
  }
  case object PostgresDisk extends ErrorSource {
    override def toString: String = "postgres-disk"
  }

  def values: Set[ErrorSource] = sealerate.values[ErrorSource]
  def stringToObject: Map[String, ErrorSource] = values.map(v => v.toString -> v).toMap
}

sealed abstract class AllowedChartName extends Product with Serializable {
  def asString: String
}
object AllowedChartName {
  final case object RStudio extends AllowedChartName {
    def asString: String = "rstudio"
  }
  final case object Sas extends AllowedChartName {
    def asString: String = "sas"
  }

  // We used to have different chart names for RStudio and SAS. This is to handle the old names for backwards-compatibility
  private val deprecatedName: Map[String, AllowedChartName] = Map(
    "aou-rstudio-chart" -> RStudio,
    "aou-sas-chart" -> Sas
  )

  def stringToObject: Map[String, AllowedChartName] =
    sealerate.values[AllowedChartName].map(v => v.asString -> v).toMap ++ deprecatedName

  // Chartname from DB has the following format: /leonardo/cromwell-0.2.291
  def fromChartName(chartName: ChartName): Option[AllowedChartName] = {
    val splittedString = chartName.asString.split("/")
    if (splittedString.size == 3) {
      stringToObject.get(splittedString(2))
    } else None
  }
}

sealed abstract class AppType
object AppType {
  case object Galaxy extends AppType {
    override def toString: String = "GALAXY"
  }
  case object Cromwell extends AppType {
    override def toString: String = "CROMWELL"
  }
  case object WorkflowsApp extends AppType {
    override def toString: String = "WORKFLOWS_APP"
  }
  case object CromwellRunnerApp extends AppType {
    override def toString: String = "CROMWELL_RUNNER_APP"
  }

  case object Wds extends AppType {
    override def toString: String = "WDS"
  }

  case object HailBatch extends AppType {
    override def toString: String = "HAIL_BATCH"
  }

  // See more context in https://docs.google.com/document/d/1RaQRMqAx7ymoygP6f7QVdBbZC-iD9oY_XLNMe_oz_cs/edit
  case object Allowed extends AppType {
    override def toString: String = "ALLOWED"
  }

  case object Custom extends AppType {
    override def toString: String = "CUSTOM"
  }

  def values: Set[AppType] = sealerate.values[AppType]
  def stringToObject: Map[String, AppType] = values.map(v => v.toString -> v).toMap

  /**
   * Disk formatting for an App. Currently, only Galaxy, RStudio and Custom app types
   * support disk management. So we default all other app types to Cromwell,
   * but the field is unused.
   */
  def appTypeToFormattedByType(appType: AppType): FormattedBy =
    appType match {
      case Galaxy                                                        => FormattedBy.Galaxy
      case Custom                                                        => FormattedBy.Custom
      case Allowed                                                       => FormattedBy.Allowed
      case Cromwell | Wds | HailBatch | WorkflowsApp | CromwellRunnerApp => FormattedBy.Cromwell
    }
}

final case class AppId(id: Long) extends AnyVal
final case class AppName(value: String) extends AnyVal
//These are async from the perspective of Front Leo saving the app record, but both must exist before the helm command is executed
final case class AppResources(namespace: NamespaceName,
                              disk: Option[PersistentDisk],
                              services: List[KubernetesService],
                              kubernetesServiceAccountName: Option[ServiceAccountName]
)

final case class Chart(name: ChartName, version: ChartVersion) {
  override def toString: String = s"${name.asString}${Chart.nameVersionSeparator}${version.asString}"
}
object Chart {
  val nameVersionSeparator: Char = '-'

  def fromString(s: String): Option[Chart] = {
    val separatorIndex = s.lastIndexOf(nameVersionSeparator)
    if (separatorIndex > 0) {
      val name = s.substring(0, separatorIndex)
      val version = s.substring(separatorIndex + 1)
      if (name.nonEmpty && version.nonEmpty) {
        Some(Chart(ChartName(name), ChartVersion(version)))
      } else None
    } else None
  }
}

final case class AutodeleteThreshold(value: Int) extends AnyVal

final case class App(id: AppId,
                     nodepoolId: NodepoolLeoId,
                     appType: AppType,
                     appName: AppName,
                     appAccessScope: Option[AppAccessScope],
                     workspaceId: Option[WorkspaceId],
                     status: AppStatus,
                     chart: Chart,
                     release: Release,
                     samResourceId: AppSamResourceId,
                     googleServiceAccount: WorkbenchEmail,
                     auditInfo: AuditInfo,
                     labels: LabelMap,
                     // this is populated async to app creation
                     appResources: AppResources,
                     errors: List[AppError],
                     customEnvironmentVariables: Map[String, String],
                     descriptorPath: Option[Uri],
                     extraArgs: List[String],
                     sourceWorkspaceId: Option[WorkspaceId],
                     numOfReplicas: Option[Int],
                     autodelete: Autodelete,
                     autopilot: Option[Autopilot],
                     bucketNameToMount: Option[GcsBucketName]
) {

  def getProxyUrls(cluster: KubernetesCluster, proxyUrlBase: String): Map[ServiceName, URL] =
    appResources.services.flatMap { service =>
      // A service can optionally define a path; otherwise, use the name.
      val leafPath = service.config.path.map(_.value).getOrElse(s"/${service.config.name.value}")
      // GCP uses a Leo proxy endpoint: e.g. https://notebooks.firecloud.org/google/v1/apps/{project}/{app}/{service}
      // Azure uses Azure relay: e.g. https://{namespace}.servicebus.windows.net/{app}-{workspaceId}/{service}
      val proxyPathOpt = cluster.cloudContext match {
        case CloudContext.Gcp(project) =>
          Some(s"${proxyUrlBase}google/v1/apps/${project.value}/${appName.value}${leafPath}")
        case CloudContext.Azure(_) =>
          // for backwards compatibility, name used to be just the appName
          cluster.asyncFields
            .map(_.loadBalancerIp.asString)
            .map(base =>
              s"${base}${customEnvironmentVariables.getOrElse("RELAY_HYBRID_CONNECTION_NAME", appName.value)}${leafPath}"
            )
        case _ =>
          None
      }
      proxyPathOpt.fold(Map.empty[ServiceName, URL])(p => Map(service.config.name -> new URL(p)))
    }.toMap
}

sealed abstract class AppStatus
object AppStatus {
  case object Unspecified extends AppStatus {
    override def toString: String = "STATUS_UNSPECIFIED"
  }

  case object Running extends AppStatus {
    override def toString: String = "RUNNING"
  }

  case object Error extends AppStatus {
    override def toString: String = "ERROR"
  }

  case object Deleting extends AppStatus {
    override def toString: String = "DELETING"
  }

  case object Deleted extends AppStatus {
    override def toString: String = "DELETED"
  }

  final case object Precreating extends AppStatus {
    override def toString: String = "PRECREATING"
  }

  final case object Predeleting extends AppStatus {
    override def toString: String = "PREDELETING"
  }

  final case object Provisioning extends AppStatus {
    override def toString: String = "PROVISIONING"
  }

  final case object PreStopping extends AppStatus {
    override def toString: String = "PRESTOPPING"
  }

  final case object Stopping extends AppStatus {
    override def toString: String = "STOPPING"
  }

  final case object Stopped extends AppStatus {
    override def toString: String = "STOPPED"
  }

  final case object PreStarting extends AppStatus {
    override def toString: String = "PRESTARTING"
  }

  final case object Starting extends AppStatus {
    override def toString: String = "STARTING"
  }

  final case object Updating extends AppStatus {
    override def toString: String = "UPDATING"
  }

  def values: Set[AppStatus] = sealerate.values[AppStatus]
  def stringToObject: Map[String, AppStatus] = values.map(v => v.toString -> v).toMap

  val deletableStatuses: Set[AppStatus] =
    Set(Unspecified, Running, Error)

  val stoppableStatuses: Set[AppStatus] =
    Set(Running, Starting)

  val startableStatuses: Set[AppStatus] =
    Set(Stopped, Stopping)

  val monitoredStatuses: Set[AppStatus] =
    Set(Deleting, Provisioning)

  implicit class EnrichedDiskStatus(status: AppStatus) {
    def isDeletable: Boolean = deletableStatuses contains status

    def isStoppable: Boolean = stoppableStatuses contains status

    def isStartable: Boolean = startableStatuses contains status

  }
}

final case class KubernetesService(id: ServiceId, config: ServiceConfig)
final case class ServiceId(id: Long) extends AnyVal
final case class ServiceConfig(name: ServiceName, kind: KubernetesServiceKindName, path: Option[ServicePath] = None)
final case class KubernetesServiceKindName(value: String) extends AnyVal
final case class ServicePath(value: String) extends AnyVal

final case class KubernetesRuntimeConfig(numNodes: NumNodes, machineType: MachineTypeName, autoscalingEnabled: Boolean)
final case class NumNodepools(value: Int) extends AnyVal

final case class NodepoolNotFoundException(nodepoolLeoId: NodepoolLeoId) extends Exception {
  override def getMessage: String = s"nodepool with id ${nodepoolLeoId} not found"
}

final case class DefaultNodepoolNotFoundException(clusterId: KubernetesClusterLeoId) extends Exception {
  override def getMessage: String = s"Unable to find default nodepool for cluster with id ${clusterId}"
}

final case class DbPassword(value: String) extends AnyVal
final case class ReleaseNameSuffix(value: String) extends AnyVal
final case class NamespaceNameSuffix(value: String) extends AnyVal

final case class GalaxyOrchUrl(value: String) extends AnyVal
final case class GalaxyDrsUrl(value: String) extends AnyVal
final case class AppMachineType(memorySizeInGb: Int, numOfCpus: Int)
final case class KsaName(value: String) extends AnyVal
sealed trait ComputeClass extends Product with Serializable
object ComputeClass {
  final case object GeneralPurpose extends ComputeClass {
    override def toString: String = "General-purpose"
  }
  final case object Accelerator extends ComputeClass {
    override def toString: String = "Accelerator"
  }
  final case object Balanced extends ComputeClass {
    override def toString: String = "Balanced"
  }
  final case object Performance extends ComputeClass {
    override def toString: String = "Performance"
  }
  final case object ScaleOut extends ComputeClass {
    override def toString: String = "Scale-Out"
  }

  private def values: Set[ComputeClass] = sealerate.values[ComputeClass]
  val stringToObject = values.map(v => v.toString.toLowerCase -> v).toMap
}
<<<<<<< HEAD
final case class Autodelete(autodeleteEnabled: Boolean, autodeleteThreshold: Option[AutodeleteThreshold])
final case class Autopilot(computeClass: ComputeClass, cpuInMillicores: Int, memoryInGb: Int, ephemeralStorageInGb: Int)
=======
final case class Autopilot(computeClass: ComputeClass, cpuInMillicores: Int, memoryInGb: Int, ephemeralStorageInGb: Int)

final case class UpdateAppTableId(value: Long) extends AnyVal
final case class UpdateAppJobId(value: UUID) extends AnyVal

sealed abstract class UpdateAppJobStatus
object UpdateAppJobStatus {

  case object Running extends UpdateAppJobStatus {
    override def toString: String = "RUNNING"
  }

  case object Error extends UpdateAppJobStatus {
    override def toString: String = "ERROR"
  }

  final case object Success extends UpdateAppJobStatus {
    override def toString: String = "SUCCESS"
  }

  def values: Set[UpdateAppJobStatus] = sealerate.values[UpdateAppJobStatus]
  def stringToObject: Map[String, UpdateAppJobStatus] = values.map(v => v.toString -> v).toMap
}
>>>>>>> d9f8a0e7
<|MERGE_RESOLUTION|>--- conflicted
+++ resolved
@@ -597,11 +597,8 @@
   private def values: Set[ComputeClass] = sealerate.values[ComputeClass]
   val stringToObject = values.map(v => v.toString.toLowerCase -> v).toMap
 }
-<<<<<<< HEAD
 final case class Autodelete(autodeleteEnabled: Boolean, autodeleteThreshold: Option[AutodeleteThreshold])
 final case class Autopilot(computeClass: ComputeClass, cpuInMillicores: Int, memoryInGb: Int, ephemeralStorageInGb: Int)
-=======
-final case class Autopilot(computeClass: ComputeClass, cpuInMillicores: Int, memoryInGb: Int, ephemeralStorageInGb: Int)
 
 final case class UpdateAppTableId(value: Long) extends AnyVal
 final case class UpdateAppJobId(value: UUID) extends AnyVal
@@ -623,5 +620,4 @@
 
   def values: Set[UpdateAppJobStatus] = sealerate.values[UpdateAppJobStatus]
   def stringToObject: Map[String, UpdateAppJobStatus] = values.map(v => v.toString -> v).toMap
-}
->>>>>>> d9f8a0e7
+}