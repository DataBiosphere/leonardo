--- conflicted
+++ resolved
@@ -52,13 +52,8 @@
                   cloudContext: CloudContext,
                   runtimeName: RuntimeName,
                   runtimeImages: Set[RuntimeImage],
-<<<<<<< HEAD
-                  labels: Map[String, String]
-  ): URL = {
-=======
                   hostIp: Option[IP],
                   labels: Map[String, String]): URL = {
->>>>>>> 02ebf83e
     val tool = runtimeImages
       .map(_.imageType)
       .filterNot(Set(Welder, BootSource).contains)
