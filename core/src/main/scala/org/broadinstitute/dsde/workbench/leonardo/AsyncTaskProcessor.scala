package org.broadinstitute.dsde.workbench.leonardo

import cats.effect.Async
import cats.effect.std.Queue
import cats.syntax.all._
import fs2.Stream
import org.broadinstitute.dsde.workbench.leonardo.AsyncTaskProcessor._
import org.broadinstitute.dsde.workbench.model.TraceId
import org.broadinstitute.dsde.workbench.openTelemetry.OpenTelemetryMetrics
import org.typelevel.log4cats.StructuredLogger

import java.time.Instant
import scala.concurrent.duration._

final class AsyncTaskProcessor[F[_]](config: AsyncTaskProcessor.Config, asyncTasks: Queue[F, Task[F]])(implicit
  logger: StructuredLogger[F],
  F: Async[F],
  metrics: OpenTelemetryMetrics[F]
) {
  def process: Stream[F, Unit] = {
    val asyncTaskStream = Stream
      .fromQueueUnterminated(asyncTasks)
      .parEvalMapUnordered(config.maxConcurrentTasks)(task => handler(task))

    Stream(asyncTaskStream, recordCurrentNumOfTasks).covary[F].parJoin(2)
  }

  private def handler(task: Task[F]): F[Unit] =
    for {
      now <- F.realTimeInstant
      latency = (now.toEpochMilli - task.metricsStartTime.toEpochMilli).millis
      tags = Map("taskName" -> task.taskName)
      _ <- recordLatency(latency, tags)
      _ <- logger.info(Map("traceId" -> task.traceId.asString))(
        s"Executing task with latency of ${latency.toSeconds} seconds"
      )
      _ <- task.op.handleErrorWith { case err =>
        task.errorHandler.traverse(cb => cb(err)) >> logger.error(Map("traceId" -> task.traceId.asString), err)(
          s"Error when executing async task"
        )
      }
    } yield ()

  private def recordCurrentNumOfTasks: Stream[F, Unit] = {
    val record = for {
      size <- asyncTasks.size
      _ <- metrics.gauge("asyncTasksCount", size)
    } yield ()

    (Stream.eval(record) ++ Stream.sleep_(30 seconds)).repeat
  }

  // record the latency between message being enqueued and task gets executed
  private def recordLatency(latency: FiniteDuration, tags: Map[String, String]): F[Unit] =
    metrics.recordDuration("asyncTaskLatency",
                           latency,
                           List(
                             10 seconds,
                             1 minutes,
                             2 minutes,
                             4 minutes,
                             8 minutes,
                             16 minutes,
                             32 minutes
<<<<<<< HEAD
                           )
    )
=======
                           ),
                           tags)
>>>>>>> 9d892669
}

object AsyncTaskProcessor {
  def apply[F[_]: Async](
    config: Config,
    asyncTasks: cats.effect.std.Queue[F, Task[F]]
  )(implicit logger: StructuredLogger[F], metrics: OpenTelemetryMetrics[F]): AsyncTaskProcessor[F] =
    new AsyncTaskProcessor(config, asyncTasks)

  final case class Task[F[_]](traceId: TraceId,
                              op: F[Unit],
                              errorHandler: Option[Throwable => F[Unit]] = None,
<<<<<<< HEAD
                              enqueuedTime: Instant
  )
=======
                              metricsStartTime: Instant,
                              taskName: String)
>>>>>>> 9d892669
  final case class Config(queueBound: Int, maxConcurrentTasks: Int)
}<|MERGE_RESOLUTION|>--- conflicted
+++ resolved
@@ -62,13 +62,8 @@
                              8 minutes,
                              16 minutes,
                              32 minutes
-<<<<<<< HEAD
-                           )
-    )
-=======
                            ),
                            tags)
->>>>>>> 9d892669
 }
 
 object AsyncTaskProcessor {
@@ -81,12 +76,7 @@
   final case class Task[F[_]](traceId: TraceId,
                               op: F[Unit],
                               errorHandler: Option[Throwable => F[Unit]] = None,
-<<<<<<< HEAD
-                              enqueuedTime: Instant
-  )
-=======
                               metricsStartTime: Instant,
                               taskName: String)
->>>>>>> 9d892669
   final case class Config(queueBound: Int, maxConcurrentTasks: Int)
 }