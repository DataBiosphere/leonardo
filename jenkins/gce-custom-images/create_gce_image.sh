#!/usr/bin/env bash

set -e -x

# This script is a wrapper around the command that runs the custom GCE image
# creation tool - Daisy - for local development and documentation purposes.
# It should be run from the root of the Leonardo repo.
# gsutil must have been installed.
# A Daisy image must have been pulled; e.g. via `docker pull gcr.io/compute-image-tools/daisy:latest`

# The date-time suffix is in the format yymmdd-hh-mm but it could be anything.
<<<<<<< HEAD
OUTPUT_IMAGE_NAME="leo-custom-gce-image-200224-11-17"
=======
OUTPUT_IMAGE_NAME="leo-custom-gce-image-200226-09-36"

# The bucket that Daisy uses as scratch area to store source and log files.
# It must exist or Daisy errors out.
# If it doesn't exist, we create it prior to launching Daisy and
# the Daisy workflow cleans up all but daisy.log at the end.
DAISY_BUCKET_PATH="gs://test-leo-custom-gce-image-daisy-scratch-bucket"

PROJECT="broad-dsde-dev"
REGION="us-central1"
ZONE="${REGION}-a"
>>>>>>> e023d699

# Set this to the tag of the Daisy image you had pulled
DAISY_IMAGE_TAG="latest"

# The source directory should contain `application_default_credentials.json`
# which can be generated via `gcloud auth application-default login` and is saved at
# `~/.config/gcloud/application_default_credentials.json` by default.
SOURCE_DIR="/Users/kyuksel/github/leonardo/jenkins/gce-custom-images"

# Set this to "true" if you want to validate the workflow without actually executing it
VALIDATE_WORKFLOW="true"

# If the Daisy scratch bucket doesn't exist, we create it prior. The Daisy workflow will clean it up at the end.
gsutil ls $DAISY_BUCKET_PATH || gsutil mb -b on -p $PROJECT -l $REGION $DAISY_BUCKET_PATH

if [[ "$VALIDATE_WORKFLOW" == "true" ]]; then
  DAISY_CONTAINER="gcr.io/compute-image-tools/daisy:${DAISY_IMAGE_TAG} -validate"
else
  DAISY_CONTAINER="gcr.io/compute-image-tools/daisy:${DAISY_IMAGE_TAG}"
fi

docker run -it --rm -v "$SOURCE_DIR":/daisy_source_files \
  $DAISY_CONTAINER \
  -project $PROJECT \
  -zone $ZONE \
  -gcs_path $DAISY_BUCKET_PATH \
  -default_timeout 60m \
  -oauth /daisy_source_files/application_default_credentials.json \
  -var:base_image projects/debian-cloud/global/images/debian-9-stretch-v20200210 \
  -var:output_image "$OUTPUT_IMAGE_NAME" \
  -var:installation_script_dir /daisy_source_files \
  -var:installation_script_name prepare_custom_leonardo_gce_image.sh \
  -var:cis_hardening_playbook_config cis_hardening_playbook_config.yml \
  -var:cis_hardening_playbook_requirements cis_hardening_playbook_requirements.yml \
<<<<<<< HEAD
  /daisy_source_files/leo_custom_gce_image.wf.json
=======
  /daisy_source_files/leo_custom_gce_image.wf.json

# Daisy doesn't clean it up all so we remove the bucket manually
gsutil rm -r $DAISY_BUCKET_PATH
>>>>>>> e023d699
<|MERGE_RESOLUTION|>--- conflicted
+++ resolved
@@ -9,9 +9,6 @@
 # A Daisy image must have been pulled; e.g. via `docker pull gcr.io/compute-image-tools/daisy:latest`
 
 # The date-time suffix is in the format yymmdd-hh-mm but it could be anything.
-<<<<<<< HEAD
-OUTPUT_IMAGE_NAME="leo-custom-gce-image-200224-11-17"
-=======
 OUTPUT_IMAGE_NAME="leo-custom-gce-image-200226-09-36"
 
 # The bucket that Daisy uses as scratch area to store source and log files.
@@ -23,7 +20,6 @@
 PROJECT="broad-dsde-dev"
 REGION="us-central1"
 ZONE="${REGION}-a"
->>>>>>> e023d699
 
 # Set this to the tag of the Daisy image you had pulled
 DAISY_IMAGE_TAG="latest"
@@ -58,11 +54,7 @@
   -var:installation_script_name prepare_custom_leonardo_gce_image.sh \
   -var:cis_hardening_playbook_config cis_hardening_playbook_config.yml \
   -var:cis_hardening_playbook_requirements cis_hardening_playbook_requirements.yml \
-<<<<<<< HEAD
-  /daisy_source_files/leo_custom_gce_image.wf.json
-=======
   /daisy_source_files/leo_custom_gce_image.wf.json
 
 # Daisy doesn't clean it up all so we remove the bucket manually
-gsutil rm -r $DAISY_BUCKET_PATH
->>>>>>> e023d699
+gsutil rm -r $DAISY_BUCKET_PATH