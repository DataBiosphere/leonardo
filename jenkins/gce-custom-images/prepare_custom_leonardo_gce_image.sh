#!/usr/bin/env bash

set -e -x

#
# This script sets up a custom GCE image for Leonardo clusters.
# See: https://cloud.google.com/compute/docs/images/create-delete-deprecate-private-images
# The service account used to run the parent script must have the following permissions:
# TODO: Verify the list below is correct when the image creation is Jenkinsified
# [  "roles/compute.admin",
#    "roles/iam.serviceAccountUser",
#    "roles/storage.objectViewer",

# The version of ansible to install
ansible_version="2.7.0.0"

#
# Constants and Global Vars
# the image tags are set via jenkins automation
#

# The versions below don't matter; they are replaced by the Jenkins job
terra_jupyter_base="us.gcr.io/broad-dsp-gcr-public/terra-jupyter-base:0.0.9"
terra_jupyter_python="us.gcr.io/broad-dsp-gcr-public/terra-jupyter-python:0.0.10"
terra_jupyter_r="us.gcr.io/broad-dsp-gcr-public/terra-jupyter-r:0.0.11"
terra_jupyter_bioconductor="us.gcr.io/broad-dsp-gcr-public/terra-jupyter-bioconductor:0.0.12"
terra_jupyter_gatk="us.gcr.io/broad-dsp-gcr-public/terra-jupyter-gatk:0.0.13"
terra_jupyter_aou_old="us.gcr.io/broad-dsp-gcr-public/terra-jupyter-aou:1.0.11"
terra_jupyter_aou="us.gcr.io/broad-dsp-gcr-public/terra-jupyter-aou:1.0.14"

# leonardo_jupyter will be discontinued soon
welder_server="us.gcr.io/broad-dsp-gcr-public/welder-server:4d380f2"
openidc_proxy="broadinstitute/openidc-proxy:2.3.1_2"
anvil_rstudio_base="us.gcr.io/anvil-gcr-public/anvil-rstudio-base:0.0.2"
anvil_rstudio_bioconductor="us.gcr.io/anvil-gcr-public/anvil-rstudio-bioconductor:0.0.3"

# This array determines which of the above images are baked into the custom image
# the entry must match the var name above, which must correspond to a valid docker URI
docker_image_var_names="welder_server terra_jupyter_base terra_jupyter_python terra_jupyter_r terra_jupyter_bioconductor terra_jupyter_gatk terra_jupyter_aou terra_jupyter_aou_old openidc_proxy anvil_rstudio_base anvil_rstudio_bioconductor"

# Variables for downloading the Ansible playbook files for hardening
cis_hardening_dir="cis-harden-images/debian9"
cis_hardening_playbook_requirements_file="${cis_hardening_dir}/requirements.yml"
cis_hardening_playbook_config_file="${cis_hardening_dir}/deb9-cis-playbook.yml"
image_hardening_script_file_name="harden-images.sh"
image_hardening_script_file="${cis_hardening_dir}/${image_hardening_script_file_name}"
daisy_sources_metadata_url="http://metadata.google.internal/computeMetadata/v1/instance/attributes/daisy-sources-path"
vm_metadata_google_header="Metadata-Flavor: Google"

# Variables for downloading Falco cryptomining prevention scripts
falco_dir="terra-cryptomining-security-alerts"
falco_install_script="install_falco.sh"
falco_config="falco.yaml"
falco_cryptomining_rules="terra-cryptomining-rules.yaml"
falco_report_script="report.py"

#
# Functions
#

# Retry a command up to a specific number of times until it exits successfully,
# with exponential back off.
#
# $ retry 5 echo "Hello"
# Hello
#
# $ retry 5 false
# Retry 1/5 exited 1, retrying in 2 seconds...
# Retry 2/5 exited 1, retrying in 4 seconds...
# Retry 3/5 exited 1, retrying in 8 seconds...
# Retry 4/5 exited 1, retrying in 16 seconds...
# Retry 5/5 exited 1, no more retries left.
#
function retry {
    local retries=$1
    shift

    for ((i = 1; i <= retries; i++))
    do
        # run with an 'or' so set -e doesn't abort the bash script on errors
        exit=0
        "$@" || exit=$?
        if [[ $exit -eq 0 ]]; then
            return 0
        fi
        wait=$((2 ** i))
        if [[ $i -eq $retries ]]; then
            log "Retry $i/$retries exited $exit, no more retries left."
            break
        fi
        log "Retry $i/$retries exited $exit, retrying in $wait seconds..."
        sleep $wait
    done
    return 1
}

function log() {
    printf '[%s]: %s\n' \
        "$(date +'%Y-%m-%dT%H:%M:%S%z')" \
        "$*"
}

#
# Main
#
log 'Installing prerequisites...'

# Obtain the latest valid apt-key.gpg key file from https://packages.cloud.google.com to work
# around intermittent apt authentication errors. See:
# https://cloud.google.com/compute/docs/troubleshooting/known-issues
retry 5 curl https://packages.cloud.google.com/apt/doc/apt-key.gpg | apt-key add -
retry 5 apt-key update

retry 5 apt-get update

retry 5 apt-get install -y -q \
    apt-transport-https \
    ca-certificates \
    curl \
    gnupg2 \
    software-properties-common \
    libffi-dev \
<<<<<<< HEAD
    python3-pip
=======
    jq
>>>>>>> c377f161

# Install google-fluent-d
# https://cloud.google.com/logging/docs/agent/installation
curl -sSO https://dl.google.com/cloudagents/install-logging-agent.sh
bash install-logging-agent.sh

log 'Adding Docker package sources...'

apt-get remove docker docker-engine

# shellcheck disable=SC1091
os_dist_name="$(. /etc/os-release; echo "$ID")"
os_dist_code_name="$(lsb_release -cs)"
os_dist_release_channel="stable"
os_dist_arch="amd64"

docker_gpg_key_url="https://download.docker.com/linux/${os_dist_name:?}/gpg"
docker_apt_repo_url="https://download.docker.com/linux/${os_dist_name:?}"

retry 5 curl -fsSL "${docker_gpg_key_url:?}" | apt-key add -

add-apt-repository \
  "deb [arch=${os_dist_arch:?}] ${docker_apt_repo_url:?} \
  ${os_dist_code_name:?} \
  ${os_dist_release_channel:?}"

retry 5 apt-get update

# Do some set-up in preparation for image hardening

# Install dpkg-dev so we can use dpkg-architecture down below
apt-get install -y -q dpkg-dev

python_version=$(python3 --version)
log "Using $python_version packaged in the base (Debian 9) image..."

log "Installing python requests module..."
pip3 install requests

log "Downloading Ansible playbook files and the image hardening script..."
daisy_sources_path=$(curl --silent -H "$vm_metadata_google_header" "$daisy_sources_metadata_url")
gsutil cp "${daisy_sources_path}/${cis_hardening_playbook_requirements_file}" .
gsutil cp "${daisy_sources_path}/${cis_hardening_playbook_config_file}" .
gsutil cp "${daisy_sources_path}/${image_hardening_script_file}" .

# Run CIS hardening
chmod u+x $image_hardening_script_file_name
./$image_hardening_script_file_name

log "Downloading and installing Falco cryptomining detection agent..."
gsutil cp "${daisy_sources_path}/${falco_dir}/${falco_install_script}" .
gsutil cp "${daisy_sources_path}/${falco_dir}/${falco_config}" .
gsutil cp "${daisy_sources_path}/${falco_dir}/${falco_cryptomining_rules}" .
gsutil cp "${daisy_sources_path}/${falco_dir}/${falco_report_script}" .

# Install and configure Falco
chmod u+x $falco_install_script
chmod u+x $falco_report_script
./$falco_install_script
cp $falco_config /etc/falco
cp $falco_cryptomining_rules /etc/falco/falco_rules.local.yaml
cp $falco_report_script /etc/falco
service falco restart

log 'Installing Docker...'

retry 5 add-apt-repository "deb [arch=amd64] https://download.docker.com/linux/debian $(lsb_release -cs) stable"
retry 5 apt-get update

dpkg --configure -a
# This line fails consistently, but it does not fail in a fatal way so we add `|| true` to prevent the script from halting execution
# The message that is non-fatal is `Sub-process /usr/bin/dpkg returned an error code (1).`
# NOTE: If it fails with another legitimate error, this `|| true` could mask it. It was used as a last resort after a lot of attempts to fix.
apt-get install -y -q docker-ce || true

log 'Installing Docker Compose...'

# Install docker-compose
# https://docs.docker.com/compose/install/#install-compose
docker_compose_version_number="1.22.0"
docker_compose_kernel_name="$(uname -s)"
docker_compose_machine_hardware_name="$(uname -m)"
docker_compose_binary_download_url="https://github.com/docker/compose/releases/download/${docker_compose_version_number:?}/docker-compose-${docker_compose_kernel_name:?}-${docker_compose_machine_hardware_name:?}"
docker_compose_binary_download_target_filename="/usr/local/bin/docker-compose"

retry 5 curl -L "${docker_compose_binary_download_url:?}" -o "${docker_compose_binary_download_target_filename:?}"
chmod +x "${docker_compose_binary_download_target_filename:?}"

# Install gvisor. See:
# https://gvisor.dev/docs/user_guide/install/#install-from-an-apt-repository
# https://gvisor.dev/docs/user_guide/quick_start/docker/
log 'Installing gvisor...'
curl -fsSL https://gvisor.dev/archive.key | sudo apt-key add -
add-apt-repository "deb https://storage.googleapis.com/gvisor/releases release main"
retry 5 apt-get update
# the apt-get install automatically configures docker, no need for additional steps
# https://gvisor.dev/docs/user_guide/quick_start/docker/
retry 5 apt-get install -y -q runsc
runsc install
jq '.runtimes.runsc += {"runtimeArgs":["--network=host"]}' /etc/docker/daemon.json > /etc/docker/daemon.json.tmp \
  && mv /etc/docker/daemon.json.tmp /etc/docker/daemon.json
systemctl restart docker

# Pull docker image versions as of the time this script ran; this caches them in the
# GCE custom instance image.
if [[ -n ${docker_image_var_names:?} ]]; then
    for _docker_image_var_name in ${docker_image_var_names:?}
    do
        _docker_image="${!_docker_image_var_name:?}"
        retry 5 docker pull "${_docker_image:?}"
    done
else
    log "ERROR-VAR_NULL_OR_UNSET: docker_image_var_names. Will not pull docker images."
fi

log 'Cached docker images:'
docker images

log 'Making systemd additions...'
mkdir -p /etc/systemd/system/google-startup-scripts.service.d
cat > /etc/systemd/system/google-startup-scripts.service.d/override.conf <<EOF
[Unit]
After=docker.service
EOF
mkdir -p /etc/systemd/system/google-shutdown-scripts.service.d
cat > /etc/systemd/system/google-shutdown-scripts.service.d/override.conf <<EOF
[Unit]
After=docker.service
EOF

# Shut down the instance after it is done, which is used by the Daisy workflow's wait-for-inst-install
# step to determine when provisioning is done.
shutdown -h now<|MERGE_RESOLUTION|>--- conflicted
+++ resolved
@@ -120,11 +120,8 @@
     gnupg2 \
     software-properties-common \
     libffi-dev \
-<<<<<<< HEAD
-    python3-pip
-=======
+    python3-pip \
     jq
->>>>>>> c377f161
 
 # Install google-fluent-d
 # https://cloud.google.com/logging/docs/agent/installation
@@ -220,8 +217,6 @@
 curl -fsSL https://gvisor.dev/archive.key | sudo apt-key add -
 add-apt-repository "deb https://storage.googleapis.com/gvisor/releases release main"
 retry 5 apt-get update
-# the apt-get install automatically configures docker, no need for additional steps
-# https://gvisor.dev/docs/user_guide/quick_start/docker/
 retry 5 apt-get install -y -q runsc
 runsc install
 jq '.runtimes.runsc += {"runtimeArgs":["--network=host"]}' /etc/docker/daemon.json > /etc/docker/daemon.json.tmp \
