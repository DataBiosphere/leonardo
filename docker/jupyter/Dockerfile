# adapted from https://hub.docker.com/r/jupyter/base-notebook/ AKA https://github.com/jupyter/docker-stacks/tree/master/base-notebook

FROM debian:stretch

USER root

#######################
# Prerequisites
#######################

ENV DEBIAN_FRONTEND noninteractive
ENV DEBIAN_REPO http://cdn-fastly.deb.debian.org
ENV CRAN_REPO http://cran.mtu.edu

RUN echo "deb $DEBIAN_REPO/debian stretch main"                   > /etc/apt/sources.list \
 && echo "deb $DEBIAN_REPO/debian-security stretch/updates main" >> /etc/apt/sources.list \
 && echo "deb $DEBIAN_REPO/debian stretch-backports main"        >> /etc/apt/sources.list \
 && echo "deb $DEBIAN_REPO/debian testing main"                  >> /etc/apt/sources.list \
 && echo 'APT::Default-Release "stable";' | tee -a /etc/apt/apt.conf.d/00local \
 && apt-get update \
 && apt-get -yq dist-upgrade \
 && apt-get install -yq --no-install-recommends \
    unzip \
    nano \
    sudo \
    default-jre \
    default-jdk \
    gnupg \
    dirmngr \
    wget \
    ca-certificates \
    curl \
    build-essential \
    lsb-release \
    procps \
    openssl \
    make \
    aptitude \
    libssl-dev \
    zlib1g-dev \
    libbz2-dev \
    libreadline-dev \
    libsqlite3-dev \
    llvm \
    libncurses5-dev \
    libncursesw5-dev \
    xz-utils \
    tk-dev \
    samtools \
    # to support userScript pip installs via git
    git \
    locales \
    jq \

 # R separately because it depends on gnupg installed above
 && echo "deb $CRAN_REPO/bin/linux/debian stretch-cran35/"       >> /etc/apt/sources.list \
 && apt-key adv  --no-tty --keyserver keyserver.ubuntu.com \
    --recv-key 'E19F5F87128899B192B1A2C2AD5F960A256A04AF' \

 # Uncomment en_US.UTF-8 for inclusion in generation
 && sed -i 's/^# *\(en_US.UTF-8\)/\1/' /etc/locale.gen \
 # Generate locale
 && locale-gen \

 # google-cloud-sdk separately because it need lsb-release and other prereqs installed above
 && export CLOUD_SDK_REPO="cloud-sdk-$(lsb_release -c -s)" \
 && echo "deb http://packages.cloud.google.com/apt $CLOUD_SDK_REPO main" > /etc/apt/sources.list.d/google-cloud-sdk.list \
 && curl https://packages.cloud.google.com/apt/doc/apt-key.gpg | apt-key add - \
 && apt-get update \
 && apt-get install -yq --no-install-recommends \
    google-cloud-sdk \
 && apt-get clean \
 && rm -rf /var/lib/apt/lists/*

ENV LC_ALL en_US.UTF-8

#######################
# GATK
#######################

RUN set -e
ENV GATK_VERSION 4.1.0.0
ENV GATK_ZIP_PATH /tmp/gatk-${GATK_VERSION}.zip

 #download the gatk zip
RUN curl -L -o $GATK_ZIP_PATH https://github.com/broadinstitute/gatk/releases/download/$GATK_VERSION/gatk-$GATK_VERSION.zip \
 && unzip -o $GATK_ZIP_PATH -d /etc/ \
 && ln -s /etc/gatk-$GATK_VERSION/gatk /bin/gatk

##############################
# Spark / Hadoop / Hive / Hail
##############################

# Use Spark 2.2.0 which corresponds to Dataproc 1.2. See:
#   https://cloud.google.com/dataproc/docs/concepts/versioning/dataproc-versions
# Note: we are actually using Spark 2.2.1, but the Hail package is built using 2.2.0
ENV SPARK_VER 2.2.0
ENV SPARK_HOME=/usr/lib/spark

# result of `gsutil cat gs://hail-common/builds/0.2/latest-hash/cloudtools-3-spark-2.2.0.txt` on 26 March 2019
ENV HAILHASH daed180b84d8
ENV HAILJAR hail-0.2-$HAILHASH-Spark-$SPARK_VER.jar
ENV HAILPYTHON hail-0.2-$HAILHASH.zip
ENV HAIL_HOME /etc/hail
ENV KERNELSPEC_HOME /usr/local/share/jupyter/kernels

# Note Spark and Hadoop are mounted from the outside Dataproc VM.
# Make empty conf dirs for the update-alternatives commands.
RUN mkdir -p /etc/spark/conf.dist && mkdir -p /etc/hadoop/conf.empty && mkdir -p /etc/hive/conf.dist \
 && update-alternatives --install /etc/spark/conf spark-conf /etc/spark/conf.dist 100 \
 && update-alternatives --install /etc/hadoop/conf hadoop-conf /etc/hadoop/conf.empty 100 \
 && update-alternatives --install /etc/hive/conf hive-conf /etc/hive/conf.dist 100 \
 && mkdir $HAIL_HOME && cd $HAIL_HOME \
 && wget -nv http://storage.googleapis.com/hail-common/builds/0.2/jars/$HAILJAR \
 && wget -nv http://storage.googleapis.com/hail-common/builds/0.2/python/$HAILPYTHON \
 && cd -

#######################
# Python / Jupyter
#######################

ENV USER jupyter-user
ENV UID 1000
ENV HOME /home/$USER

# ensure this matches c.NotebookApp.port in jupyter_notebook_config.py
ENV JUPYTER_PORT 8000
ENV JUPYTER_HOME /etc/jupyter
ENV PYSPARK_DRIVER_PYTHON jupyter
ENV PYSPARK_DRIVER_PYTHON_OPTS notebook

ENV PATH $SPARK_HOME:$SPARK_HOME/python:$SPARK_HOME/bin:$HAIL_HOME:$PATH
ENV PYTHONPATH $PYTHONPATH:$HAIL_HOME/$HAILPYTHON:$HAIL_HOME/python:$SPARK_HOME/python:$JUPYTER_HOME/custom

RUN apt-get update \
 && apt-get install -yq --no-install-recommends \
    python\
    python-dev \
    liblzo2-dev \
    python-tk \
    liblzo2-dev \
    libz-dev \

 # NOTE! not sure why, but this must run before pip installation
 && useradd -m -s /bin/bash -N -u $UID $USER \
 # jessie's default pip doesn't work well with jupyter
 && wget -nv https://bootstrap.pypa.io/get-pip.py \
 && python get-pip.py \
 && pip install ipykernel==4.10.0 \
 && python2 -m ipykernel install --name python2 --display-name "Python 2" \
 # Hail requires decorator
 && pip install -U decorator==4.3.0 \
 && pip install numpy==1.15.2 \
 && pip install py4j==0.10.7 \
 && python -mpip install matplotlib==2.2.3\
 && pip install pandas==0.23.4 \
 && pip install seaborn==0.9.0 \
 && pip install google-api-core==1.5.0 \
 && pip install google-cloud-bigquery==1.7.0 \
 && pip install google-cloud-bigquery-datatransfer==0.1.1 \
 && pip install google-cloud-core==0.28.1 \
 && pip install google-cloud-datastore==1.7.0 \
 && pip install google-cloud-resource-manager==0.28.1 \
 && pip install google-cloud-storage==1.13.0 \
 && pip install google-auth==1.5.1 \
 && pip install --ignore-installed firecloud==0.16.18 \
 && pip install -U scikit-learn==0.20.0 \
 && pip install statsmodels==0.9.0 \
 && pip install ggplot==0.11.5 \
 # fixed current ggplot issue where it imports Timestamp from pandas.lib (deprecated) instead of pandas
 && sed -i 's/pandas.lib/pandas/g' /usr/local/lib/python2.7/dist-packages/ggplot/stats/smoothers.py \
 && pip install bokeh==1.0.0  \
 && pip install pyfasta==0.5.2 \
 && pip install pdoc==0.3.2 \
 && pip install biopython==1.72 \
 && pip install bx-python==0.8.2 \
 && pip install fastinterval==0.1.1 \
 && pip install matplotlib-venn==0.11.5 \
 && apt-get clean \
 && rm -rf /var/lib/apt/lists/*

# Python 3 Kernel
ENV PYTHON_VERSION 3.6.8

# lifted from https://github.com/docker-library/python/blob/dd36c08c1f94083476a8579b8bf20c4cd46c6400/3.6/stretch/Dockerfile
RUN set -ex \
 \
 && wget -O python.tar.xz "https://www.python.org/ftp/python/${PYTHON_VERSION%%[a-z]*}/Python-$PYTHON_VERSION.tar.xz" \
 && wget -O python.tar.xz.asc "https://www.python.org/ftp/python/${PYTHON_VERSION%%[a-z]*}/Python-$PYTHON_VERSION.tar.xz.asc" \
 && export GNUPGHOME="$(mktemp -d)" \
 && gpg --batch --keyserver keyserver.ubuntu.com --recv-keys "0D96DF4D4110E5C43FBFB17F2D347EA6AA65421D" \
 && gpg --batch --verify python.tar.xz.asc python.tar.xz \
 && { command -v gpgconf > /dev/null && gpgconf --kill all || :; } \
 && rm -rf "$GNUPGHOME" python.tar.xz.asc \
 && mkdir -p /usr/src/python \
 && tar -xJC /usr/src/python --strip-components=1 -f python.tar.xz \
 && rm python.tar.xz \
 \
 && cd /usr/src/python \
 && gnuArch="$(dpkg-architecture --query DEB_BUILD_GNU_TYPE)" \
 && ./configure \
    --build="$gnuArch" \
    --enable-loadable-sqlite-extensions \
    --enable-shared \
    --with-system-expat \
    --with-system-ffi \
    --without-ensurepip \
 && make -j "$(nproc)" \
 && make install \
 && ldconfig \
 \
 && find /usr/local -depth \
    \( \
        \( -type d -a \( -name test -o -name tests \) \) \
        -o \
        \( -type f -a \( -name '*.pyc' -o -name '*.pyo' \) \) \
    \) -exec rm -rf '{}' + \
 && rm -rf /usr/src/python \
 \
 && python3 --version

# make some useful symlinks that are expected to exist
RUN cd /usr/local/bin \
   && ln -s idle3 idle \
   && ln -s pydoc3 pydoc \
   && ln -s python3 python \
   && ln -s python3-config python-config

# if this is called "PIP_VERSION", pip explodes with "ValueError: invalid truth value '<VERSION>'"
ENV PYTHON_PIP_VERSION 19.0.1

RUN set -ex; \
    \
    wget -O get-pip.py 'https://bootstrap.pypa.io/get-pip.py'; \
   \
    python get-pip.py \
        --disable-pip-version-check \
        --no-cache-dir \
        "pip==$PYTHON_PIP_VERSION" \
    ; \
    pip --version; \
    \
    find /usr/local -depth \
        \( \
            \( -type d -a \( -name test -o -name tests \) \) \
            -o \
            \( -type f -a \( -name '*.pyc' -o -name '*.pyo' \) \) \
        \) -exec rm -rf '{}' +; \
    rm -f get-pip.py

RUN apt-get update \
 && apt-get install -t testing -yq --no-install-recommends \
    # for jupyterlab extensions
    nodejs \
    npm \
 && pip3 install tornado==4.5.3 \
# # Hail requires decorator
 && pip3 install -U decorator==4.3.0 \
 && pip3 install parsimonious==0.8.1 \
# # python 3 packages
 && pip3 install numpy==1.15.2 \
 && pip3 install py4j==0.10.7 \
 && python3 -mpip install matplotlib==3.0.0 \
 && pip3 install pandas==0.23.4 \
 && pip3 install seaborn==0.9.0 \
 && pip3 install jupyter==1.0.0 \
 && pip3 install jupyterlab==0.35.4 \
 && pip3 install python-lzo==1.12 \
 && pip3 install google-api-core==1.5.0 \
 && pip3 install google-cloud-bigquery==1.7.0 \
 && pip3 install google-cloud-bigquery-datatransfer==0.1.1 \
 && pip3 install google-cloud-core==0.28.1 \
 && pip3 install google-cloud-datastore==1.7.0 \
 && pip3 install google-cloud-resource-manager==0.28.1 \
 && pip3 install google-cloud-storage==1.13.0 \
 && pip3 install --ignore-installed firecloud==0.16.18 \
 && pip3 install scikit-learn==0.20.0 \
 && pip3 install statsmodels==0.9.0 \
 && pip3 install ggplot==0.11.5 \
 # fixed current ggplot issue where it imports Timestamp from pandas.lib (deprecated) instead of pandas
 && sed -i 's/pandas.lib/pandas/g' /usr/local/lib/python3.6/site-packages/ggplot/stats/smoothers.py \
 && pip3 install bokeh==1.0.0 \
 && pip3 install pyfasta==0.5.2 \
 && pip3 install pdoc==0.3.2 \
 && pip3 install biopython==1.72 \
 && pip3 install bx-python==0.8.2 \
 && pip3 install fastinterval==0.1.1 \
 && pip3 install matplotlib-venn==0.11.5 \
 && pip3 install bleach==1.5.0 \
 && pip3 install cycler==0.10.0 \
 && pip3 install enum34==1.1.6 \
 && pip3 install h5py==2.7.1 \
 && pip3 install html5lib==0.9999999 \
 && pip3 install joblib==0.11 \
 && pip3 install keras==2.2.0 \
 && pip3 install markdown==2.6.9 \
 && pip3 install patsy==0.4.1 \
 && pip3 install protobuf==3.7.1 \
 && pip3 install pymc3==3.1 \
 && pip3 install pyparsing==2.2.0 \
 && pip3 install pysam==0.13 \
 && pip3 install python-dateutil==2.6.1 \
 && pip3 install pytz==2017.3 \
 && pip3 install pyvcf==0.6.8 \
 && pip3 install pyyaml==3.12 \
 && pip3 install scipy==1.0.0 \
 && pip3 install six==1.11.0 \
 && pip3 install tensorflow==1.9.0 \
 && pip3 install theano==0.9.0 \
 && pip3 install tqdm==4.19.4 \
 && pip3 install werkzeug==0.12.2 \
 && pip3 install certifi==2016.2.28 \
 && pip3 install intel-openmp==2018.0.0 \
 && pip3 install mkl==2018.0.3 \
 && pip3 install readline==6.2 \
 && pip3 install setuptools==36.4.0 \
 && pip3 install wheel \
 # for jupyter_localize_extension
 && pip3 install python-datauri \
 && pip3 install jupyter_contrib_nbextensions \
 && pip3 install jupyter_nbextensions_configurator \
 && pip3 install /etc/gatk-$GATK_VERSION/gatkPythonPackageArchive.zip \
 && pip3 install cookiecutter \
 && apt-get clean \
 && rm -rf /var/lib/apt/lists/*

# make pip install to a user directory, instead of a system directory which requires root.
# this is useful so `pip install` commands can be run in the context of a notebook.
ENV PIP_USER=true

#######################
# R Kernel
#######################

# using aptitude for R packages so that all dependencies are automatically installed
RUN aptitude update && aptitude install -y apt-utils \
 && aptitude update && aptitude -t stretch-cran35 install -y \
    r-base=3.5.2-1 \
    r-base-dev=3.5.2-1 \
    r-base-core=3.5.2-1 \
    r-recommended=3.5.2-1 \
<<<<<<< HEAD
    r-cran-kernsmooth \
    r-cran-mass \
    r-cran-class \
    r-cran-nnet \
    r-cran-spatial \
    r-cran-mgcv \
    r-cran-codetools \
 && apt-get install -t stretch-backports -y --no-install-recommends \
=======
 && aptitude install -t stretch-cran35 -y \
>>>>>>> 06878463
    fonts-dejavu \
    tzdata \
    gfortran \
    gcc \
    libcurl4 \
    libcurl4-openssl-dev \
    libssl-dev \
    libxml2-dev \
 && aptitude clean \
 && rm -rf /var/lib/apt/lists/* \
 # fixes broken gfortan dependency needed by some R libraries
 # see: https://github.com/DataBiosphere/leonardo/issues/710
 && ln -s /usr/lib/x86_64-linux-gnu/libgfortran.so.3 /usr/lib/x86_64-linux-gnu/libgfortran.so

RUN R -e 'install.packages(c( \
    "IRdisplay",  \
    "evaluate",  \
    "pbdZMQ",  \
    "devtools",  \
    "uuid",  \
    "reshape2",  \
    "bigrquery",  \
    "googleCloudStorageR", \
    "tidyverse"), \
    repos="http://cran.mtu.edu")' \
 && R -e 'devtools::install_github("DataBiosphere/Ronaldo")' \
 && R -e 'devtools::install_github("IRkernel/IRkernel")' \
 && R -e 'IRkernel::installspec(user=FALSE)' \
 && chown -R $USER:users /home/jupyter-user/.local  \
 && R -e 'devtools::install_github("apache/spark@v2.2.3", subdir="R/pkg")' \
 && mkdir -p /home/jupyter-user/.rpackages \
 && echo "R_LIBS=/home/jupyter-user/.rpackages" > /home/jupyter-user/.Renviron \
 && chown -R $USER:users /home/jupyter-user/.rpackages

#######################
# Utilities
#######################

ADD scripts $JUPYTER_HOME/scripts
ADD custom/jupyter_delocalize.py $JUPYTER_HOME/custom/
ADD custom/jupyter_localize_extension.py $JUPYTER_HOME/custom/

RUN chown -R $USER:users $JUPYTER_HOME \
 && find $JUPYTER_HOME/scripts -name '*.sh' -type f | xargs chmod +x \
 && chown -R $USER:users /usr/local/share/jupyter/lab

USER $USER
WORKDIR $HOME

EXPOSE $JUPYTER_PORT
ENTRYPOINT ["/usr/local/bin/jupyter", "notebook"]<|MERGE_RESOLUTION|>--- conflicted
+++ resolved
@@ -339,18 +339,7 @@
     r-base-dev=3.5.2-1 \
     r-base-core=3.5.2-1 \
     r-recommended=3.5.2-1 \
-<<<<<<< HEAD
-    r-cran-kernsmooth \
-    r-cran-mass \
-    r-cran-class \
-    r-cran-nnet \
-    r-cran-spatial \
-    r-cran-mgcv \
-    r-cran-codetools \
- && apt-get install -t stretch-backports -y --no-install-recommends \
-=======
  && aptitude install -t stretch-cran35 -y \
->>>>>>> 06878463
     fonts-dejavu \
     tzdata \
     gfortran \
