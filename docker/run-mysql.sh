#!/usr/bin/env bash

# The CloudSQL console simply states "MySQL 5.6" so we may not match the minor version number
MYSQL_VERSION=5.6
start() {

    echo "attempting to remove old $CONTAINER container..."
    docker rm -f $CONTAINER || echo "docker rm failed. $CONTAINER not found."

    # start up mysql
    echo "starting up mysql container..."
    docker run --name $CONTAINER \
               -e MYSQL_ROOT_PASSWORD=leonardo-test \
               -e 'MYSQL_ROOT_HOST=%' \
               -e MYSQL_USER=leonardo-test \
               -e MYSQL_PASSWORD=leonardo-test \
               -e MYSQL_DATABASE=leotestdb \
               -d \
               -p 3311:3306 \
               mariadb:10.2

    # validate mysql
    echo "running mysql validation..."
    docker run --rm \
               --link $CONTAINER:mysql \
               -v $PWD/docker/sql_validate.sh:/working/sql_validate.sh \
<<<<<<< HEAD
               mysql/mysql-server:$MYSQL_VERSION \
=======
               mariadb:10.2 \
>>>>>>> 7a192a4b
               /working/sql_validate.sh $TARGET

    if [ 0 -eq $? ]; then
        echo "mysql validation succeeded."
    else
        echo "mysql validation failed."
        exit 1
    fi

}

stop() {
    echo "Stopping docker $CONTAINER container..."
    docker stop $CONTAINER || echo "mysql stop failed. container $CONTAINER already stopped."
    docker rm -v $CONTAINER || echo "mysql rm -v failed.  container $CONTAINER already destroyed."
}

if [ ${#@} == 0 ]; then
    echo "Usage: $0 stop|start <service>"
    exit 1
fi

COMMAND=$1
TARGET=${2:-leonardo}
CONTAINER=${3:-leonardo-mysql}

if [ ${#@} == 0 ]; then
    echo "Usage: $0 stop|start"
    exit 1
fi

if [ $COMMAND = "start" ]; then
    start
elif [ $COMMAND = "stop" ]; then
    stop
else
    exit 1
fi<|MERGE_RESOLUTION|>--- conflicted
+++ resolved
@@ -17,18 +17,14 @@
                -e MYSQL_DATABASE=leotestdb \
                -d \
                -p 3311:3306 \
-               mariadb:10.2
+                mysql/mysql-server:$MYSQL_VERSION
 
     # validate mysql
     echo "running mysql validation..."
     docker run --rm \
                --link $CONTAINER:mysql \
                -v $PWD/docker/sql_validate.sh:/working/sql_validate.sh \
-<<<<<<< HEAD
                mysql/mysql-server:$MYSQL_VERSION \
-=======
-               mariadb:10.2 \
->>>>>>> 7a192a4b
                /working/sql_validate.sh $TARGET
 
     if [ 0 -eq $? ]; then
