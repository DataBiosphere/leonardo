--- conflicted
+++ resolved
@@ -17,12 +17,8 @@
   val munitCatsEffectV = "1.0.7"
   val pact4sV = "0.10.0"
 
-<<<<<<< HEAD
 
   private val workbenchLibsHash = "2eac218"
-=======
-  private val workbenchLibsHash = "efc3402"
->>>>>>> 841f3c3e
   val serviceTestV = s"4.1-$workbenchLibsHash"
   val workbenchModelV = s"0.19-$workbenchLibsHash"
   val workbenchGoogleV = s"0.30-$workbenchLibsHash"
@@ -147,7 +143,7 @@
   val pact4sCirce =       "io.github.jbwheatley"  %% "pact4s-circe"     % pact4sV
   val okHttp =            "com.squareup.okhttp3"  % "okhttp"            % "4.12.0"
 
-  val workSpaceManagerV = "0.254.926-SNAPSHOT"
+  val workSpaceManagerV = "0.254.916-SNAPSHOT"
   val terraCommonLibV = "0.0.94-SNAPSHOT"
 
   def excludeJakartaActivationApi = ExclusionRule("jakarta.activation", "jakarta.activation-api")
