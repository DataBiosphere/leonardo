import sbt._

object Dependencies {
  val scalaV = "2.13"

  val akkaV = "2.6.20"
  val akkaHttpV = "10.2.10"
  val googleV = "1.23.0"
  val automationGoogleV = "1.30.5"
  val scalaLoggingV = "3.9.5"
  val scalaTestV = "3.2.16"
  val http4sVersion = "1.0.0-M38" //Do not upgrade to M40 until workbench-libs does (missing M40 for blaze as of 08/2023
  val slickV = "3.4.1"
  val guavaV = "32.1.2-jre"
  val monocleV = "3.2.0"
  val opencensusV = "0.29.0"
  val munitCatsEffectV = "1.0.7"
  val pact4sV = "0.9.0"

  private val workbenchLibsHash = "63d2d78"
  val serviceTestV = s"3.1-$workbenchLibsHash"
  val workbenchModelV = s"0.18-$workbenchLibsHash"

  // TODO update to 0.26 - DataprocInterpreter relies on deprecated class MemberType
  val workbenchGoogleV = s"0.23-4b46aac"
  val workbenchGoogle2V = s"0.30-$workbenchLibsHash"
  val workbenchOpenTelemetryV = s"0.5-$workbenchLibsHash"
  val workbenchOauth2V = s"0.4-$workbenchLibsHash"
  val workbenchAzureV = s"0.4-$workbenchLibsHash"

  val helmScalaSdkV = "0.0.20"

  val excludeAkkaHttp = ExclusionRule(organization = "com.typesafe.akka", name = s"akka-http_${scalaV}")
  val excludeAkkaStream = ExclusionRule(organization = "com.typesafe.akka", name = s"akka-stream_${scalaV}")
  val excludeAkkaHttpSprayJson = ExclusionRule(organization = "com.typesafe.akka", name = s"akka-http-spray-json_${scalaV}")
  val excludeGuavaJDK5 = ExclusionRule(organization = "com.google.guava", name = "guava-jdk5")
  val excludeGuava = ExclusionRule(organization = "com.google.guava", name = "guava")
  val excludeWorkbenchMetrics = ExclusionRule(organization = "org.broadinstitute.dsde.workbench", name = s"workbench-metrics_${scalaV}")
  val excludeIoGrpc = ExclusionRule(organization = "io.grpc", name = "grpc-core")
  val excludeFindbugsJsr = ExclusionRule(organization = "com.google.code.findbugs", name = "jsr305")
  val excludeGson = ExclusionRule(organization = "com.google.code.gson", name = "gson")
  val excludeGoogleApiClient = ExclusionRule(organization = "com.google.api-client", name = "google-api-client")
  val excludeGoogleHttpClient = ExclusionRule(organization = "com.google.http-client", name = "google-http-client")
  val excludeJacksonCore = ExclusionRule(organization = "com.fasterxml.jackson.core", name = "jackson-core")
  val excludeJacksonAnnotation = ExclusionRule(organization = "com.fasterxml.jackson.core", name = "jackson-annotations")
  val excludeSlf4j = ExclusionRule(organization = "org.slf4j", name = "slf4j-api")
  val excludeTypesafeConfig = ExclusionRule(organization = "com.typesafe", name = "config")
  val excludeTypesafeSslConfig = ExclusionRule(organization = "com.typesafe", name = "ssl-config-core")
  val excludeGoogleError = ExclusionRule(organization = "com.google.errorprone", name = "error_prone_annotations")
  val excludeHttpComponent = ExclusionRule(organization = "org.apache.httpcomponents", name = "httpclient")
  val excludeReactiveStream = ExclusionRule(organization = "org.reactivestreams", name = "reactive-streams")
  val excludeFirestore = ExclusionRule(organization = "com.google.cloud", name = s"google-cloud-firestore")
  val excludeBouncyCastle = ExclusionRule(organization = "org.bouncycastle", name = s"bcprov-jdk15on")
  val excludeBouncyCastleExt = ExclusionRule(organization = "org.bouncycastle", name = s"bcprov-ext-jdk15on")
  val excludeBouncyCastleUtil = ExclusionRule(organization = "org.bouncycastle", name = s"bcutil-jdk15on")
  val excludeBouncyCastlePkix = ExclusionRule(organization = "org.bouncycastle", name = s"bcpkix-jdk15on")
  val excludeSundrCodegen = ExclusionRule(organization = "io.sundr", name = s"sundr-codegen")
  val excludeStatsD = ExclusionRule(organization = "com.readytalk", name = s"metrics3-statsd")
  val excludeKms = ExclusionRule(organization = "com.google.cloud", name = s"google-cloud-kms")
  val excludeBigQuery = ExclusionRule(organization = "com.google.cloud", name = "google-cloud-bigquery")
  val excludeCloudBilling = ExclusionRule(organization = "com.google.cloud", name = "google-cloud-billing")

  val jose4j: ModuleID =  "org.bitbucket.b_c" % "jose4j" % "0.9.3"

  val logbackClassic: ModuleID =  "ch.qos.logback"              % "logback-classic" % "1.4.11"
  val scalaLogging: ModuleID =    "com.typesafe.scala-logging"  %% "scala-logging"  % scalaLoggingV
  val ficus: ModuleID =           "com.iheart"                  %% "ficus"          % "1.5.2"
  val enumeratum: ModuleID =      "com.beachape"                %% "enumeratum"     % "1.7.3"

  val akkaSlf4j: ModuleID =         "com.typesafe.akka" %% "akka-slf4j"           % akkaV
  val akkaHttp: ModuleID =          "com.typesafe.akka" %% "akka-http"            % akkaHttpV
  val akkaHttpSprayJson: ModuleID = "com.typesafe.akka" %% "akka-http-spray-json" % akkaHttpV
  val akkaStream: ModuleID = "com.typesafe.akka" %% "akka-stream" % akkaV
  val akkaTestKit: ModuleID =       "com.typesafe.akka" %% "akka-testkit"         % akkaV     % "test"
  val akkaHttpTestKit: ModuleID =   "com.typesafe.akka" %% "akka-http-testkit"    % akkaHttpV % "test"

  val googleRpc: ModuleID =                 "io.grpc"         % "grpc-core"                       % "1.56.0" excludeAll (excludeGuava, excludeGson, excludeFindbugsJsr)

  val scalaTest: ModuleID = "org.scalatest" %% "scalatest" % scalaTestV  % Test
  val scalaTestScalaCheck = "org.scalatestplus" %% "scalacheck-1-17" % s"${scalaTestV}.0" % Test // https://github.com/scalatest/scalatestplus-scalacheck
  val scalaTestMockito = "org.scalatestplus" %% "mockito-4-5" % "3.2.12.0" % Test // https://github.com/scalatest/scalatestplus-mockito
  val scalaTestSelenium =  "org.scalatestplus" %% "selenium-4-1" % "3.2.12.1" % Test // https://github.com/scalatest/scalatestplus-selenium

  // Exclude workbench-libs transitive dependencies so we can control the library versions individually.
  // workbench-google pulls in workbench-{util, model, metrics} and workbcan ench-metrics pulls in workbench-util.
  val workbenchModel: ModuleID =        "org.broadinstitute.dsde.workbench" %% "workbench-model"    % workbenchModelV excludeAll (excludeGoogleError, excludeGuava)
  val workbenchGoogle: ModuleID =       "org.broadinstitute.dsde.workbench" %% "workbench-google"   % workbenchGoogleV excludeAll (
    excludeIoGrpc,
    excludeFindbugsJsr,
    excludeGoogleApiClient,
    excludeGoogleError,
    excludeHttpComponent,
    excludeGuava,
    excludeStatsD,
    excludeKms)
  val workbenchGoogle2: ModuleID =      "org.broadinstitute.dsde.workbench" %% "workbench-google2"  % workbenchGoogle2V excludeAll (
    excludeWorkbenchMetrics,
    excludeIoGrpc,
    excludeFindbugsJsr,
    excludeGoogleError,
    excludeHttpComponent,
    excludeFirestore,
    excludeKms,
    excludeBigQuery,
    excludeCloudBilling,
    excludeSundrCodegen,
    excludeGuava
  )
  val workbenchAzure: ModuleID =      "org.broadinstitute.dsde.workbench" %% "workbench-azure"  % workbenchAzureV
  val workbenchOauth2: ModuleID = "org.broadinstitute.dsde.workbench" %% "workbench-oauth2" % workbenchOauth2V
  val workbenchOauth2Tests: ModuleID = "org.broadinstitute.dsde.workbench" %% "workbench-oauth2" % workbenchOauth2V % "test" classifier "tests"
  val workbenchGoogleTest: ModuleID =   "org.broadinstitute.dsde.workbench" %% "workbench-google"   % workbenchGoogleV  % "test" classifier "tests" excludeAll (excludeGuava, excludeStatsD)
  val workbenchGoogle2Test: ModuleID =  "org.broadinstitute.dsde.workbench" %% "workbench-google2"  % workbenchGoogle2V % "test" classifier "tests" excludeAll (excludeGuava) //for generators
  val workbenchAzureTest: ModuleID =  "org.broadinstitute.dsde.workbench" %% "workbench-azure"  % workbenchAzureV % "test" classifier "tests"
  val workbenchOpenTelemetry: ModuleID =     "org.broadinstitute.dsde.workbench" %% "workbench-opentelemetry" % workbenchOpenTelemetryV excludeAll (
    excludeIoGrpc,
    excludeGuava,
    excludeBouncyCastle,
    excludeBouncyCastleExt,
    excludeBouncyCastleUtil,
    excludeBouncyCastlePkix)
  val workbenchOpenTelemetryTest: ModuleID = "org.broadinstitute.dsde.workbench" %% "workbench-opentelemetry" % workbenchOpenTelemetryV % Test classifier "tests" excludeAll (excludeGuava)

  val helmScalaSdk: ModuleID = "org.broadinstitute.dsp" %% "helm-scala-sdk" % helmScalaSdkV
  val helmScalaSdkTest: ModuleID = "org.broadinstitute.dsp" %% "helm-scala-sdk" % helmScalaSdkV % Test classifier "tests"

  val slick: ModuleID =           "com.typesafe.slick"  %% "slick"                % slickV excludeAll (excludeTypesafeConfig, excludeReactiveStream)
  val hikariCP: ModuleID =        "com.typesafe.slick"  %% "slick-hikaricp"       % slickV excludeAll (excludeSlf4j)
  val mysql: ModuleID =           "mysql"               % "mysql-connector-java"  % "8.0.32"
  val liquibase: ModuleID =       "org.liquibase"       % "liquibase-core"        % "4.20.0"
  val sealerate: ModuleID =       "ca.mrvisser"         %% "sealerate"            % "0.0.6"
  val googleCloudNio: ModuleID =  "com.google.cloud"    % "google-cloud-nio"      % "0.127.2" % Test // brought in for FakeStorageInterpreter
<<<<<<< HEAD

=======
>>>>>>> c08a6090
  // TODO [IA-4419] bump to non-RC version when 0.15.0 releases
  val circeYaml =         "io.circe"          %% "circe-yaml"           % "0.15.0-RC1"
  val http4sBlazeServer = "org.http4s"        %% "http4s-blaze-server"  % http4sVersion
  val http4sPrometheus = "org.http4s" %% "http4s-prometheus-metrics" % http4sVersion
  val http4sDsl =         "org.http4s"        %% "http4s-dsl"           % http4sVersion
  val http4sEmberClient = "org.http4s"        %% "http4s-ember-client"  % http4sVersion
  val http4sEmberServer = "org.http4s"        %% "http4s-ember-server"  % http4sVersion
  val http4sCirce       = "org.http4s"        %% "http4s-circe"  % http4sVersion
  val guava: ModuleID =   "com.google.guava"  % "guava"                 % guavaV
  val pact4sScalaTest =   "io.github.jbwheatley"  %% "pact4s-scalatest" % pact4sV % Test
  val pact4sCirce =       "io.github.jbwheatley"  %% "pact4s-circe"     % pact4sV
  val okHttp =            "com.squareup.okhttp3"  % "okhttp"            % "4.11.0"

  val workSpaceManagerV = "0.254.824-SNAPSHOT"

  def excludeJakartaActivationApi = ExclusionRule("jakarta.activation", "jakarta.activation-api")
  def excludeJakartaXmlBindApi = ExclusionRule("jakarta.xml.bind", "jakarta.xml.bind-api")
  def excludeJakarta(m: ModuleID): ModuleID = m.excludeAll(excludeJakartaActivationApi, excludeJakartaXmlBindApi)

  val workspaceManager = excludeJakarta("bio.terra" % "workspace-manager-client" % workSpaceManagerV)


  val coreDependencies = List(
    jose4j,
    workbenchOauth2,
    workbenchOauth2Tests,
    scalaTest,
    slick,
    guava,
    workbenchModel,
    workbenchGoogle2,
    workbenchGoogle2Test,
    workbenchOpenTelemetry,
    workbenchOpenTelemetryTest,
    helmScalaSdk,
    helmScalaSdkTest,
    "net.logstash.logback" % "logstash-logback-encoder" % "7.4", // for structured logging in logback
    "dev.optics" %%  "monocle-core"  % monocleV,
    "dev.optics" %%  "monocle-macro" % monocleV,
    // using provided because `http` depends on `core`, and `http`'s `opencensus-exporter-trace-stackdriver`
    // brings in an older version of `pureconfig`
    "com.github.pureconfig" %% "pureconfig" % "0.17.4" % Provided,
    sealerate,
    enumeratum,
    circeYaml,
    http4sDsl,
    scalaTestScalaCheck,
    workbenchAzure,
    workbenchAzureTest,
    logbackClassic,
    workspaceManager
  )

  val httpDependencies = Seq(
    scalaLogging,
    ficus,
    enumeratum,
    akkaSlf4j,
    akkaHttp,
    akkaHttpSprayJson,
    akkaTestKit,
    akkaHttpTestKit,
    akkaStream,
    http4sPrometheus,
    "de.heikoseeberger" %% "akka-http-circe" % "1.39.2" excludeAll(excludeAkkaHttp, excludeAkkaStream),
    googleRpc,

    hikariCP,
    workbenchGoogle,
    workbenchGoogleTest,
    googleCloudNio,
    mysql,
    liquibase,
    "com.github.sebruck" %% "opencensus-scala-akka-http" % "0.7.2",
    "com.auth0" % "java-jwt" % "4.4.0",
    http4sBlazeServer % Test,
    scalaTestSelenium,
    scalaTestMockito
  )

  val workbenchServiceTest: ModuleID = "org.broadinstitute.dsde.workbench" %% "workbench-service-test" % serviceTestV % "test" classifier "tests" excludeAll (excludeGuava, excludeStatsD)
  val leonardoClient: ModuleID =  "org.broadinstitute.dsde.workbench" %% "leonardo-client" % "1.3.6-563edbd-SNAP"//"1.3.6-9d5d754"

  val automationDependencies = List(
    "com.fasterxml.jackson.module" %% "jackson-module-scala"   % "2.15.2" % "test",
    logbackClassic % "test",
    leonardoClient,
    "com.typesafe.akka" %% "akka-http-core" % akkaHttpV,
    "com.typesafe.akka" %% "akka-stream-testkit" % akkaV % "test",
    "com.typesafe.akka" %% "akka-http" % akkaHttpV,
    "com.typesafe.akka" %% "akka-testkit" % akkaV % "test",
    "com.typesafe.akka" %% "akka-slf4j" % akkaV,
    "com.typesafe.scala-logging" %% "scala-logging" % scalaLoggingV,
    googleRpc,
    workbenchGoogle,
    workbenchGoogle2,
    workbenchServiceTest,
    googleCloudNio,
    akkaHttpSprayJson,
    scalaTest,
    scalaTestSelenium,
    scalaTestMockito,
    http4sBlazeServer % Test,
    okHttp % Test
//    wsmClient
  )

  val pact4sDependencies = Seq(
    pact4sScalaTest,
    pact4sCirce,
    http4sEmberClient,
    http4sDsl,
    http4sEmberServer,
    http4sCirce,
    scalaTest
  )

}<|MERGE_RESOLUTION|>--- conflicted
+++ resolved
@@ -130,10 +130,6 @@
   val liquibase: ModuleID =       "org.liquibase"       % "liquibase-core"        % "4.20.0"
   val sealerate: ModuleID =       "ca.mrvisser"         %% "sealerate"            % "0.0.6"
   val googleCloudNio: ModuleID =  "com.google.cloud"    % "google-cloud-nio"      % "0.127.2" % Test // brought in for FakeStorageInterpreter
-<<<<<<< HEAD
-
-=======
->>>>>>> c08a6090
   // TODO [IA-4419] bump to non-RC version when 0.15.0 releases
   val circeYaml =         "io.circe"          %% "circe-yaml"           % "0.15.0-RC1"
   val http4sBlazeServer = "org.http4s"        %% "http4s-blaze-server"  % http4sVersion
