import sbt._

object Dependencies {
  val scalaV = "2.13"

  val akkaV = "2.6.20"
  val akkaHttpV = "10.2.10"
  val googleV = "1.23.0"
  val automationGoogleV = "1.30.5"
  val scalaLoggingV = "3.9.5"
  val scalaTestV = "3.2.16"
  val http4sVersion = "1.0.0-M40"
  val slickV = "3.4.1"
<<<<<<< HEAD
  val guavaV = "31.1-jre"
  val monocleV = "3.2.0"
=======
  val guavaV = "32.1.2-jre"
  val monocleV = "2.1.0"
>>>>>>> cc1aeb67
  val opencensusV = "0.29.0"
  val munitCatsEffectV = "1.0.7"
  val pact4sV = "0.9.0"

  private val workbenchLibsHash = "d764a9b"
  val serviceTestV = s"3.1-$workbenchLibsHash"
  val workbenchModelV = s"0.18-$workbenchLibsHash"

  // TODO update to 0.26 - DataprocInterpreter relies on deprecated class MemberType
  val workbenchGoogleV = s"0.23-4b46aac"
  val workbenchGoogle2V = s"0.30-$workbenchLibsHash"
  val workbenchOpenTelemetryV = s"0.5-$workbenchLibsHash"
  val workbenchOauth2V = s"0.4-$workbenchLibsHash"
  val workbenchAzureV = s"0.4-$workbenchLibsHash"

  val helmScalaSdkV = "0.0.20"

  val excludeAkkaHttp = ExclusionRule(organization = "com.typesafe.akka", name = s"akka-http_${scalaV}")
  val excludeAkkaStream = ExclusionRule(organization = "com.typesafe.akka", name = s"akka-stream_${scalaV}")
  val excludeAkkaHttpSprayJson = ExclusionRule(organization = "com.typesafe.akka", name = s"akka-http-spray-json_${scalaV}")
  val excludeGuavaJDK5 = ExclusionRule(organization = "com.google.guava", name = "guava-jdk5")
  val excludeGuava = ExclusionRule(organization = "com.google.guava", name = "guava")
  val excludeWorkbenchMetrics = ExclusionRule(organization = "org.broadinstitute.dsde.workbench", name = s"workbench-metrics_${scalaV}")
  val excludeIoGrpc = ExclusionRule(organization = "io.grpc", name = "grpc-core")
  val excludeFindbugsJsr = ExclusionRule(organization = "com.google.code.findbugs", name = "jsr305")
  val excludeGson = ExclusionRule(organization = "com.google.code.gson", name = "gson")
  val excludeGoogleApiClient = ExclusionRule(organization = "com.google.api-client", name = "google-api-client")
  val excludeGoogleHttpClient = ExclusionRule(organization = "com.google.http-client", name = "google-http-client")
  val excludeJacksonCore = ExclusionRule(organization = "com.fasterxml.jackson.core", name = "jackson-core")
  val excludeJacksonAnnotation = ExclusionRule(organization = "com.fasterxml.jackson.core", name = "jackson-annotations")
  val excludeSlf4j = ExclusionRule(organization = "org.slf4j", name = "slf4j-api")
  val excludeTypesafeConfig = ExclusionRule(organization = "com.typesafe", name = "config")
  val excludeTypesafeSslConfig = ExclusionRule(organization = "com.typesafe", name = "ssl-config-core")
  val excludeGoogleError = ExclusionRule(organization = "com.google.errorprone", name = "error_prone_annotations")
  val excludeHttpComponent = ExclusionRule(organization = "org.apache.httpcomponents", name = "httpclient")
  val excludeReactiveStream = ExclusionRule(organization = "org.reactivestreams", name = "reactive-streams")
  val excludeFirestore = ExclusionRule(organization = "com.google.cloud", name = s"google-cloud-firestore")
  val excludeBouncyCastle = ExclusionRule(organization = "org.bouncycastle", name = s"bcprov-jdk15on")
  val excludeBouncyCastleExt = ExclusionRule(organization = "org.bouncycastle", name = s"bcprov-ext-jdk15on")
  val excludeBouncyCastleUtil = ExclusionRule(organization = "org.bouncycastle", name = s"bcutil-jdk15on")
  val excludeBouncyCastlePkix = ExclusionRule(organization = "org.bouncycastle", name = s"bcpkix-jdk15on")
  val excludeSundrCodegen = ExclusionRule(organization = "io.sundr", name = s"sundr-codegen")
  val excludeStatsD = ExclusionRule(organization = "com.readytalk", name = s"metrics3-statsd")
  val excludeKms = ExclusionRule(organization = "com.google.cloud", name = s"google-cloud-kms")
  val excludeBigQuery = ExclusionRule(organization = "com.google.cloud", name = "google-cloud-bigquery")
  val excludeCloudBilling = ExclusionRule(organization = "com.google.cloud", name = "google-cloud-billing")

  val jose4j: ModuleID =  "org.bitbucket.b_c" % "jose4j" % "0.9.3"

  val logbackClassic: ModuleID =  "ch.qos.logback"              % "logback-classic" % "1.4.10"
  val scalaLogging: ModuleID =    "com.typesafe.scala-logging"  %% "scala-logging"  % scalaLoggingV
  val ficus: ModuleID =           "com.iheart"                  %% "ficus"          % "1.5.2"
  val enumeratum: ModuleID =      "com.beachape"                %% "enumeratum"     % "1.7.3"

  val akkaSlf4j: ModuleID =         "com.typesafe.akka" %% "akka-slf4j"           % akkaV
  val akkaHttp: ModuleID =          "com.typesafe.akka" %% "akka-http"            % akkaHttpV
  val akkaHttpSprayJson: ModuleID = "com.typesafe.akka" %% "akka-http-spray-json" % akkaHttpV
  val akkaStream: ModuleID = "com.typesafe.akka" %% "akka-stream" % akkaV
  val akkaTestKit: ModuleID =       "com.typesafe.akka" %% "akka-testkit"         % akkaV     % "test"
  val akkaHttpTestKit: ModuleID =   "com.typesafe.akka" %% "akka-http-testkit"    % akkaHttpV % "test"

  val googleRpc: ModuleID =                 "io.grpc"         % "grpc-core"                       % "1.56.0" excludeAll (excludeGuava, excludeGson, excludeFindbugsJsr)

  val scalaTest: ModuleID = "org.scalatest" %% "scalatest" % scalaTestV  % Test
  val scalaTestScalaCheck = "org.scalatestplus" %% "scalacheck-1-17" % s"${scalaTestV}.0" % Test // https://github.com/scalatest/scalatestplus-scalacheck
  val scalaTestMockito = "org.scalatestplus" %% "mockito-4-5" % "3.2.12.0" % Test // https://github.com/scalatest/scalatestplus-mockito
  val scalaTestSelenium =  "org.scalatestplus" %% "selenium-4-1" % "3.2.12.1" % Test // https://github.com/scalatest/scalatestplus-selenium

  // Exclude workbench-libs transitive dependencies so we can control the library versions individually.
  // workbench-google pulls in workbench-{util, model, metrics} and workbcan ench-metrics pulls in workbench-util.
  val workbenchModel: ModuleID =        "org.broadinstitute.dsde.workbench" %% "workbench-model"    % workbenchModelV excludeAll (excludeGoogleError, excludeGuava)
  val workbenchGoogle: ModuleID =       "org.broadinstitute.dsde.workbench" %% "workbench-google"   % workbenchGoogleV excludeAll (
    excludeIoGrpc,
    excludeFindbugsJsr,
    excludeGoogleApiClient,
    excludeGoogleError,
    excludeHttpComponent,
    excludeGuava,
    excludeStatsD,
    excludeKms)
  val workbenchGoogle2: ModuleID =      "org.broadinstitute.dsde.workbench" %% "workbench-google2"  % workbenchGoogle2V excludeAll (
    excludeWorkbenchMetrics,
    excludeIoGrpc,
    excludeFindbugsJsr,
    excludeGoogleError,
    excludeHttpComponent,
    excludeFirestore,
    excludeKms,
    excludeBigQuery,
    excludeCloudBilling,
    excludeSundrCodegen,
    excludeGuava
  )
  val workbenchAzure: ModuleID =      "org.broadinstitute.dsde.workbench" %% "workbench-azure"  % workbenchAzureV
  val workbenchOauth2: ModuleID = "org.broadinstitute.dsde.workbench" %% "workbench-oauth2" % workbenchOauth2V
  val workbenchOauth2Tests: ModuleID = "org.broadinstitute.dsde.workbench" %% "workbench-oauth2" % workbenchOauth2V % "test" classifier "tests"
  val workbenchGoogleTest: ModuleID =   "org.broadinstitute.dsde.workbench" %% "workbench-google"   % workbenchGoogleV  % "test" classifier "tests" excludeAll (excludeGuava, excludeStatsD)
  val workbenchGoogle2Test: ModuleID =  "org.broadinstitute.dsde.workbench" %% "workbench-google2"  % workbenchGoogle2V % "test" classifier "tests" excludeAll (excludeGuava) //for generators
  val workbenchAzureTest: ModuleID =  "org.broadinstitute.dsde.workbench" %% "workbench-azure"  % workbenchAzureV % "test" classifier "tests"
  val workbenchOpenTelemetry: ModuleID =     "org.broadinstitute.dsde.workbench" %% "workbench-opentelemetry" % workbenchOpenTelemetryV excludeAll (
    excludeIoGrpc,
    excludeGuava,
    excludeBouncyCastle,
    excludeBouncyCastleExt,
    excludeBouncyCastleUtil,
    excludeBouncyCastlePkix)
  val workbenchOpenTelemetryTest: ModuleID = "org.broadinstitute.dsde.workbench" %% "workbench-opentelemetry" % workbenchOpenTelemetryV % Test classifier "tests" excludeAll (excludeGuava)

  val helmScalaSdk: ModuleID = "org.broadinstitute.dsp" %% "helm-scala-sdk" % helmScalaSdkV
  val helmScalaSdkTest: ModuleID = "org.broadinstitute.dsp" %% "helm-scala-sdk" % helmScalaSdkV % Test classifier "tests"

  val slick: ModuleID =           "com.typesafe.slick"  %% "slick"                % slickV excludeAll (excludeTypesafeConfig, excludeReactiveStream)
  val hikariCP: ModuleID =        "com.typesafe.slick"  %% "slick-hikaricp"       % slickV excludeAll (excludeSlf4j)
  val mysql: ModuleID =           "mysql"               % "mysql-connector-java"  % "8.0.32"
  val liquibase: ModuleID =       "org.liquibase"       % "liquibase-core"        % "4.23.0"
  val sealerate: ModuleID =       "ca.mrvisser"         %% "sealerate"            % "0.0.6"
  val googleCloudNio: ModuleID =  "com.google.cloud"    % "google-cloud-nio"      % "0.126.19" % Test // brought in for FakeStorageInterpreter

  // TODO [IA-4419] bump to non-RC version when 0.15.0 releases
  val circeYaml =         "io.circe"          %% "circe-yaml"           % "0.15.0-RC1"
  val http4sBlazeServer = "org.http4s"        %% "http4s-blaze-server"  % http4sVersion
  val http4sPrometheus = "org.http4s" %% "http4s-prometheus-metrics" % http4sVersion
  val http4sDsl =         "org.http4s"        %% "http4s-dsl"           % http4sVersion
  val http4sEmberClient = "org.http4s"        %% "http4s-ember-client"  % http4sVersion
  val http4sEmberServer = "org.http4s"        %% "http4s-ember-server"  % http4sVersion
  val http4sCirce       = "org.http4s"        %% "http4s-circe"  % http4sVersion
  val guava: ModuleID =   "com.google.guava"  % "guava"                 % guavaV
  val pact4sScalaTest =   "io.github.jbwheatley"  %% "pact4s-scalatest" % pact4sV % Test
  val pact4sCirce =       "io.github.jbwheatley"  %% "pact4s-circe"     % pact4sV
  val okHttp =            "com.squareup.okhttp3"  % "okhttp"            % "4.11.0"

  val workSpaceManagerV = "0.254.824-SNAPSHOT"

  def excludeJakartaActivationApi = ExclusionRule("jakarta.activation", "jakarta.activation-api")
  def excludeJakartaXmlBindApi = ExclusionRule("jakarta.xml.bind", "jakarta.xml.bind-api")
  def excludeJakarta(m: ModuleID): ModuleID = m.excludeAll(excludeJakartaActivationApi, excludeJakartaXmlBindApi)

  val workspaceManager = excludeJakarta("bio.terra" % "workspace-manager-client" % workSpaceManagerV)


  val coreDependencies = List(
    jose4j,
    workbenchOauth2,
    workbenchOauth2Tests,
    scalaTest,
    slick,
    guava,
    workbenchModel,
    workbenchGoogle2,
    workbenchGoogle2Test,
    workbenchOpenTelemetry,
    workbenchOpenTelemetryTest,
    helmScalaSdk,
    helmScalaSdkTest,
<<<<<<< HEAD
    "net.logstash.logback" % "logstash-logback-encoder" % "7.3", // for structured logging in logback
    "dev.optics" %%  "monocle-core"  % monocleV,
    "dev.optics" %%  "monocle-macro" % monocleV,
=======
    "net.logstash.logback" % "logstash-logback-encoder" % "7.4", // for structured logging in logback
    "com.github.julien-truffaut" %%  "monocle-core"  % monocleV,
    "com.github.julien-truffaut" %%  "monocle-macro" % monocleV,
>>>>>>> cc1aeb67
    // using provided because `http` depends on `core`, and `http`'s `opencensus-exporter-trace-stackdriver`
    // brings in an older version of `pureconfig`
    "com.github.pureconfig" %% "pureconfig" % "0.17.4" % Provided,
    sealerate,
    enumeratum,
    circeYaml,
    http4sDsl,
    scalaTestScalaCheck,
    workbenchAzure,
    workbenchAzureTest,
    logbackClassic,
    workspaceManager
  )

  val httpDependencies = Seq(
    scalaLogging,
    ficus,
    enumeratum,
    akkaSlf4j,
    akkaHttp,
    akkaHttpSprayJson,
    akkaTestKit,
    akkaHttpTestKit,
    akkaStream,
    http4sPrometheus,
    "de.heikoseeberger" %% "akka-http-circe" % "1.39.2" excludeAll(excludeAkkaHttp, excludeAkkaStream),
    googleRpc,

    hikariCP,
    workbenchGoogle,
    workbenchGoogleTest,
    googleCloudNio,
    mysql,
    liquibase,
    "com.github.sebruck" %% "opencensus-scala-akka-http" % "0.7.2",
    "com.auth0" % "java-jwt" % "4.4.0",
    http4sBlazeServer % Test,
    scalaTestSelenium,
    scalaTestMockito
  )

  val workbenchServiceTest: ModuleID = "org.broadinstitute.dsde.workbench" %% "workbench-service-test" % serviceTestV % "test" classifier "tests" excludeAll (excludeGuava, excludeStatsD)
  val leonardoClient: ModuleID =  "org.broadinstitute.dsde.workbench" %% "leonardo-client" % "1.3.6-563edbd-SNAP"//"1.3.6-9d5d754"

  val automationDependencies = List(
    "com.fasterxml.jackson.module" %% "jackson-module-scala"   % "2.15.2" % "test",
    logbackClassic % "test",
    leonardoClient,
    "com.typesafe.akka" %% "akka-http-core" % akkaHttpV,
    "com.typesafe.akka" %% "akka-stream-testkit" % akkaV % "test",
    "com.typesafe.akka" %% "akka-http" % akkaHttpV,
    "com.typesafe.akka" %% "akka-testkit" % akkaV % "test",
    "com.typesafe.akka" %% "akka-slf4j" % akkaV,
    "com.typesafe.scala-logging" %% "scala-logging" % scalaLoggingV,
    googleRpc,
    workbenchGoogle,
    workbenchGoogle2,
    workbenchServiceTest,
    googleCloudNio,
    akkaHttpSprayJson,
    scalaTest,
    scalaTestSelenium,
    scalaTestMockito,
    http4sBlazeServer % Test,
    okHttp % Test
//    wsmClient
  )

  val pact4sDependencies = Seq(
    pact4sScalaTest,
    pact4sCirce,
    http4sEmberClient,
    http4sDsl,
    http4sEmberServer,
    http4sCirce,
    scalaTest
  )

}<|MERGE_RESOLUTION|>--- conflicted
+++ resolved
@@ -11,13 +11,8 @@
   val scalaTestV = "3.2.16"
   val http4sVersion = "1.0.0-M40"
   val slickV = "3.4.1"
-<<<<<<< HEAD
-  val guavaV = "31.1-jre"
+  val guavaV = "32.1.2-jre"
   val monocleV = "3.2.0"
-=======
-  val guavaV = "32.1.2-jre"
-  val monocleV = "2.1.0"
->>>>>>> cc1aeb67
   val opencensusV = "0.29.0"
   val munitCatsEffectV = "1.0.7"
   val pact4sV = "0.9.0"
@@ -172,15 +167,9 @@
     workbenchOpenTelemetryTest,
     helmScalaSdk,
     helmScalaSdkTest,
-<<<<<<< HEAD
-    "net.logstash.logback" % "logstash-logback-encoder" % "7.3", // for structured logging in logback
+    "net.logstash.logback" % "logstash-logback-encoder" % "7.4", // for structured logging in logback
     "dev.optics" %%  "monocle-core"  % monocleV,
     "dev.optics" %%  "monocle-macro" % monocleV,
-=======
-    "net.logstash.logback" % "logstash-logback-encoder" % "7.4", // for structured logging in logback
-    "com.github.julien-truffaut" %%  "monocle-core"  % monocleV,
-    "com.github.julien-truffaut" %%  "monocle-macro" % monocleV,
->>>>>>> cc1aeb67
     // using provided because `http` depends on `core`, and `http`'s `opencensus-exporter-trace-stackdriver`
     // brings in an older version of `pureconfig`
     "com.github.pureconfig" %% "pureconfig" % "0.17.4" % Provided,
