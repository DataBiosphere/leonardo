--- conflicted
+++ resolved
@@ -184,10 +184,7 @@
     liquibase,
     "com.github.sebruck" %% "opencensus-scala-akka-http" % "0.7.2",
     "com.auth0" % "java-jwt" % "3.19.1",
-<<<<<<< HEAD
     "com.azure.resourcemanager" % "azure-resourcemanager-relay" % "1.0.0-beta.2",
-=======
->>>>>>> 3061967c
     http4sBlazeServer % Test,
     scalaTestSelenium,
     scalaTestMockito
