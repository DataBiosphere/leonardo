import sbt._

object Dependencies {
  val scalaV = "2.13"

  val akkaV = "2.6.18"
  val akkaHttpV = "10.2.7"
  val googleV = "1.23.0"
  val automationGoogleV = "1.30.5"
  val scalaLoggingV = "3.9.4"
  val scalaTestV = "3.2.11"
  val slickV = "3.3.3"
  val http4sVersion = "1.0.0-M30"
  val guavaV = "31.0.1-jre"
  val monocleV = "2.1.0"
  val opencensusV = "0.29.0"

  private val workbenchLibsHash = "31be16e8-SNAP"
  val serviceTestV = s"0.21-$workbenchLibsHash"
  val workbenchModelV = s"0.15-$workbenchLibsHash"
  val workbenchGoogleV = s"0.21-$workbenchLibsHash"
  val workbenchGoogle2V = s"0.23-$workbenchLibsHash"
  val workbenchOpenTelemetryV = s"0.3-$workbenchLibsHash"

  val helmScalaSdkV = "0.0.4"

  val excludeAkkaHttp = ExclusionRule(organization = "com.typesafe.akka", name = s"akka-http_${scalaV}")
  val excludeAkkaStream = ExclusionRule(organization = "com.typesafe.akka", name = s"akka-stream_${scalaV}")
  val excludeAkkaHttpSprayJson = ExclusionRule(organization = "com.typesafe.akka", name = s"akka-http-spray-json_${scalaV}")
  val excludeGuavaJDK5 = ExclusionRule(organization = "com.google.guava", name = "guava-jdk5")
  val excludeGuava = ExclusionRule(organization = "com.google.guava", name = "guava")
  val excludeWorkbenchMetrics = ExclusionRule(organization = "org.broadinstitute.dsde.workbench", name = s"workbench-metrics_${scalaV}")
  val excludeIoGrpc = ExclusionRule(organization = "io.grpc", name = "grpc-core")
  val excludeFindbugsJsr = ExclusionRule(organization = "com.google.code.findbugs", name = "jsr305")
  val excludeGson = ExclusionRule(organization = "com.google.code.gson", name = "gson")
  val excludeGoogleApiClient = ExclusionRule(organization = "com.google.api-client", name = "google-api-client")
  val excludeGoogleApiClientJackson2 = ExclusionRule(organization = "com.google.http-client", name = "google-http-client-jackson2")
  val excludeGoogleHttpClient = ExclusionRule(organization = "com.google.http-client", name = "google-http-client")
  val excludeJacksonCore = ExclusionRule(organization = "com.fasterxml.jackson.core", name = "jackson-core")
  val excludeJacksonAnnotation = ExclusionRule(organization = "com.fasterxml.jackson.core", name = "jackson-annotations")
  val excludeSlf4j = ExclusionRule(organization = "org.slf4j", name = "slf4j-api")
  val excludeTypesafeConfig = ExclusionRule(organization = "com.typesafe", name = "config")
  val excludeTypesafeSslConfig = ExclusionRule(organization = "com.typesafe", name = "ssl-config-core")
  val excludeGoogleError = ExclusionRule(organization = "com.google.errorprone", name = "error_prone_annotations")
  val excludeHttpComponent = ExclusionRule(organization = "org.apache.httpcomponents", name = "httpclient")
  val excludeReactiveStream = ExclusionRule(organization = "org.reactivestreams", name = "reactive-streams")
  val excludeFirestore = ExclusionRule(organization = "com.google.cloud", name = s"google-cloud-firestore")
  val excludeBouncyCastle = ExclusionRule(organization = "org.bouncycastle", name = s"bcprov-jdk15on")
  val excludeBouncyCastleExt = ExclusionRule(organization = "org.bouncycastle", name = s"bcprov-ext-jdk15on")
  val excludeBouncyCastleUtil = ExclusionRule(organization = "org.bouncycastle", name = s"bcutil-jdk15on")
  val excludeBouncyCastlePkix = ExclusionRule(organization = "org.bouncycastle", name = s"bcpkix-jdk15on")
  val excludeSundrCodegen = ExclusionRule(organization = "io.sundr", name = s"sundr-codegen")
  val excludeStatsD = ExclusionRule(organization = "com.readytalk", name = s"metrics3-statsd")
  val excludeKms = ExclusionRule(organization = "com.google.cloud", name = s"google-cloud-kms")
  val excludeBigQuery = ExclusionRule(organization = "com.google.cloud", name = "google-cloud-bigquery")
  val excludeCloudBilling = ExclusionRule(organization = "com.google.cloud", name = "google-cloud-billing")

  val logbackClassic: ModuleID =  "ch.qos.logback"              % "logback-classic" % "1.2.10"
  val scalaLogging: ModuleID =    "com.typesafe.scala-logging"  %% "scala-logging"  % scalaLoggingV
  val swaggerUi: ModuleID =       "org.webjars"                 % "swagger-ui"      % "4.1.3"
  val ficus: ModuleID =           "com.iheart"                  %% "ficus"          % "1.5.1"
  val enumeratum: ModuleID =      "com.beachape"                %% "enumeratum"     % "1.7.0"

  val akkaSlf4j: ModuleID =         "com.typesafe.akka" %% "akka-slf4j"           % akkaV
  val akkaHttp: ModuleID =          "com.typesafe.akka" %% "akka-http"            % akkaHttpV
  val akkaHttpSprayJson: ModuleID = "com.typesafe.akka" %% "akka-http-spray-json" % akkaHttpV
  val akkaStream: ModuleID = "com.typesafe.akka" %% "akka-stream" % akkaV
  val akkaTestKit: ModuleID =       "com.typesafe.akka" %% "akka-testkit"         % akkaV     % "test"
  val akkaHttpTestKit: ModuleID =   "com.typesafe.akka" %% "akka-http-testkit"    % akkaHttpV % "test"

  val googleRpc: ModuleID =                 "io.grpc"         % "grpc-core"                       % "1.44.0" excludeAll (excludeGuava, excludeGson, excludeFindbugsJsr)

  val scalaTest: ModuleID = "org.scalatest" %% "scalatest" % scalaTestV  % Test
  val scalaTestScalaCheck = "org.scalatestplus" %% "scalacheck-1-15" % s"${scalaTestV}.0" % Test // https://github.com/scalatest/scalatestplus-scalacheck
  val scalaTestMockito = "org.scalatestplus" %% "mockito-3-12" % "3.2.10.0" % Test // https://github.com/scalatest/scalatestplus-mockito
  val scalaTestSelenium =  "org.scalatestplus" %% "selenium-3-141" % "3.2.10.0" % Test // https://github.com/scalatest/scalatestplus-selenium

  // Exclude workbench-libs transitive dependencies so we can control the library versions individually.
  // workbench-google pulls in workbench-{util, model, metrics} and workbcan ench-metrics pulls in workbench-util.
  val workbenchModel: ModuleID =        "org.broadinstitute.dsde.workbench" %% "workbench-model"    % workbenchModelV excludeAll (excludeGoogleError, excludeGuava)
  val workbenchGoogle: ModuleID =       "org.broadinstitute.dsde.workbench" %% "workbench-google"   % workbenchGoogleV excludeAll (
    excludeIoGrpc,
    excludeFindbugsJsr,
    excludeGoogleApiClient,
    excludeGoogleError,
    excludeHttpComponent,
    excludeGuava,
    excludeStatsD,
    excludeKms)
  val workbenchGoogle2: ModuleID =      "org.broadinstitute.dsde.workbench" %% "workbench-google2"  % workbenchGoogle2V excludeAll (
    excludeWorkbenchMetrics,
    excludeIoGrpc,
    excludeFindbugsJsr,
    excludeGoogleError,
    excludeHttpComponent,
    excludeFirestore,
    excludeKms,
    excludeBigQuery,
    excludeCloudBilling,
    excludeSundrCodegen,
    excludeGuava)

  val workbenchGoogleTest: ModuleID =   "org.broadinstitute.dsde.workbench" %% "workbench-google"   % workbenchGoogleV  % "test" classifier "tests" excludeAll (excludeGuava, excludeStatsD)
  val workbenchGoogle2Test: ModuleID =  "org.broadinstitute.dsde.workbench" %% "workbench-google2"  % workbenchGoogle2V % "test" classifier "tests" excludeAll (excludeGuava) //for generators
  val workbenchOpenTelemetry: ModuleID =     "org.broadinstitute.dsde.workbench" %% "workbench-opentelemetry" % workbenchOpenTelemetryV excludeAll (
    excludeIoGrpc,
    excludeGuava,
    excludeBouncyCastle,
    excludeBouncyCastleExt,
    excludeBouncyCastleUtil,
    excludeBouncyCastlePkix)
  val workbenchOpenTelemetryTest: ModuleID = "org.broadinstitute.dsde.workbench" %% "workbench-opentelemetry" % workbenchOpenTelemetryV % Test classifier "tests" excludeAll (excludeGuava)

  val helmScalaSdk: ModuleID = "org.broadinstitute.dsp" %% "helm-scala-sdk" % helmScalaSdkV
  val helmScalaSdkTest: ModuleID = "org.broadinstitute.dsp" %% "helm-scala-sdk" % helmScalaSdkV % Test classifier "tests"

  val slick: ModuleID =           "com.typesafe.slick"  %% "slick"                % slickV excludeAll (excludeTypesafeConfig, excludeReactiveStream)
  val hikariCP: ModuleID =        "com.typesafe.slick"  %% "slick-hikaricp"       % slickV excludeAll (excludeSlf4j)
  val mysql: ModuleID =           "mysql"               % "mysql-connector-java"  % "8.0.28"
  val liquibase: ModuleID =       "org.liquibase"       % "liquibase-core"        % "4.7.1"
  val sealerate: ModuleID =       "ca.mrvisser"         %% "sealerate"            % "0.0.6"
<<<<<<< HEAD
  val googleCloudNio: ModuleID =  "com.google.cloud"    % "google-cloud-nio"      % "0.123.20" % Test // brought in for FakeStorageInterpreter
=======
  val googleCloudNio: ModuleID =  "com.google.cloud"    % "google-cloud-nio"      % "0.123.19" % Test // brought in for FakeStorageInterpreter
>>>>>>> baf3de4f

  val circeYaml =         "io.circe"          %% "circe-yaml"           % "0.14.1"
  val http4sBlazeServer = "org.http4s"        %% "http4s-blaze-server"  % http4sVersion
  val http4sDsl =         "org.http4s"        %% "http4s-dsl"           % http4sVersion
  val guava: ModuleID =   "com.google.guava"  % "guava"                 % guavaV

  val azureResourceManager = "com.azure.resourcemanager" % "azure-resourcemanager" % "2.8.0"
  val azureIdentity =  "com.azure" % "azure-identity" % "1.3.5"

  val coreDependencies = List(
    scalaTest,
    slick,
    guava,
    workbenchModel,
    workbenchGoogle2,
    workbenchGoogle2Test,
    workbenchOpenTelemetry,
    workbenchOpenTelemetryTest,
    helmScalaSdk,
    helmScalaSdkTest,
    "net.logstash.logback" % "logstash-logback-encoder" % "7.0.1", // for structured logging in logback
    "com.github.julien-truffaut" %%  "monocle-core"  % monocleV,
    "com.github.julien-truffaut" %%  "monocle-macro" % monocleV,
    // using provided because `http` depends on `core`, and `http`'s `opencensus-exporter-trace-stackdriver`
    // brings in an older version of `pureconfig`
    "com.github.pureconfig" %% "pureconfig" % "0.17.1" % Provided,
    sealerate,
    enumeratum,
    circeYaml,
    http4sDsl,
    scalaTestScalaCheck,
    azureResourceManager,
    azureIdentity
  )

  val httpDependencies = Seq(
    logbackClassic,
    scalaLogging,
    swaggerUi,
    ficus,
    enumeratum,
    akkaSlf4j,
    akkaHttp,
    akkaHttpSprayJson,
    akkaTestKit,
    akkaHttpTestKit,
    akkaStream,
    "de.heikoseeberger" %% "akka-http-circe" % "1.39.2" excludeAll(excludeAkkaHttp, excludeAkkaStream),
    googleRpc,

    hikariCP,
    workbenchGoogle,
    workbenchGoogleTest,
    "com.rms.miu" %% "slick-cats" % "0.10.4",
    googleCloudNio,
    mysql,
    liquibase,
    "com.github.sebruck" %% "opencensus-scala-akka-http" % "0.7.2",

    http4sBlazeServer % Test,
    scalaTestSelenium,
    scalaTestMockito
  )

  val workbenchServiceTest: ModuleID = "org.broadinstitute.dsde.workbench" %% "workbench-service-test" % serviceTestV % "test" classifier "tests" excludeAll (excludeGuava, excludeStatsD)

  val automationDependencies = List(
    "com.fasterxml.jackson.module" %% "jackson-module-scala"   % "2.13.1" % "test",
    logbackClassic % "test",

    "com.typesafe.akka" %% "akka-http-core" % akkaHttpV,
    "com.typesafe.akka" %% "akka-stream-testkit" % akkaV % "test",
    "com.typesafe.akka" %% "akka-http" % akkaHttpV,
    "com.typesafe.akka" %% "akka-testkit" % akkaV % "test",
    "com.typesafe.akka" %% "akka-slf4j" % akkaV,
    "com.typesafe.scala-logging" %% "scala-logging" % scalaLoggingV,
    googleRpc,
    workbenchGoogle,
    workbenchGoogle2,
    workbenchServiceTest,
    googleCloudNio,
    akkaHttpSprayJson,
    scalaTest,
    scalaTestSelenium,
    scalaTestMockito,
    http4sBlazeServer % Test
  )
}<|MERGE_RESOLUTION|>--- conflicted
+++ resolved
@@ -119,12 +119,7 @@
   val mysql: ModuleID =           "mysql"               % "mysql-connector-java"  % "8.0.28"
   val liquibase: ModuleID =       "org.liquibase"       % "liquibase-core"        % "4.7.1"
   val sealerate: ModuleID =       "ca.mrvisser"         %% "sealerate"            % "0.0.6"
-<<<<<<< HEAD
   val googleCloudNio: ModuleID =  "com.google.cloud"    % "google-cloud-nio"      % "0.123.20" % Test // brought in for FakeStorageInterpreter
-=======
-  val googleCloudNio: ModuleID =  "com.google.cloud"    % "google-cloud-nio"      % "0.123.19" % Test // brought in for FakeStorageInterpreter
->>>>>>> baf3de4f
-
   val circeYaml =         "io.circe"          %% "circe-yaml"           % "0.14.1"
   val http4sBlazeServer = "org.http4s"        %% "http4s-blaze-server"  % http4sVersion
   val http4sDsl =         "org.http4s"        %% "http4s-dsl"           % http4sVersion
