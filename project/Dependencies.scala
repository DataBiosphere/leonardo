import sbt._

object Dependencies {
  val scalaV = "2.13"

  val akkaV = "2.6.19"
<<<<<<< HEAD
  val akkaHttpV = "10.2.9"
=======
  val akkaHttpV = "10.2.10"
>>>>>>> 15468eea
  val googleV = "1.23.0"
  val automationGoogleV = "1.30.5"
  val scalaLoggingV = "3.9.5"
  val scalaTestV = "3.2.13"
  val http4sVersion = "1.0.0-M35"
  val slickV = "3.4.0"
  val guavaV = "31.1-jre"
  val monocleV = "2.1.0"
  val opencensusV = "0.29.0"

  private val workbenchLibsHash = "0096bac"
  val serviceTestV = s"2.0-$workbenchLibsHash"
  val workbenchModelV = s"0.15-$workbenchLibsHash"
  val workbenchGoogleV = s"0.21-$workbenchLibsHash"
  val workbenchGoogle2V = s"0.24-$workbenchLibsHash"
  val workbenchOpenTelemetryV = s"0.3-$workbenchLibsHash"
  val workbenchOauth2V = s"0.2-$workbenchLibsHash"
  val workbenchAzureV = s"0.1-$workbenchLibsHash"

  val helmScalaSdkV = "0.0.4"

  val excludeAkkaHttp = ExclusionRule(organization = "com.typesafe.akka", name = s"akka-http_${scalaV}")
  val excludeAkkaStream = ExclusionRule(organization = "com.typesafe.akka", name = s"akka-stream_${scalaV}")
  val excludeAkkaHttpSprayJson = ExclusionRule(organization = "com.typesafe.akka", name = s"akka-http-spray-json_${scalaV}")
  val excludeGuavaJDK5 = ExclusionRule(organization = "com.google.guava", name = "guava-jdk5")
  val excludeGuava = ExclusionRule(organization = "com.google.guava", name = "guava")
  val excludeWorkbenchMetrics = ExclusionRule(organization = "org.broadinstitute.dsde.workbench", name = s"workbench-metrics_${scalaV}")
  val excludeIoGrpc = ExclusionRule(organization = "io.grpc", name = "grpc-core")
  val excludeFindbugsJsr = ExclusionRule(organization = "com.google.code.findbugs", name = "jsr305")
  val excludeGson = ExclusionRule(organization = "com.google.code.gson", name = "gson")
  val excludeGoogleApiClient = ExclusionRule(organization = "com.google.api-client", name = "google-api-client")
  val excludeGoogleApiClientJackson2 = ExclusionRule(organization = "com.google.http-client", name = "google-http-client-jackson2")
  val excludeGoogleHttpClient = ExclusionRule(organization = "com.google.http-client", name = "google-http-client")
  val excludeJacksonCore = ExclusionRule(organization = "com.fasterxml.jackson.core", name = "jackson-core")
  val excludeJacksonAnnotation = ExclusionRule(organization = "com.fasterxml.jackson.core", name = "jackson-annotations")
  val excludeSlf4j = ExclusionRule(organization = "org.slf4j", name = "slf4j-api")
  val excludeTypesafeConfig = ExclusionRule(organization = "com.typesafe", name = "config")
  val excludeTypesafeSslConfig = ExclusionRule(organization = "com.typesafe", name = "ssl-config-core")
  val excludeGoogleError = ExclusionRule(organization = "com.google.errorprone", name = "error_prone_annotations")
  val excludeHttpComponent = ExclusionRule(organization = "org.apache.httpcomponents", name = "httpclient")
  val excludeReactiveStream = ExclusionRule(organization = "org.reactivestreams", name = "reactive-streams")
  val excludeFirestore = ExclusionRule(organization = "com.google.cloud", name = s"google-cloud-firestore")
  val excludeBouncyCastle = ExclusionRule(organization = "org.bouncycastle", name = s"bcprov-jdk15on")
  val excludeBouncyCastleExt = ExclusionRule(organization = "org.bouncycastle", name = s"bcprov-ext-jdk15on")
  val excludeBouncyCastleUtil = ExclusionRule(organization = "org.bouncycastle", name = s"bcutil-jdk15on")
  val excludeBouncyCastlePkix = ExclusionRule(organization = "org.bouncycastle", name = s"bcpkix-jdk15on")
  val excludeSundrCodegen = ExclusionRule(organization = "io.sundr", name = s"sundr-codegen")
  val excludeStatsD = ExclusionRule(organization = "com.readytalk", name = s"metrics3-statsd")
  val excludeKms = ExclusionRule(organization = "com.google.cloud", name = s"google-cloud-kms")
  val excludeBigQuery = ExclusionRule(organization = "com.google.cloud", name = "google-cloud-bigquery")
  val excludeCloudBilling = ExclusionRule(organization = "com.google.cloud", name = "google-cloud-billing")

  val logbackClassic: ModuleID =  "ch.qos.logback"              % "logback-classic" % "1.4.0"
  val scalaLogging: ModuleID =    "com.typesafe.scala-logging"  %% "scala-logging"  % scalaLoggingV
  val ficus: ModuleID =           "com.iheart"                  %% "ficus"          % "1.5.2"
  val enumeratum: ModuleID =      "com.beachape"                %% "enumeratum"     % "1.7.0"

  val akkaSlf4j: ModuleID =         "com.typesafe.akka" %% "akka-slf4j"           % akkaV
  val akkaHttp: ModuleID =          "com.typesafe.akka" %% "akka-http"            % akkaHttpV
  val akkaHttpSprayJson: ModuleID = "com.typesafe.akka" %% "akka-http-spray-json" % akkaHttpV
  val akkaStream: ModuleID = "com.typesafe.akka" %% "akka-stream" % akkaV
  val akkaTestKit: ModuleID =       "com.typesafe.akka" %% "akka-testkit"         % akkaV     % "test"
  val akkaHttpTestKit: ModuleID =   "com.typesafe.akka" %% "akka-http-testkit"    % akkaHttpV % "test"

  val googleRpc: ModuleID =                 "io.grpc"         % "grpc-core"                       % "1.44.1" excludeAll (excludeGuava, excludeGson, excludeFindbugsJsr)

  val scalaTest: ModuleID = "org.scalatest" %% "scalatest" % scalaTestV  % Test
  val scalaTestScalaCheck = "org.scalatestplus" %% "scalacheck-1-16" % s"${scalaTestV}.0" % Test // https://github.com/scalatest/scalatestplus-scalacheck
  val scalaTestMockito = "org.scalatestplus" %% "mockito-4-5" % "3.2.12.0" % Test // https://github.com/scalatest/scalatestplus-mockito
  val scalaTestSelenium =  "org.scalatestplus" %% "selenium-3-141" % "3.2.10.0" % Test // https://github.com/scalatest/scalatestplus-selenium

  // Exclude workbench-libs transitive dependencies so we can control the library versions individually.
  // workbench-google pulls in workbench-{util, model, metrics} and workbcan ench-metrics pulls in workbench-util.
  val workbenchModel: ModuleID =        "org.broadinstitute.dsde.workbench" %% "workbench-model"    % workbenchModelV excludeAll (excludeGoogleError, excludeGuava)
  val workbenchGoogle: ModuleID =       "org.broadinstitute.dsde.workbench" %% "workbench-google"   % workbenchGoogleV excludeAll (
    excludeIoGrpc,
    excludeFindbugsJsr,
    excludeGoogleApiClient,
    excludeGoogleError,
    excludeHttpComponent,
    excludeGuava,
    excludeStatsD,
    excludeKms)
  val workbenchGoogle2: ModuleID =      "org.broadinstitute.dsde.workbench" %% "workbench-google2"  % workbenchGoogle2V excludeAll (
    excludeWorkbenchMetrics,
    excludeIoGrpc,
    excludeFindbugsJsr,
    excludeGoogleError,
    excludeHttpComponent,
    excludeFirestore,
    excludeKms,
    excludeBigQuery,
    excludeCloudBilling,
    excludeSundrCodegen,
    excludeGuava)
  val workbenchAzure: ModuleID =      "org.broadinstitute.dsde.workbench" %% "workbench-azure"  % workbenchAzureV
  val workbenchOauth2: ModuleID = "org.broadinstitute.dsde.workbench" %% "workbench-oauth2" % workbenchOauth2V
  val workbenchOauth2Tests: ModuleID = "org.broadinstitute.dsde.workbench" %% "workbench-oauth2" % workbenchOauth2V % "test" classifier "tests"
  val workbenchGoogleTest: ModuleID =   "org.broadinstitute.dsde.workbench" %% "workbench-google"   % workbenchGoogleV  % "test" classifier "tests" excludeAll (excludeGuava, excludeStatsD)
  val workbenchGoogle2Test: ModuleID =  "org.broadinstitute.dsde.workbench" %% "workbench-google2"  % workbenchGoogle2V % "test" classifier "tests" excludeAll (excludeGuava) //for generators
  val workbenchAzureTest: ModuleID =  "org.broadinstitute.dsde.workbench" %% "workbench-azure"  % workbenchAzureV % "test" classifier "tests"
  val workbenchOpenTelemetry: ModuleID =     "org.broadinstitute.dsde.workbench" %% "workbench-opentelemetry" % workbenchOpenTelemetryV excludeAll (
    excludeIoGrpc,
    excludeGuava,
    excludeBouncyCastle,
    excludeBouncyCastleExt,
    excludeBouncyCastleUtil,
    excludeBouncyCastlePkix)
  val workbenchOpenTelemetryTest: ModuleID = "org.broadinstitute.dsde.workbench" %% "workbench-opentelemetry" % workbenchOpenTelemetryV % Test classifier "tests" excludeAll (excludeGuava)

  val wsmClient: ModuleID = "bio.terra" % "workspace-manager-client" % "0.254.275-SNAPSHOT"

  val helmScalaSdk: ModuleID = "org.broadinstitute.dsp" %% "helm-scala-sdk" % helmScalaSdkV
  val helmScalaSdkTest: ModuleID = "org.broadinstitute.dsp" %% "helm-scala-sdk" % helmScalaSdkV % Test classifier "tests"

  val slick: ModuleID =           "com.typesafe.slick"  %% "slick"                % slickV excludeAll (excludeTypesafeConfig, excludeReactiveStream)
  val hikariCP: ModuleID =        "com.typesafe.slick"  %% "slick-hikaricp"       % slickV excludeAll (excludeSlf4j)
  val mysql: ModuleID =           "mysql"               % "mysql-connector-java"  % "8.0.30"
  val liquibase: ModuleID =       "org.liquibase"       % "liquibase-core"        % "4.15.0"
  val sealerate: ModuleID =       "ca.mrvisser"         %% "sealerate"            % "0.0.6"
  val googleCloudNio: ModuleID =  "com.google.cloud"    % "google-cloud-nio"      % "0.123.28" % Test // brought in for FakeStorageInterpreter

  val circeYaml =         "io.circe"          %% "circe-yaml"           % "0.14.1"
  val http4sBlazeServer = "org.http4s"        %% "http4s-blaze-server"  % http4sVersion
  val http4sPrometheus = "org.http4s" %% "http4s-prometheus-metrics" % http4sVersion
  val http4sDsl =         "org.http4s"        %% "http4s-dsl"           % http4sVersion
  val guava: ModuleID =   "com.google.guava"  % "guava"                 % guavaV

  val coreDependencies = List(
    workbenchOauth2,
    workbenchOauth2Tests,
    scalaTest,
    slick,
    guava,
    workbenchModel,
    workbenchGoogle2,
    workbenchGoogle2Test,
    workbenchOpenTelemetry,
    workbenchOpenTelemetryTest,
    helmScalaSdk,
    helmScalaSdkTest,
    "net.logstash.logback" % "logstash-logback-encoder" % "7.2", // for structured logging in logback
    "com.github.julien-truffaut" %%  "monocle-core"  % monocleV,
    "com.github.julien-truffaut" %%  "monocle-macro" % monocleV,
    // using provided because `http` depends on `core`, and `http`'s `opencensus-exporter-trace-stackdriver`
    // brings in an older version of `pureconfig`
    "com.github.pureconfig" %% "pureconfig" % "0.17.1" % Provided,
    sealerate,
    enumeratum,
    circeYaml,
    http4sDsl,
    scalaTestScalaCheck,
    workbenchAzure,
    workbenchAzureTest
  )

  val httpDependencies = Seq(
    logbackClassic,
    scalaLogging,
    ficus,
    enumeratum,
    akkaSlf4j,
    akkaHttp,
    akkaHttpSprayJson,
    akkaTestKit,
    akkaHttpTestKit,
    akkaStream,
    http4sPrometheus,
    "de.heikoseeberger" %% "akka-http-circe" % "1.39.2" excludeAll(excludeAkkaHttp, excludeAkkaStream),
    googleRpc,

    hikariCP,
    workbenchGoogle,
    workbenchGoogleTest,
    googleCloudNio,
    mysql,
    liquibase,
    "com.github.sebruck" %% "opencensus-scala-akka-http" % "0.7.2",
    "com.auth0" % "java-jwt" % "3.19.1",
    http4sBlazeServer % Test,
    scalaTestSelenium,
    scalaTestMockito
  )

  val workbenchServiceTest: ModuleID = "org.broadinstitute.dsde.workbench" %% "workbench-service-test" % serviceTestV % "test" classifier "tests" excludeAll (excludeGuava, excludeStatsD)

  val automationDependencies = List(
    "com.fasterxml.jackson.module" %% "jackson-module-scala"   % "2.13.4" % "test",
    logbackClassic % "test",

    "com.typesafe.akka" %% "akka-http-core" % akkaHttpV,
    "com.typesafe.akka" %% "akka-stream-testkit" % akkaV % "test",
    "com.typesafe.akka" %% "akka-http" % akkaHttpV,
    "com.typesafe.akka" %% "akka-testkit" % akkaV % "test",
    "com.typesafe.akka" %% "akka-slf4j" % akkaV,
    "com.typesafe.scala-logging" %% "scala-logging" % scalaLoggingV,
    googleRpc,
    workbenchGoogle,
    workbenchGoogle2,
    workbenchServiceTest,
    googleCloudNio,
    akkaHttpSprayJson,
    scalaTest,
    scalaTestSelenium,
    scalaTestMockito,
    http4sBlazeServer % Test//,
//    wsmClient
  )
}<|MERGE_RESOLUTION|>--- conflicted
+++ resolved
@@ -4,11 +4,7 @@
   val scalaV = "2.13"
 
   val akkaV = "2.6.19"
-<<<<<<< HEAD
-  val akkaHttpV = "10.2.9"
-=======
   val akkaHttpV = "10.2.10"
->>>>>>> 15468eea
   val googleV = "1.23.0"
   val automationGoogleV = "1.30.5"
   val scalaLoggingV = "3.9.5"
