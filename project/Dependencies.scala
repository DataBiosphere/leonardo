--- conflicted
+++ resolved
@@ -143,11 +143,7 @@
   val pact4sCirce =       "io.github.jbwheatley"  %% "pact4s-circe"     % pact4sV
   val okHttp =            "com.squareup.okhttp3"  % "okhttp"            % "4.11.0"
 
-<<<<<<< HEAD
-  val workSpaceManagerV = "0.254.754-SNAPSHOT"
-=======
   val workSpaceManagerV = "0.254.782-SNAPSHOT"
->>>>>>> 18c42042
 
   def excludeJakartaActivationApi = ExclusionRule("jakarta.activation", "jakarta.activation-api")
   def excludeJakartaXmlBindApi = ExclusionRule("jakarta.xml.bind", "jakarta.xml.bind-api")
