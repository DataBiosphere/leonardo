import sbt._

object Dependencies {
  val scalaV = "2.13"

  val akkaV = "2.6.19"
  val akkaHttpV = "10.2.7"
  val googleV = "1.23.0"
  val automationGoogleV = "1.30.5"
<<<<<<< HEAD
  val scalaLoggingV = "3.9.4"
  val scalaTestV = "3.2.12"
=======
  val scalaLoggingV = "3.9.5"
  val scalaTestV = "3.2.11"
>>>>>>> fa55cde3
  val slickV = "3.3.3"
  val http4sVersion = "1.0.0-M32"
  val guavaV = "31.0.1-jre"
  val monocleV = "2.1.0"
  val opencensusV = "0.29.0"

  private val workbenchLibsHash = "a78f6e9"
  val serviceTestV = s"2.0-$workbenchLibsHash"
  val workbenchModelV = s"0.15-$workbenchLibsHash"
  val workbenchGoogleV = s"0.21-$workbenchLibsHash"
  val workbenchGoogle2V = s"0.24-$workbenchLibsHash"
  val workbenchOpenTelemetryV = s"0.3-$workbenchLibsHash"
  val workbenchOauth2V = s"0.1-$workbenchLibsHash"

  val helmScalaSdkV = "0.0.4"

  val excludeAkkaHttp = ExclusionRule(organization = "com.typesafe.akka", name = s"akka-http_${scalaV}")
  val excludeAkkaStream = ExclusionRule(organization = "com.typesafe.akka", name = s"akka-stream_${scalaV}")
  val excludeAkkaHttpSprayJson = ExclusionRule(organization = "com.typesafe.akka", name = s"akka-http-spray-json_${scalaV}")
  val excludeGuavaJDK5 = ExclusionRule(organization = "com.google.guava", name = "guava-jdk5")
  val excludeGuava = ExclusionRule(organization = "com.google.guava", name = "guava")
  val excludeWorkbenchMetrics = ExclusionRule(organization = "org.broadinstitute.dsde.workbench", name = s"workbench-metrics_${scalaV}")
  val excludeIoGrpc = ExclusionRule(organization = "io.grpc", name = "grpc-core")
  val excludeFindbugsJsr = ExclusionRule(organization = "com.google.code.findbugs", name = "jsr305")
  val excludeGson = ExclusionRule(organization = "com.google.code.gson", name = "gson")
  val excludeGoogleApiClient = ExclusionRule(organization = "com.google.api-client", name = "google-api-client")
  val excludeGoogleApiClientJackson2 = ExclusionRule(organization = "com.google.http-client", name = "google-http-client-jackson2")
  val excludeGoogleHttpClient = ExclusionRule(organization = "com.google.http-client", name = "google-http-client")
  val excludeJacksonCore = ExclusionRule(organization = "com.fasterxml.jackson.core", name = "jackson-core")
  val excludeJacksonAnnotation = ExclusionRule(organization = "com.fasterxml.jackson.core", name = "jackson-annotations")
  val excludeSlf4j = ExclusionRule(organization = "org.slf4j", name = "slf4j-api")
  val excludeTypesafeConfig = ExclusionRule(organization = "com.typesafe", name = "config")
  val excludeTypesafeSslConfig = ExclusionRule(organization = "com.typesafe", name = "ssl-config-core")
  val excludeGoogleError = ExclusionRule(organization = "com.google.errorprone", name = "error_prone_annotations")
  val excludeHttpComponent = ExclusionRule(organization = "org.apache.httpcomponents", name = "httpclient")
  val excludeReactiveStream = ExclusionRule(organization = "org.reactivestreams", name = "reactive-streams")
  val excludeFirestore = ExclusionRule(organization = "com.google.cloud", name = s"google-cloud-firestore")
  val excludeBouncyCastle = ExclusionRule(organization = "org.bouncycastle", name = s"bcprov-jdk15on")
  val excludeBouncyCastleExt = ExclusionRule(organization = "org.bouncycastle", name = s"bcprov-ext-jdk15on")
  val excludeBouncyCastleUtil = ExclusionRule(organization = "org.bouncycastle", name = s"bcutil-jdk15on")
  val excludeBouncyCastlePkix = ExclusionRule(organization = "org.bouncycastle", name = s"bcpkix-jdk15on")
  val excludeSundrCodegen = ExclusionRule(organization = "io.sundr", name = s"sundr-codegen")
  val excludeStatsD = ExclusionRule(organization = "com.readytalk", name = s"metrics3-statsd")
  val excludeKms = ExclusionRule(organization = "com.google.cloud", name = s"google-cloud-kms")
  val excludeBigQuery = ExclusionRule(organization = "com.google.cloud", name = "google-cloud-bigquery")
  val excludeCloudBilling = ExclusionRule(organization = "com.google.cloud", name = "google-cloud-billing")

  val logbackClassic: ModuleID =  "ch.qos.logback"              % "logback-classic" % "1.2.11"
  val scalaLogging: ModuleID =    "com.typesafe.scala-logging"  %% "scala-logging"  % scalaLoggingV
  val ficus: ModuleID =           "com.iheart"                  %% "ficus"          % "1.5.2"
  val enumeratum: ModuleID =      "com.beachape"                %% "enumeratum"     % "1.7.0"

  val akkaSlf4j: ModuleID =         "com.typesafe.akka" %% "akka-slf4j"           % akkaV
  val akkaHttp: ModuleID =          "com.typesafe.akka" %% "akka-http"            % akkaHttpV
  val akkaHttpSprayJson: ModuleID = "com.typesafe.akka" %% "akka-http-spray-json" % akkaHttpV
  val akkaStream: ModuleID = "com.typesafe.akka" %% "akka-stream" % akkaV
  val akkaTestKit: ModuleID =       "com.typesafe.akka" %% "akka-testkit"         % akkaV     % "test"
  val akkaHttpTestKit: ModuleID =   "com.typesafe.akka" %% "akka-http-testkit"    % akkaHttpV % "test"

  val googleRpc: ModuleID =                 "io.grpc"         % "grpc-core"                       % "1.44.0" excludeAll (excludeGuava, excludeGson, excludeFindbugsJsr)

  val scalaTest: ModuleID = "org.scalatest" %% "scalatest" % scalaTestV  % Test
  val scalaTestScalaCheck = "org.scalatestplus" %% "scalacheck-1-15" % s"${scalaTestV}.0" % Test // https://github.com/scalatest/scalatestplus-scalacheck
  val scalaTestMockito = "org.scalatestplus" %% "mockito-3-12" % "3.2.10.0" % Test // https://github.com/scalatest/scalatestplus-mockito
  val scalaTestSelenium =  "org.scalatestplus" %% "selenium-3-141" % "3.2.10.0" % Test // https://github.com/scalatest/scalatestplus-selenium

  // Exclude workbench-libs transitive dependencies so we can control the library versions individually.
  // workbench-google pulls in workbench-{util, model, metrics} and workbcan ench-metrics pulls in workbench-util.
  val workbenchModel: ModuleID =        "org.broadinstitute.dsde.workbench" %% "workbench-model"    % workbenchModelV excludeAll (excludeGoogleError, excludeGuava)
  val workbenchGoogle: ModuleID =       "org.broadinstitute.dsde.workbench" %% "workbench-google"   % workbenchGoogleV excludeAll (
    excludeIoGrpc,
    excludeFindbugsJsr,
    excludeGoogleApiClient,
    excludeGoogleError,
    excludeHttpComponent,
    excludeGuava,
    excludeStatsD,
    excludeKms)
  val workbenchGoogle2: ModuleID =      "org.broadinstitute.dsde.workbench" %% "workbench-google2"  % workbenchGoogle2V excludeAll (
    excludeWorkbenchMetrics,
    excludeIoGrpc,
    excludeFindbugsJsr,
    excludeGoogleError,
    excludeHttpComponent,
    excludeFirestore,
    excludeKms,
    excludeBigQuery,
    excludeCloudBilling,
    excludeSundrCodegen,
    excludeGuava)
  val workbenchOauth2: ModuleID = "org.broadinstitute.dsde.workbench" %% "workbench-oauth2" % workbenchOauth2V
  val workbenchOauth2Tests: ModuleID = "org.broadinstitute.dsde.workbench" %% "workbench-oauth2" % workbenchOauth2V % "test" classifier "tests"
  val workbenchGoogleTest: ModuleID =   "org.broadinstitute.dsde.workbench" %% "workbench-google"   % workbenchGoogleV  % "test" classifier "tests" excludeAll (excludeGuava, excludeStatsD)
  val workbenchGoogle2Test: ModuleID =  "org.broadinstitute.dsde.workbench" %% "workbench-google2"  % workbenchGoogle2V % "test" classifier "tests" excludeAll (excludeGuava) //for generators
  val workbenchOpenTelemetry: ModuleID =     "org.broadinstitute.dsde.workbench" %% "workbench-opentelemetry" % workbenchOpenTelemetryV excludeAll (
    excludeIoGrpc,
    excludeGuava,
    excludeBouncyCastle,
    excludeBouncyCastleExt,
    excludeBouncyCastleUtil,
    excludeBouncyCastlePkix)
  val workbenchOpenTelemetryTest: ModuleID = "org.broadinstitute.dsde.workbench" %% "workbench-opentelemetry" % workbenchOpenTelemetryV % Test classifier "tests" excludeAll (excludeGuava)

  val wsmClient: ModuleID = "bio.terra" % "workspace-manager-client" % "0.254.192-SNAPSHOT"

  val helmScalaSdk: ModuleID = "org.broadinstitute.dsp" %% "helm-scala-sdk" % helmScalaSdkV
  val helmScalaSdkTest: ModuleID = "org.broadinstitute.dsp" %% "helm-scala-sdk" % helmScalaSdkV % Test classifier "tests"

  val slick: ModuleID =           "com.typesafe.slick"  %% "slick"                % slickV excludeAll (excludeTypesafeConfig, excludeReactiveStream)
  val hikariCP: ModuleID =        "com.typesafe.slick"  %% "slick-hikaricp"       % slickV excludeAll (excludeSlf4j)
  val mysql: ModuleID =           "mysql"               % "mysql-connector-java"  % "8.0.28"
  val liquibase: ModuleID =       "org.liquibase"       % "liquibase-core"        % "4.9.1"
  val sealerate: ModuleID =       "ca.mrvisser"         %% "sealerate"            % "0.0.6"
  val googleCloudNio: ModuleID =  "com.google.cloud"    % "google-cloud-nio"      % "0.123.20" % Test // brought in for FakeStorageInterpreter

  val circeYaml =         "io.circe"          %% "circe-yaml"           % "0.14.1"
  val http4sBlazeServer = "org.http4s"        %% "http4s-blaze-server"  % http4sVersion
  val http4sPrometheus = "org.http4s" %% "http4s-prometheus-metrics" % http4sVersion
  val http4sDsl =         "org.http4s"        %% "http4s-dsl"           % http4sVersion
  val guava: ModuleID =   "com.google.guava"  % "guava"                 % guavaV

  val azureResourceManager = "com.azure.resourcemanager" % "azure-resourcemanager" % "2.13.0"
  val azureIdentity =  "com.azure" % "azure-identity" % "1.4.6"

  val coreDependencies = List(
    workbenchOauth2,
    workbenchOauth2Tests,
    scalaTest,
    slick,
    guava,
    workbenchModel,
    workbenchGoogle2,
    workbenchGoogle2Test,
    workbenchOpenTelemetry,
    workbenchOpenTelemetryTest,
    helmScalaSdk,
    helmScalaSdkTest,
    "net.logstash.logback" % "logstash-logback-encoder" % "7.2", // for structured logging in logback
    "com.github.julien-truffaut" %%  "monocle-core"  % monocleV,
    "com.github.julien-truffaut" %%  "monocle-macro" % monocleV,
    // using provided because `http` depends on `core`, and `http`'s `opencensus-exporter-trace-stackdriver`
    // brings in an older version of `pureconfig`
    "com.github.pureconfig" %% "pureconfig" % "0.17.1" % Provided,
    sealerate,
    enumeratum,
    circeYaml,
    http4sDsl,
    scalaTestScalaCheck,
    azureResourceManager,
    azureIdentity
  )

  val httpDependencies = Seq(
    logbackClassic,
    scalaLogging,
    ficus,
    enumeratum,
    akkaSlf4j,
    akkaHttp,
    akkaHttpSprayJson,
    akkaTestKit,
    akkaHttpTestKit,
    akkaStream,
    http4sPrometheus,
    "de.heikoseeberger" %% "akka-http-circe" % "1.39.2" excludeAll(excludeAkkaHttp, excludeAkkaStream),
    googleRpc,

    hikariCP,
    workbenchGoogle,
    workbenchGoogleTest,
    "com.rms.miu" %% "slick-cats" % "0.10.4",
    googleCloudNio,
    mysql,
    liquibase,
    "com.github.sebruck" %% "opencensus-scala-akka-http" % "0.7.2",
    "com.auth0" % "java-jwt" % "3.19.1",
    "com.azure.resourcemanager" % "azure-resourcemanager-relay" % "1.0.0-beta.1",
    http4sBlazeServer % Test,
    scalaTestSelenium,
    scalaTestMockito
  )

  val workbenchServiceTest: ModuleID = "org.broadinstitute.dsde.workbench" %% "workbench-service-test" % serviceTestV % "test" classifier "tests" excludeAll (excludeGuava, excludeStatsD)

  val automationDependencies = List(
    "com.fasterxml.jackson.module" %% "jackson-module-scala"   % "2.13.1" % "test",
    logbackClassic % "test",

    "com.typesafe.akka" %% "akka-http-core" % akkaHttpV,
    "com.typesafe.akka" %% "akka-stream-testkit" % akkaV % "test",
    "com.typesafe.akka" %% "akka-http" % akkaHttpV,
    "com.typesafe.akka" %% "akka-testkit" % akkaV % "test",
    "com.typesafe.akka" %% "akka-slf4j" % akkaV,
    "com.typesafe.scala-logging" %% "scala-logging" % scalaLoggingV,
    googleRpc,
    workbenchGoogle,
    workbenchGoogle2,
    workbenchServiceTest,
    googleCloudNio,
    akkaHttpSprayJson,
    scalaTest,
    scalaTestSelenium,
    scalaTestMockito,
    http4sBlazeServer % Test,
    wsmClient
  )
}<|MERGE_RESOLUTION|>--- conflicted
+++ resolved
@@ -7,13 +7,8 @@
   val akkaHttpV = "10.2.7"
   val googleV = "1.23.0"
   val automationGoogleV = "1.30.5"
-<<<<<<< HEAD
-  val scalaLoggingV = "3.9.4"
-  val scalaTestV = "3.2.12"
-=======
   val scalaLoggingV = "3.9.5"
   val scalaTestV = "3.2.11"
->>>>>>> fa55cde3
   val slickV = "3.3.3"
   val http4sVersion = "1.0.0-M32"
   val guavaV = "31.0.1-jre"
