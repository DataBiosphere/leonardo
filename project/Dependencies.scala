--- conflicted
+++ resolved
@@ -216,14 +216,9 @@
     scalaTest,
     scalaTestSelenium,
     scalaTestMockito,
-<<<<<<< HEAD
-    http4sBlazeServer % Test//,
-    //    wsmClient
-=======
     http4sBlazeServer % Test,
     okHttp % Test
 //    wsmClient
->>>>>>> ba3836a8
   )
 
   val pact4sDependencies = Seq(
