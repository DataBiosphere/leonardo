--- conflicted
+++ resolved
@@ -24,11 +24,8 @@
   val workbenchGoogle2V = s"0.25-$workbenchLibsHash"
   val workbenchOpenTelemetryV = s"0.3-$workbenchLibsHash"
   val workbenchOauth2V = s"0.2-$workbenchLibsHash"
-<<<<<<< HEAD
   val workbenchAzureV = s"0.2-4b46aac"//$workbenchLibsHash"
-=======
-  val workbenchAzureV = s"0.2-d0369c0"
->>>>>>> 89c69cf3
+
 
   val helmScalaSdkV = "0.0.4"
 
