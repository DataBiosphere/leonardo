--- conflicted
+++ resolved
@@ -131,10 +131,7 @@
   val googleCloudNio: ModuleID =  "com.google.cloud"    % "google-cloud-nio"      % "0.124.20" % Test // brought in for FakeStorageInterpreter
 
   val circeYaml =         "io.circe"          %% "circe-yaml"           % "0.14.2"
-<<<<<<< HEAD
   val circeCore =         "io.circe"          %% "circe-core"           % "0.14.3"
-=======
->>>>>>> a355d631
   val http4sBlazeServer = "org.http4s"        %% "http4s-blaze-server"  % http4sVersion
   val http4sPrometheus = "org.http4s" %% "http4s-prometheus-metrics" % http4sVersion
   val http4sDsl =         "org.http4s"        %% "http4s-dsl"           % http4sVersion
