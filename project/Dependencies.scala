import sbt._

object Dependencies {
  val scalaV = "2.13"

  val akkaV = "2.6.20"
  val akkaHttpV = "10.2.10"
  val googleV = "1.23.0"
  val automationGoogleV = "1.30.5"
  val scalaLoggingV = "3.9.5"
  val scalaTestV = "3.2.16"
  val http4sVersion = "1.0.0-M40"
  val slickV = "3.4.1"
<<<<<<< HEAD
  val guavaV = "31.1-jre"
=======
  val guavaV = "32.1.2-jre"
>>>>>>> f7dafa9b
  val monocleV = "3.2.0"
  val opencensusV = "0.29.0"
  val munitCatsEffectV = "1.0.7"
  val pact4sV = "0.9.0"

  private val workbenchLibsHash = "d764a9b"
  val serviceTestV = s"3.1-$workbenchLibsHash"
  val workbenchModelV = s"0.18-$workbenchLibsHash"

  // TODO update to 0.26 - DataprocInterpreter relies on deprecated class MemberType
  val workbenchGoogleV = s"0.23-4b46aac"
  val workbenchGoogle2V = s"0.30-$workbenchLibsHash"
  val workbenchOpenTelemetryV = s"0.5-$workbenchLibsHash"
  val workbenchOauth2V = s"0.4-$workbenchLibsHash"
  val workbenchAzureV = s"0.4-$workbenchLibsHash"

  val helmScalaSdkV = "0.0.20"

  val excludeAkkaHttp = ExclusionRule(organization = "com.typesafe.akka", name = s"akka-http_${scalaV}")
  val excludeAkkaStream = ExclusionRule(organization = "com.typesafe.akka", name = s"akka-stream_${scalaV}")
  val excludeAkkaHttpSprayJson = ExclusionRule(organization = "com.typesafe.akka", name = s"akka-http-spray-json_${scalaV}")
  val excludeGuavaJDK5 = ExclusionRule(organization = "com.google.guava", name = "guava-jdk5")
  val excludeGuava = ExclusionRule(organization = "com.google.guava", name = "guava")
  val excludeWorkbenchMetrics = ExclusionRule(organization = "org.broadinstitute.dsde.workbench", name = s"workbench-metrics_${scalaV}")
  val excludeIoGrpc = ExclusionRule(organization = "io.grpc", name = "grpc-core")
  val excludeFindbugsJsr = ExclusionRule(organization = "com.google.code.findbugs", name = "jsr305")
  val excludeGson = ExclusionRule(organization = "com.google.code.gson", name = "gson")
  val excludeGoogleApiClient = ExclusionRule(organization = "com.google.api-client", name = "google-api-client")
  val excludeGoogleHttpClient = ExclusionRule(organization = "com.google.http-client", name = "google-http-client")
  val excludeJacksonCore = ExclusionRule(organization = "com.fasterxml.jackson.core", name = "jackson-core")
  val excludeJacksonAnnotation = ExclusionRule(organization = "com.fasterxml.jackson.core", name = "jackson-annotations")
  val excludeSlf4j = ExclusionRule(organization = "org.slf4j", name = "slf4j-api")
  val excludeTypesafeConfig = ExclusionRule(organization = "com.typesafe", name = "config")
  val excludeTypesafeSslConfig = ExclusionRule(organization = "com.typesafe", name = "ssl-config-core")
  val excludeGoogleError = ExclusionRule(organization = "com.google.errorprone", name = "error_prone_annotations")
  val excludeHttpComponent = ExclusionRule(organization = "org.apache.httpcomponents", name = "httpclient")
  val excludeReactiveStream = ExclusionRule(organization = "org.reactivestreams", name = "reactive-streams")
  val excludeFirestore = ExclusionRule(organization = "com.google.cloud", name = s"google-cloud-firestore")
  val excludeBouncyCastle = ExclusionRule(organization = "org.bouncycastle", name = s"bcprov-jdk15on")
  val excludeBouncyCastleExt = ExclusionRule(organization = "org.bouncycastle", name = s"bcprov-ext-jdk15on")
  val excludeBouncyCastleUtil = ExclusionRule(organization = "org.bouncycastle", name = s"bcutil-jdk15on")
  val excludeBouncyCastlePkix = ExclusionRule(organization = "org.bouncycastle", name = s"bcpkix-jdk15on")
  val excludeSundrCodegen = ExclusionRule(organization = "io.sundr", name = s"sundr-codegen")
  val excludeStatsD = ExclusionRule(organization = "com.readytalk", name = s"metrics3-statsd")
  val excludeKms = ExclusionRule(organization = "com.google.cloud", name = s"google-cloud-kms")
  val excludeBigQuery = ExclusionRule(organization = "com.google.cloud", name = "google-cloud-bigquery")
  val excludeCloudBilling = ExclusionRule(organization = "com.google.cloud", name = "google-cloud-billing")

  val jose4j: ModuleID =  "org.bitbucket.b_c" % "jose4j" % "0.9.3"

  val logbackClassic: ModuleID =  "ch.qos.logback"              % "logback-classic" % "1.4.11"
  val scalaLogging: ModuleID =    "com.typesafe.scala-logging"  %% "scala-logging"  % scalaLoggingV
  val ficus: ModuleID =           "com.iheart"                  %% "ficus"          % "1.5.2"
  val enumeratum: ModuleID =      "com.beachape"                %% "enumeratum"     % "1.7.3"

  val akkaSlf4j: ModuleID =         "com.typesafe.akka" %% "akka-slf4j"           % akkaV
  val akkaHttp: ModuleID =          "com.typesafe.akka" %% "akka-http"            % akkaHttpV
  val akkaHttpSprayJson: ModuleID = "com.typesafe.akka" %% "akka-http-spray-json" % akkaHttpV
  val akkaStream: ModuleID = "com.typesafe.akka" %% "akka-stream" % akkaV
  val akkaTestKit: ModuleID =       "com.typesafe.akka" %% "akka-testkit"         % akkaV     % "test"
  val akkaHttpTestKit: ModuleID =   "com.typesafe.akka" %% "akka-http-testkit"    % akkaHttpV % "test"

  val googleRpc: ModuleID =                 "io.grpc"         % "grpc-core"                       % "1.56.0" excludeAll (excludeGuava, excludeGson, excludeFindbugsJsr)

  val scalaTest: ModuleID = "org.scalatest" %% "scalatest" % scalaTestV  % Test
  val scalaTestScalaCheck = "org.scalatestplus" %% "scalacheck-1-17" % s"${scalaTestV}.0" % Test // https://github.com/scalatest/scalatestplus-scalacheck
  val scalaTestMockito = "org.scalatestplus" %% "mockito-4-5" % "3.2.12.0" % Test // https://github.com/scalatest/scalatestplus-mockito
  val scalaTestSelenium =  "org.scalatestplus" %% "selenium-4-1" % "3.2.12.1" % Test // https://github.com/scalatest/scalatestplus-selenium

  // Exclude workbench-libs transitive dependencies so we can control the library versions individually.
  // workbench-google pulls in workbench-{util, model, metrics} and workbcan ench-metrics pulls in workbench-util.
  val workbenchModel: ModuleID =        "org.broadinstitute.dsde.workbench" %% "workbench-model"    % workbenchModelV excludeAll (excludeGoogleError, excludeGuava)
  val workbenchGoogle: ModuleID =       "org.broadinstitute.dsde.workbench" %% "workbench-google"   % workbenchGoogleV excludeAll (
    excludeIoGrpc,
    excludeFindbugsJsr,
    excludeGoogleApiClient,
    excludeGoogleError,
    excludeHttpComponent,
    excludeGuava,
    excludeStatsD,
    excludeKms)
  val workbenchGoogle2: ModuleID =      "org.broadinstitute.dsde.workbench" %% "workbench-google2"  % workbenchGoogle2V excludeAll (
    excludeWorkbenchMetrics,
    excludeIoGrpc,
    excludeFindbugsJsr,
    excludeGoogleError,
    excludeHttpComponent,
    excludeFirestore,
    excludeKms,
    excludeBigQuery,
    excludeCloudBilling,
    excludeSundrCodegen,
    excludeGuava
  )
  val workbenchAzure: ModuleID =      "org.broadinstitute.dsde.workbench" %% "workbench-azure"  % workbenchAzureV
  val workbenchOauth2: ModuleID = "org.broadinstitute.dsde.workbench" %% "workbench-oauth2" % workbenchOauth2V
  val workbenchOauth2Tests: ModuleID = "org.broadinstitute.dsde.workbench" %% "workbench-oauth2" % workbenchOauth2V % "test" classifier "tests"
  val workbenchGoogleTest: ModuleID =   "org.broadinstitute.dsde.workbench" %% "workbench-google"   % workbenchGoogleV  % "test" classifier "tests" excludeAll (excludeGuava, excludeStatsD)
  val workbenchGoogle2Test: ModuleID =  "org.broadinstitute.dsde.workbench" %% "workbench-google2"  % workbenchGoogle2V % "test" classifier "tests" excludeAll (excludeGuava) //for generators
  val workbenchAzureTest: ModuleID =  "org.broadinstitute.dsde.workbench" %% "workbench-azure"  % workbenchAzureV % "test" classifier "tests"
  val workbenchOpenTelemetry: ModuleID =     "org.broadinstitute.dsde.workbench" %% "workbench-opentelemetry" % workbenchOpenTelemetryV excludeAll (
    excludeIoGrpc,
    excludeGuava,
    excludeBouncyCastle,
    excludeBouncyCastleExt,
    excludeBouncyCastleUtil,
    excludeBouncyCastlePkix)
  val workbenchOpenTelemetryTest: ModuleID = "org.broadinstitute.dsde.workbench" %% "workbench-opentelemetry" % workbenchOpenTelemetryV % Test classifier "tests" excludeAll (excludeGuava)

  val helmScalaSdk: ModuleID = "org.broadinstitute.dsp" %% "helm-scala-sdk" % helmScalaSdkV
  val helmScalaSdkTest: ModuleID = "org.broadinstitute.dsp" %% "helm-scala-sdk" % helmScalaSdkV % Test classifier "tests"

  val slick: ModuleID =           "com.typesafe.slick"  %% "slick"                % slickV excludeAll (excludeTypesafeConfig, excludeReactiveStream)
  val hikariCP: ModuleID =        "com.typesafe.slick"  %% "slick-hikaricp"       % slickV excludeAll (excludeSlf4j)
  val mysql: ModuleID =           "mysql"               % "mysql-connector-java"  % "8.0.32"
  val liquibase: ModuleID =       "org.liquibase"       % "liquibase-core"        % "4.23.1"
  val sealerate: ModuleID =       "ca.mrvisser"         %% "sealerate"            % "0.0.6"
  val googleCloudNio: ModuleID =  "com.google.cloud"    % "google-cloud-nio"      % "0.126.19" % Test // brought in for FakeStorageInterpreter

  // TODO [IA-4419] bump to non-RC version when 0.15.0 releases
  val circeYaml =         "io.circe"          %% "circe-yaml"           % "0.15.0-RC1"
  val http4sBlazeServer = "org.http4s"        %% "http4s-blaze-server"  % http4sVersion
  val http4sPrometheus = "org.http4s" %% "http4s-prometheus-metrics" % http4sVersion
  val http4sDsl =         "org.http4s"        %% "http4s-dsl"           % http4sVersion
  val http4sEmberClient = "org.http4s"        %% "http4s-ember-client"  % http4sVersion
  val http4sEmberServer = "org.http4s"        %% "http4s-ember-server"  % http4sVersion
  val http4sCirce       = "org.http4s"        %% "http4s-circe"  % http4sVersion
  val guava: ModuleID =   "com.google.guava"  % "guava"                 % guavaV
  val pact4sScalaTest =   "io.github.jbwheatley"  %% "pact4s-scalatest" % pact4sV % Test
  val pact4sCirce =       "io.github.jbwheatley"  %% "pact4s-circe"     % pact4sV
  val okHttp =            "com.squareup.okhttp3"  % "okhttp"            % "4.11.0"

  val workSpaceManagerV = "0.254.824-SNAPSHOT"

  def excludeJakartaActivationApi = ExclusionRule("jakarta.activation", "jakarta.activation-api")
  def excludeJakartaXmlBindApi = ExclusionRule("jakarta.xml.bind", "jakarta.xml.bind-api")
  def excludeJakarta(m: ModuleID): ModuleID = m.excludeAll(excludeJakartaActivationApi, excludeJakartaXmlBindApi)

  val workspaceManager = excludeJakarta("bio.terra" % "workspace-manager-client" % workSpaceManagerV)


  val coreDependencies = List(
    jose4j,
    workbenchOauth2,
    workbenchOauth2Tests,
    scalaTest,
    slick,
    guava,
    workbenchModel,
    workbenchGoogle2,
    workbenchGoogle2Test,
    workbenchOpenTelemetry,
    workbenchOpenTelemetryTest,
    helmScalaSdk,
    helmScalaSdkTest,
<<<<<<< HEAD
    "net.logstash.logback" % "logstash-logback-encoder" % "7.3", // for structured logging in logback
=======
    "net.logstash.logback" % "logstash-logback-encoder" % "7.4", // for structured logging in logback
>>>>>>> f7dafa9b
    "dev.optics" %%  "monocle-core"  % monocleV,
    "dev.optics" %%  "monocle-macro" % monocleV,
    // using provided because `http` depends on `core`, and `http`'s `opencensus-exporter-trace-stackdriver`
    // brings in an older version of `pureconfig`
    "com.github.pureconfig" %% "pureconfig" % "0.17.4" % Provided,
    sealerate,
    enumeratum,
    circeYaml,
    http4sDsl,
    scalaTestScalaCheck,
    workbenchAzure,
    workbenchAzureTest,
    logbackClassic,
    workspaceManager
  )

  val httpDependencies = Seq(
    scalaLogging,
    ficus,
    enumeratum,
    akkaSlf4j,
    akkaHttp,
    akkaHttpSprayJson,
    akkaTestKit,
    akkaHttpTestKit,
    akkaStream,
    http4sPrometheus,
    "de.heikoseeberger" %% "akka-http-circe" % "1.39.2" excludeAll(excludeAkkaHttp, excludeAkkaStream),
    googleRpc,

    hikariCP,
    workbenchGoogle,
    workbenchGoogleTest,
    googleCloudNio,
    mysql,
    liquibase,
    "com.github.sebruck" %% "opencensus-scala-akka-http" % "0.7.2",
    "com.auth0" % "java-jwt" % "4.4.0",
    http4sBlazeServer % Test,
    scalaTestSelenium,
    scalaTestMockito
  )

  val workbenchServiceTest: ModuleID = "org.broadinstitute.dsde.workbench" %% "workbench-service-test" % serviceTestV % "test" classifier "tests" excludeAll (excludeGuava, excludeStatsD)
  val leonardoClient: ModuleID =  "org.broadinstitute.dsde.workbench" %% "leonardo-client" % "1.3.6-563edbd-SNAP"//"1.3.6-9d5d754"

  val automationDependencies = List(
    "com.fasterxml.jackson.module" %% "jackson-module-scala"   % "2.15.2" % "test",
    logbackClassic % "test",
    leonardoClient,
    "com.typesafe.akka" %% "akka-http-core" % akkaHttpV,
    "com.typesafe.akka" %% "akka-stream-testkit" % akkaV % "test",
    "com.typesafe.akka" %% "akka-http" % akkaHttpV,
    "com.typesafe.akka" %% "akka-testkit" % akkaV % "test",
    "com.typesafe.akka" %% "akka-slf4j" % akkaV,
    "com.typesafe.scala-logging" %% "scala-logging" % scalaLoggingV,
    googleRpc,
    workbenchGoogle,
    workbenchGoogle2,
    workbenchServiceTest,
    googleCloudNio,
    akkaHttpSprayJson,
    scalaTest,
    scalaTestSelenium,
    scalaTestMockito,
    http4sBlazeServer % Test,
    okHttp % Test
//    wsmClient
  )

  val pact4sDependencies = Seq(
    pact4sScalaTest,
    pact4sCirce,
    http4sEmberClient,
    http4sDsl,
    http4sEmberServer,
    http4sCirce,
    scalaTest
  )

}<|MERGE_RESOLUTION|>--- conflicted
+++ resolved
@@ -11,11 +11,7 @@
   val scalaTestV = "3.2.16"
   val http4sVersion = "1.0.0-M40"
   val slickV = "3.4.1"
-<<<<<<< HEAD
-  val guavaV = "31.1-jre"
-=======
   val guavaV = "32.1.2-jre"
->>>>>>> f7dafa9b
   val monocleV = "3.2.0"
   val opencensusV = "0.29.0"
   val munitCatsEffectV = "1.0.7"
@@ -171,11 +167,7 @@
     workbenchOpenTelemetryTest,
     helmScalaSdk,
     helmScalaSdkTest,
-<<<<<<< HEAD
-    "net.logstash.logback" % "logstash-logback-encoder" % "7.3", // for structured logging in logback
-=======
     "net.logstash.logback" % "logstash-logback-encoder" % "7.4", // for structured logging in logback
->>>>>>> f7dafa9b
     "dev.optics" %%  "monocle-core"  % monocleV,
     "dev.optics" %%  "monocle-macro" % monocleV,
     // using provided because `http` depends on `core`, and `http`'s `opencensus-exporter-trace-stackdriver`
