import sbt._

object Dependencies {
  val scalaV = "2.13"

  val akkaV = "2.6.20"
  val akkaHttpV = "10.2.10"
  val googleV = "1.23.0"
  val automationGoogleV = "1.30.5"
  val scalaLoggingV = "3.9.5"
  // TODO update to 3.2.15 - https://github.com/DataBiosphere/leonardo/pull/3092
  val scalaTestV = "3.2.14"
  val http4sVersion = "1.0.0-M39"
  val slickV = "3.4.1"
  val guavaV = "31.1-jre"
  val monocleV = "2.1.0"
  val opencensusV = "0.29.0"
  val munitCatsEffectV = "1.0.7"
  val pact4sV = "0.9.0"

  private val workbenchLibsHash = "01a11c3"
  val serviceTestV = s"2.1-$workbenchLibsHash"
  val workbenchModelV = s"0.17-$workbenchLibsHash"

  // TODO update to 0.26 - DataprocInterpreter relies on deprecated class MemberType
  val workbenchGoogleV = s"0.23-4b46aac"
  val workbenchGoogle2V = s"0.26-$workbenchLibsHash"
  val workbenchOpenTelemetryV = s"0.4-$workbenchLibsHash"
  val workbenchOauth2V = s"0.3-$workbenchLibsHash"
  val workbenchAzureV = s"0.3-$workbenchLibsHash"

  val helmScalaSdkV = "0.0.8"

  val excludeAkkaHttp = ExclusionRule(organization = "com.typesafe.akka", name = s"akka-http_${scalaV}")
  val excludeAkkaStream = ExclusionRule(organization = "com.typesafe.akka", name = s"akka-stream_${scalaV}")
  val excludeAkkaHttpSprayJson = ExclusionRule(organization = "com.typesafe.akka", name = s"akka-http-spray-json_${scalaV}")
  val excludeGuavaJDK5 = ExclusionRule(organization = "com.google.guava", name = "guava-jdk5")
  val excludeGuava = ExclusionRule(organization = "com.google.guava", name = "guava")
  val excludeWorkbenchMetrics = ExclusionRule(organization = "org.broadinstitute.dsde.workbench", name = s"workbench-metrics_${scalaV}")
  val excludeIoGrpc = ExclusionRule(organization = "io.grpc", name = "grpc-core")
  val excludeFindbugsJsr = ExclusionRule(organization = "com.google.code.findbugs", name = "jsr305")
  val excludeGson = ExclusionRule(organization = "com.google.code.gson", name = "gson")
  val excludeGoogleApiClient = ExclusionRule(organization = "com.google.api-client", name = "google-api-client")
  val excludeGoogleHttpClient = ExclusionRule(organization = "com.google.http-client", name = "google-http-client")
  val excludeJacksonCore = ExclusionRule(organization = "com.fasterxml.jackson.core", name = "jackson-core")
  val excludeJacksonAnnotation = ExclusionRule(organization = "com.fasterxml.jackson.core", name = "jackson-annotations")
  val excludeSlf4j = ExclusionRule(organization = "org.slf4j", name = "slf4j-api")
  val excludeTypesafeConfig = ExclusionRule(organization = "com.typesafe", name = "config")
  val excludeTypesafeSslConfig = ExclusionRule(organization = "com.typesafe", name = "ssl-config-core")
  val excludeGoogleError = ExclusionRule(organization = "com.google.errorprone", name = "error_prone_annotations")
  val excludeHttpComponent = ExclusionRule(organization = "org.apache.httpcomponents", name = "httpclient")
  val excludeReactiveStream = ExclusionRule(organization = "org.reactivestreams", name = "reactive-streams")
  val excludeFirestore = ExclusionRule(organization = "com.google.cloud", name = s"google-cloud-firestore")
  val excludeBouncyCastle = ExclusionRule(organization = "org.bouncycastle", name = s"bcprov-jdk15on")
  val excludeBouncyCastleExt = ExclusionRule(organization = "org.bouncycastle", name = s"bcprov-ext-jdk15on")
  val excludeBouncyCastleUtil = ExclusionRule(organization = "org.bouncycastle", name = s"bcutil-jdk15on")
  val excludeBouncyCastlePkix = ExclusionRule(organization = "org.bouncycastle", name = s"bcpkix-jdk15on")
  val excludeSundrCodegen = ExclusionRule(organization = "io.sundr", name = s"sundr-codegen")
  val excludeStatsD = ExclusionRule(organization = "com.readytalk", name = s"metrics3-statsd")
  val excludeKms = ExclusionRule(organization = "com.google.cloud", name = s"google-cloud-kms")
  val excludeBigQuery = ExclusionRule(organization = "com.google.cloud", name = "google-cloud-bigquery")
  val excludeCloudBilling = ExclusionRule(organization = "com.google.cloud", name = "google-cloud-billing")

  val logbackClassic: ModuleID =  "ch.qos.logback"              % "logback-classic" % "1.4.7"
  val scalaLogging: ModuleID =    "com.typesafe.scala-logging"  %% "scala-logging"  % scalaLoggingV
  val ficus: ModuleID =           "com.iheart"                  %% "ficus"          % "1.5.2"
  val enumeratum: ModuleID =      "com.beachape"                %% "enumeratum"     % "1.7.0"

  val akkaSlf4j: ModuleID =         "com.typesafe.akka" %% "akka-slf4j"           % akkaV
  val akkaHttp: ModuleID =          "com.typesafe.akka" %% "akka-http"            % akkaHttpV
  val akkaHttpSprayJson: ModuleID = "com.typesafe.akka" %% "akka-http-spray-json" % akkaHttpV
  val akkaStream: ModuleID = "com.typesafe.akka" %% "akka-stream" % akkaV
  val akkaTestKit: ModuleID =       "com.typesafe.akka" %% "akka-testkit"         % akkaV     % "test"
  val akkaHttpTestKit: ModuleID =   "com.typesafe.akka" %% "akka-http-testkit"    % akkaHttpV % "test"

  val googleRpc: ModuleID =                 "io.grpc"         % "grpc-core"                       % "1.55.1" excludeAll (excludeGuava, excludeGson, excludeFindbugsJsr)

  val scalaTest: ModuleID = "org.scalatest" %% "scalatest" % scalaTestV  % Test
  val scalaTestScalaCheck = "org.scalatestplus" %% "scalacheck-1-16" % s"${scalaTestV}.0" % Test // https://github.com/scalatest/scalatestplus-scalacheck
  val scalaTestMockito = "org.scalatestplus" %% "mockito-4-5" % "3.2.12.0" % Test // https://github.com/scalatest/scalatestplus-mockito
  val scalaTestSelenium =  "org.scalatestplus" %% "selenium-3-141" % "3.2.10.0" % Test // https://github.com/scalatest/scalatestplus-selenium

  // Exclude workbench-libs transitive dependencies so we can control the library versions individually.
  // workbench-google pulls in workbench-{util, model, metrics} and workbcan ench-metrics pulls in workbench-util.
  val workbenchModel: ModuleID =        "org.broadinstitute.dsde.workbench" %% "workbench-model"    % workbenchModelV excludeAll (excludeGoogleError, excludeGuava)
  val workbenchGoogle: ModuleID =       "org.broadinstitute.dsde.workbench" %% "workbench-google"   % workbenchGoogleV excludeAll (
    excludeIoGrpc,
    excludeFindbugsJsr,
    excludeGoogleApiClient,
    excludeGoogleError,
    excludeHttpComponent,
    excludeGuava,
    excludeStatsD,
    excludeKms)
  val workbenchGoogle2: ModuleID =      "org.broadinstitute.dsde.workbench" %% "workbench-google2"  % workbenchGoogle2V excludeAll (
    excludeWorkbenchMetrics,
    excludeIoGrpc,
    excludeFindbugsJsr,
    excludeGoogleError,
    excludeHttpComponent,
    excludeFirestore,
    excludeKms,
    excludeBigQuery,
    excludeCloudBilling,
    excludeSundrCodegen,
    excludeGuava
  )
  val workbenchAzure: ModuleID =      "org.broadinstitute.dsde.workbench" %% "workbench-azure"  % workbenchAzureV
  val workbenchOauth2: ModuleID = "org.broadinstitute.dsde.workbench" %% "workbench-oauth2" % workbenchOauth2V
  val workbenchOauth2Tests: ModuleID = "org.broadinstitute.dsde.workbench" %% "workbench-oauth2" % workbenchOauth2V % "test" classifier "tests"
  val workbenchGoogleTest: ModuleID =   "org.broadinstitute.dsde.workbench" %% "workbench-google"   % workbenchGoogleV  % "test" classifier "tests" excludeAll (excludeGuava, excludeStatsD)
  val workbenchGoogle2Test: ModuleID =  "org.broadinstitute.dsde.workbench" %% "workbench-google2"  % workbenchGoogle2V % "test" classifier "tests" excludeAll (excludeGuava) //for generators
  val workbenchAzureTest: ModuleID =  "org.broadinstitute.dsde.workbench" %% "workbench-azure"  % workbenchAzureV % "test" classifier "tests"
  val workbenchOpenTelemetry: ModuleID =     "org.broadinstitute.dsde.workbench" %% "workbench-opentelemetry" % workbenchOpenTelemetryV excludeAll (
    excludeIoGrpc,
    excludeGuava,
    excludeBouncyCastle,
    excludeBouncyCastleExt,
    excludeBouncyCastleUtil,
    excludeBouncyCastlePkix)
  val workbenchOpenTelemetryTest: ModuleID = "org.broadinstitute.dsde.workbench" %% "workbench-opentelemetry" % workbenchOpenTelemetryV % Test classifier "tests" excludeAll (excludeGuava)

  val helmScalaSdk: ModuleID = "org.broadinstitute.dsp" %% "helm-scala-sdk" % helmScalaSdkV
  val helmScalaSdkTest: ModuleID = "org.broadinstitute.dsp" %% "helm-scala-sdk" % helmScalaSdkV % Test classifier "tests"

  val slick: ModuleID =           "com.typesafe.slick"  %% "slick"                % slickV excludeAll (excludeTypesafeConfig, excludeReactiveStream)
  val hikariCP: ModuleID =        "com.typesafe.slick"  %% "slick-hikaricp"       % slickV excludeAll (excludeSlf4j)
<<<<<<< HEAD
  val mysql: ModuleID =           "com.mysql"               % "mysql-connector-j"  % "8.0.33"
  val liquibase: ModuleID =       "org.liquibase"       % "liquibase-core"        % "4.20.0"
=======
  val mysql: ModuleID =           "mysql"               % "mysql-connector-java"  % "8.0.32"
  val liquibase: ModuleID =       "org.liquibase"       % "liquibase-core"        % "4.22.0"
>>>>>>> e9a7d014
  val sealerate: ModuleID =       "ca.mrvisser"         %% "sealerate"            % "0.0.6"
  val googleCloudNio: ModuleID =  "com.google.cloud"    % "google-cloud-nio"      % "0.126.15" % Test // brought in for FakeStorageInterpreter

  val circeYaml =         "io.circe"          %% "circe-yaml"           % "0.14.2"
  val http4sBlazeServer = "org.http4s"        %% "http4s-blaze-server"  % http4sVersion
  val http4sPrometheus = "org.http4s" %% "http4s-prometheus-metrics" % http4sVersion
  val http4sDsl =         "org.http4s"        %% "http4s-dsl"           % http4sVersion
  val http4sEmberClient = "org.http4s"        %% "http4s-ember-client"  % http4sVersion
  val http4sEmberServer = "org.http4s"        %% "http4s-ember-server"  % http4sVersion
  val http4sCirce       = "org.http4s"        %% "http4s-circe"  % http4sVersion
  val guava: ModuleID =   "com.google.guava"  % "guava"                 % guavaV
  val pact4sScalaTest =   "io.github.jbwheatley"  %% "pact4s-scalatest" % pact4sV % Test
  val pact4sCirce =       "io.github.jbwheatley"  %% "pact4s-circe"     % pact4sV
  val okHttp =            "com.squareup.okhttp3"  % "okhttp"            % "4.11.0"

  val coreDependencies = List(
    workbenchOauth2,
    workbenchOauth2Tests,
    scalaTest,
    slick,
    guava,
    workbenchModel,
    workbenchGoogle2,
    workbenchGoogle2Test,
    workbenchOpenTelemetry,
    workbenchOpenTelemetryTest,
    helmScalaSdk,
    helmScalaSdkTest,
    "net.logstash.logback" % "logstash-logback-encoder" % "7.3", // for structured logging in logback
    "com.github.julien-truffaut" %%  "monocle-core"  % monocleV,
    "com.github.julien-truffaut" %%  "monocle-macro" % monocleV,
    // using provided because `http` depends on `core`, and `http`'s `opencensus-exporter-trace-stackdriver`
    // brings in an older version of `pureconfig`
    "com.github.pureconfig" %% "pureconfig" % "0.17.4" % Provided,
    sealerate,
    enumeratum,
    circeYaml,
    http4sDsl,
    scalaTestScalaCheck,
    workbenchAzure,
    workbenchAzureTest,
    logbackClassic
  )

  val httpDependencies = Seq(
    scalaLogging,
    ficus,
    enumeratum,
    akkaSlf4j,
    akkaHttp,
    akkaHttpSprayJson,
    akkaTestKit,
    akkaHttpTestKit,
    akkaStream,
    http4sPrometheus,
    "de.heikoseeberger" %% "akka-http-circe" % "1.39.2" excludeAll(excludeAkkaHttp, excludeAkkaStream),
    googleRpc,

    hikariCP,
    workbenchGoogle,
    workbenchGoogleTest,
    googleCloudNio,
    mysql,
    liquibase,
    "com.github.sebruck" %% "opencensus-scala-akka-http" % "0.7.2",
    "com.auth0" % "java-jwt" % "4.4.0",
    http4sBlazeServer % Test,
    scalaTestSelenium,
    scalaTestMockito
  )

  val workbenchServiceTest: ModuleID = "org.broadinstitute.dsde.workbench" %% "workbench-service-test" % serviceTestV % "test" classifier "tests" excludeAll (excludeGuava, excludeStatsD)

  val automationDependencies = List(
    "com.fasterxml.jackson.module" %% "jackson-module-scala"   % "2.15.0" % "test",
    logbackClassic % "test",

    "com.typesafe.akka" %% "akka-http-core" % akkaHttpV,
    "com.typesafe.akka" %% "akka-stream-testkit" % akkaV % "test",
    "com.typesafe.akka" %% "akka-http" % akkaHttpV,
    "com.typesafe.akka" %% "akka-testkit" % akkaV % "test",
    "com.typesafe.akka" %% "akka-slf4j" % akkaV,
    "com.typesafe.scala-logging" %% "scala-logging" % scalaLoggingV,
    googleRpc,
    workbenchGoogle,
    workbenchGoogle2,
    workbenchServiceTest,
    googleCloudNio,
    akkaHttpSprayJson,
    scalaTest,
    scalaTestSelenium,
    scalaTestMockito,
    http4sBlazeServer % Test,
    okHttp % Test
//    wsmClient
  )

  val pact4sDependencies = Seq(
    pact4sScalaTest,
    pact4sCirce,
    http4sEmberClient,
    http4sDsl,
    http4sEmberServer,
    http4sCirce,
    scalaTest
  )
}<|MERGE_RESOLUTION|>--- conflicted
+++ resolved
@@ -125,13 +125,8 @@
 
   val slick: ModuleID =           "com.typesafe.slick"  %% "slick"                % slickV excludeAll (excludeTypesafeConfig, excludeReactiveStream)
   val hikariCP: ModuleID =        "com.typesafe.slick"  %% "slick-hikaricp"       % slickV excludeAll (excludeSlf4j)
-<<<<<<< HEAD
-  val mysql: ModuleID =           "com.mysql"               % "mysql-connector-j"  % "8.0.33"
-  val liquibase: ModuleID =       "org.liquibase"       % "liquibase-core"        % "4.20.0"
-=======
   val mysql: ModuleID =           "mysql"               % "mysql-connector-java"  % "8.0.32"
   val liquibase: ModuleID =       "org.liquibase"       % "liquibase-core"        % "4.22.0"
->>>>>>> e9a7d014
   val sealerate: ModuleID =       "ca.mrvisser"         %% "sealerate"            % "0.0.6"
   val googleCloudNio: ModuleID =  "com.google.cloud"    % "google-cloud-nio"      % "0.126.15" % Test // brought in for FakeStorageInterpreter
 
