import sbt._

object Dependencies {
  val scalaV = "2.12"

  val akkaV         = "2.5.22"
  val akkaHttpV     = "10.1.8"
  val jacksonV      = "2.9.9"
  val jacksonDatabindV = "2.9.9.2"  // jackson-databind has a security patch on the 2.9.9 branch
  val googleV       = "1.23.0"
  val automationGoogleV = "1.30.5"
  val scalaLoggingV = "3.9.0"
  val scalaTestV    = "3.0.8"
  val slickV        = "3.2.3"
  val http4sVersion = "0.21.0-M5" //remove http4s related dependencies once workbench-libs are upgraded
  val guavaV        = "28.0-jre"

  val workbenchUtilV    = "0.5-4c7acd5"
  val workbenchModelV   = "0.13-6dc016b"
<<<<<<< HEAD
  val workbenchGoogleV  = "0.21-890a74f"
  val workbenchGoogle2V = "0.6-8bae8e8"
=======
  val workbenchGoogleV  = "0.21-58c913d"
  val workbenchGoogle2V = "0.6-f846fad"
>>>>>>> 8cb4f32f
  val workbenchMetricsV = "0.3-c5b80d2"
  val workbenchNewRelicV = "0.3-8bae8e8"

  val excludeAkkaActor          = ExclusionRule(organization = "com.typesafe.akka", name = "akka-actor_2.12")
  val excludeGuavaJDK5          = ExclusionRule(organization = "com.google.guava", name = "guava-jdk5")
  val excludeGuava              = ExclusionRule(organization = "com.google.guava", name = "guava")
  val excludeWorkbenchUtil      = ExclusionRule(organization = "org.broadinstitute.dsde.workbench", name = "workbench-util_2.12")
  val excludeWorkbenchModel     = ExclusionRule(organization = "org.broadinstitute.dsde.workbench", name = "workbench-model_2.12")
  val excludeWorkbenchMetrics   = ExclusionRule(organization = "org.broadinstitute.dsde.workbench", name = "workbench-metrics_2.12")
  val excludeIoGrpc             = ExclusionRule(organization = "io.grpc", name = "grpc-core")
  val excludeFindbugsJsr        = ExclusionRule(organization = "com.google.code.findbugs", name = "jsr305")
  val excludeGson               = ExclusionRule(organization = "com.google.code.gson", name = "gson")
  val excludeGoogleApiClient    = ExclusionRule(organization = "com.google.api-client", name = "google-api-client")
  val excludeGoogleApiClientJackson2  = ExclusionRule(organization = "com.google.http-client", name = "google-http-client-jackson2")
  val excludeGoogleHttpClient   = ExclusionRule(organization = "com.google.http-client", name = "google-http-client")
  val excludeJacksonCore        = ExclusionRule(organization = "com.fasterxml.jackson.core", name =  "jackson-core")
  val excludeJacksonAnnotation  = ExclusionRule(organization = "com.fasterxml.jackson.core", name = "jackson-annotations")
  val excludeSlf4j              = ExclusionRule(organization = "org.slf4j", name = "slf4j-api")
  val excludeLogbackCore        = ExclusionRule(organization = "ch.qos.logback", name = "logback-core")
  val excludeLogbackClassic = ExclusionRule(organization = "ch.qos.logback", name = "logback-classic")
  val excludeTypesafeConfig     = ExclusionRule(organization = "com.typesafe", name = "config")
  val excludeTypesafeSslConfig                = ExclusionRule(organization = "com.typesafe", name = "ssl-config-core")
  val excludeGoogleError = ExclusionRule(organization = "com.google.errorprone", name = "error_prone_annotations")
  val excludeHttpComponent      = ExclusionRule(organization = "org.apache.httpcomponents", name = "httpclient")
  val excludeReactiveStream     = ExclusionRule(organization = "org.reactivestreams", name = "reactive-streams")
  val excludeAutoValue = ExclusionRule(organization = "com.google.auto.value", name = "auto-value_" + scalaV)
  val excludeAutoValueAnnotation = ExclusionRule(organization = "com.google.auto.value", name = "auto-value_annotations_" + scalaV)
  val excludeFirestore = ExclusionRule(organization = "com.google.cloud", name = s"google-cloud-firestore")

  val jacksonAnnotations: ModuleID = "com.fasterxml.jackson.core" % "jackson-annotations" % jacksonV
  val jacksonDatabind: ModuleID =    "com.fasterxml.jackson.core" % "jackson-databind"    % jacksonDatabindV excludeAll(excludeJacksonAnnotation)
  val jacksonCore: ModuleID =        "com.fasterxml.jackson.core" % "jackson-core"        % jacksonV

  val logbackClassic: ModuleID = "ch.qos.logback"             %  "logback-classic" % "1.2.3"
  val ravenLogback: ModuleID =   "com.getsentry.raven"        %  "raven-logback"   % "8.0.3" excludeAll(excludeJacksonCore, excludeSlf4j, excludeLogbackCore, excludeLogbackClassic)
  val scalaLogging: ModuleID =   "com.typesafe.scala-logging" %% "scala-logging"   % scalaLoggingV
  val swaggerUi: ModuleID =      "org.webjars"                %  "swagger-ui"      % "2.2.5"
  val ficus: ModuleID =          "com.iheart"                 %% "ficus"           % "1.4.3"
  val httpClient: ModuleID =     "org.apache.httpcomponents"  % "httpclient"       % "4.5.5"  // upgrading a transitive dependency to avoid security warnings
  val enumeratum: ModuleID =     "com.beachape"               %% "enumeratum"      % "1.5.13"

  val akkaActor: ModuleID =         "com.typesafe.akka"   %%  "akka-actor"           % akkaV excludeAll(excludeTypesafeSslConfig)
  val akkaContrib: ModuleID =       "com.typesafe.akka"   %%  "akka-contrib"         % akkaV excludeAll(excludeTypesafeConfig)
  val akkaSlf4j: ModuleID =         "com.typesafe.akka"   %%  "akka-slf4j"           % akkaV
  val akkaHttp: ModuleID =          "com.typesafe.akka"   %%  "akka-http"            % akkaHttpV           excludeAll(excludeAkkaActor)
  val akkaHttpSprayJson: ModuleID = "com.typesafe.akka"   %%  "akka-http-spray-json" % akkaHttpV
  val akkaTestKit: ModuleID =       "com.typesafe.akka"   %%  "akka-testkit"         % akkaV     % "test"
  val akkaHttpTestKit: ModuleID =   "com.typesafe.akka"   %%  "akka-http-testkit"    % akkaHttpV % "test"

  val googleDataproc: ModuleID =    "com.google.apis"     % "google-api-services-dataproc" % s"v1-rev91-$googleV" excludeAll(excludeGuavaJDK5, excludeJacksonCore, excludeFindbugsJsr, excludeHttpComponent, excludeFirestore)
  val googleRpc: ModuleID = "io.grpc" % "grpc-core" % "1.24.1" excludeAll(excludeGuava, excludeGson, excludeFindbugsJsr, excludeAutoValueAnnotation, excludeAutoValue)
  val googleOAuth2: ModuleID = "com.google.auth" % "google-auth-library-oauth2-http" % "0.9.1" excludeAll(excludeGuava, excludeFindbugsJsr, excludeGoogleApiClient, excludeGoogleApiClientJackson2, excludeGoogleHttpClient, excludeHttpComponent)
  val googleSourceRepositories: ModuleID = "com.google.apis" % "google-api-services-sourcerepo" % s"v1-rev21-$googleV" excludeAll(excludeGuavaJDK5)

  val scalaTest: ModuleID = "org.scalatest" %% "scalatest"    % scalaTestV % "test"
  val mockito: ModuleID =   "org.mockito"    % "mockito-core" % "2.18.3"   % "test"

  // Exclude workbench-libs transitive dependencies so we can control the library versions individually.
  // workbench-google pulls in workbench-{util, model, metrics} and workbcan ench-metrics pulls in workbench-util.
  val workbenchUtil: ModuleID       = "org.broadinstitute.dsde.workbench" %% "workbench-util"    % workbenchUtilV   excludeAll(excludeWorkbenchModel, excludeGoogleError, excludeGuava)
  val workbenchModel: ModuleID      = "org.broadinstitute.dsde.workbench" %% "workbench-model"   % workbenchModelV  excludeAll(excludeGoogleError, excludeGuava)
  val workbenchGoogle: ModuleID     = "org.broadinstitute.dsde.workbench" %% "workbench-google"  % workbenchGoogleV excludeAll(excludeWorkbenchUtil, excludeWorkbenchModel, excludeWorkbenchMetrics, excludeIoGrpc, excludeFindbugsJsr, excludeGoogleApiClient, excludeGoogleError, excludeHttpComponent, excludeAutoValue, excludeAutoValueAnnotation, excludeGuava)
  val workbenchGoogle2: ModuleID     = "org.broadinstitute.dsde.workbench" %% "workbench-google2"  % workbenchGoogle2V excludeAll(excludeWorkbenchUtil, excludeWorkbenchModel, excludeWorkbenchMetrics, excludeIoGrpc, excludeFindbugsJsr, excludeGoogleApiClient, excludeGoogleError, excludeHttpComponent, excludeAutoValue, excludeAutoValueAnnotation, excludeFirestore, excludeGuava)
  val workbenchGoogleTest: ModuleID = "org.broadinstitute.dsde.workbench" %% "workbench-google"  % workbenchGoogleV % "test" classifier "tests" excludeAll(excludeWorkbenchUtil, excludeWorkbenchModel, excludeGuava)
  val workbenchGoogle2Test: ModuleID = "org.broadinstitute.dsde.workbench" %% "workbench-google2" % workbenchGoogle2V % "test" classifier "tests" excludeAll(excludeGuava) //for generators
  val workbenchMetrics: ModuleID    = "org.broadinstitute.dsde.workbench" %% "workbench-metrics" % workbenchMetricsV excludeAll(excludeWorkbenchUtil, excludeSlf4j, excludeGuava)
  val workbenchNewRelic: ModuleID = "org.broadinstitute.dsde.workbench" %% "workbench-newrelic" % workbenchNewRelicV excludeAll(excludeGuava)
  val workbenchNewRelicTest: ModuleID = "org.broadinstitute.dsde.workbench" %% "workbench-newrelic" % workbenchNewRelicV % "test" classifier "tests" excludeAll(excludeGuava)


  val slick: ModuleID =     "com.typesafe.slick" %% "slick"                 % slickV excludeAll(excludeTypesafeConfig, excludeReactiveStream)
  val hikariCP: ModuleID =  "com.typesafe.slick" %% "slick-hikaricp"        % slickV excludeAll(excludeSlf4j)
  val mysql: ModuleID =     "mysql"               % "mysql-connector-java"  % "8.0.11"
  val liquibase: ModuleID = "org.liquibase"       % "liquibase-core"        % "3.5.3"
  val sealerate: ModuleID = "ca.mrvisser" %% "sealerate" % "0.0.5"
  val googleCloudNio: ModuleID = "com.google.cloud" % "google-cloud-nio" % "0.107.0-alpha" % "test" // brought in for FakeStorageInterpreter

  val http4sCirce = "org.http4s" %% "http4s-circe" % http4sVersion
  val http4sBlazeClient = "org.http4s" %% "http4s-blaze-client" % http4sVersion
  val http4sDsl = "org.http4s"      %% "http4s-dsl"          % http4sVersion
  val fs2Io: ModuleID = "co.fs2" %% "fs2-io" % "2.0.1"
  val guava: ModuleID = "com.google.guava" % "guava" % guavaV

  val coreDependencies = List(
    workbenchModel,
    workbenchGoogle2,
    workbenchGoogle2Test
  )

  val rootDependencies = Seq(
    // proactively pull in latest versions of Jackson libs, instead of relying on the versions
    // specified as transitive dependencies, due to OWASP DependencyCheck warnings for earlier versions.
    jacksonAnnotations,
    jacksonDatabind,
    jacksonCore,

    http4sCirce,
    http4sBlazeClient,
    http4sDsl,
    fs2Io,

    logbackClassic,
    ravenLogback,
    scalaLogging,
    swaggerUi,
    ficus,
    httpClient,
    enumeratum,
    guava,

    akkaActor,
    akkaContrib,
    akkaSlf4j,
    akkaHttp,
    akkaHttpSprayJson,
    akkaTestKit,
    akkaHttpTestKit,

    googleDataproc,
    googleRpc,
    googleOAuth2,
    googleSourceRepositories,

    scalaTest,
    mockito,

    slick,
    hikariCP,
    mysql,
    liquibase,

    workbenchUtil,
    workbenchGoogle,
    workbenchGoogleTest,
    workbenchMetrics,
    workbenchNewRelic,
    workbenchNewRelicTest,

    sealerate,
    "org.typelevel" %% "cats-mtl-core" % "0.7.0",
    "org.typelevel" %% "cats-effect" % "2.0.0", //forcing cats 2.0.0
    googleCloudNio
  )

  val serviceTestV = "0.16-e6493d5"
  val excludeGuavaJdk5       = ExclusionRule(organization = "com.google.guava", name = "guava-jdk5")
  val excludeApacheHttpClient = ExclusionRule(organization = "org.apache.httpcomponents", name = "httpclient")
  val excludeGoogleJsr305    = ExclusionRule(organization = "com.google.code.findbugs", name = "jsr305")
  val excludeWorkbenchGoogle = ExclusionRule(organization = "org.broadinstitute.dsde.workbench", name = "workbench-google_" + scalaV)

  val workbenchServiceTest: ModuleID = "org.broadinstitute.dsde.workbench" %% "workbench-service-test" % serviceTestV % "test" classifier "tests" excludeAll (
    excludeWorkbenchModel,
    excludeWorkbenchGoogle,
    excludeGuava)

  val automationDependencies = List(
    // proactively pull in latest versions of Jackson libs, instead of relying on the versions
    // specified as transitive dependencies, due to OWASP DependencyCheck warnings for earlier versions.
    "com.fasterxml.jackson.core" % "jackson-annotations"  % jacksonV,
    "com.fasterxml.jackson.core" % "jackson-databind"     % jacksonV excludeAll (excludeJacksonAnnotation),
    "com.fasterxml.jackson.core" % "jackson-core"         % jacksonV,
    "com.fasterxml.jackson.module" % ("jackson-module-scala_" + scalaV) % jacksonV,
    "ch.qos.logback"  % "logback-classic" % "1.2.3"  % "test",
    "com.google.apis" % "google-api-services-oauth2" % "v1-rev142-1.23.0" excludeAll (
      excludeGuavaJdk5,
      excludeGuava,
      excludeApacheHttpClient,
      excludeGoogleJsr305,
      excludeJacksonCore),
    "com.google.api-client" % "google-api-client"   % automationGoogleV excludeAll (
      excludeGuavaJdk5,
      excludeGuava,
      excludeApacheHttpClient,
      excludeGoogleJsr305,
      excludeJacksonCore),
    "com.google.auto.value" % "auto-value" % "1.6.6",
    "com.google.auto.value" % "auto-value-annotations" % "1.6.6",

    "com.typesafe.akka"   %%  "akka-http-core"      % akkaHttpV,
    "com.typesafe.akka"   %%  "akka-stream-testkit" % akkaV    % "test",
    "com.typesafe.akka"   %%  "akka-actor"          % akkaV,
    "com.typesafe.akka"   %%  "akka-http"           % akkaHttpV,
    "com.typesafe.akka"   %%  "akka-testkit"        % akkaV     % "test",
    "com.typesafe.akka"   %%  "akka-slf4j"          % akkaV,
    scalaTest,
    "org.seleniumhq.selenium" % "selenium-java"     % "3.141.59" % "test",
    "io.github.bonigarcia" % "webdrivermanager" % "3.7.1",
    "com.typesafe.scala-logging" %% "scala-logging" % "3.8.0",
    "org.apache.commons" % "commons-text"           % "1.2",
    googleRpc,
    guava,

    workbenchUtil,
    workbenchModel,
    workbenchMetrics,
    workbenchGoogle,
    workbenchGoogle2,
    workbenchServiceTest,
    googleCloudNio,

    // required by workbenchGoogle
    "com.typesafe.akka" %% "akka-http-spray-json" % "10.0.6" % "provided"
  )
}<|MERGE_RESOLUTION|>--- conflicted
+++ resolved
@@ -3,107 +3,125 @@
 object Dependencies {
   val scalaV = "2.12"
 
-  val akkaV         = "2.5.22"
-  val akkaHttpV     = "10.1.8"
-  val jacksonV      = "2.9.9"
-  val jacksonDatabindV = "2.9.9.2"  // jackson-databind has a security patch on the 2.9.9 branch
-  val googleV       = "1.23.0"
+  val akkaV = "2.5.22"
+  val akkaHttpV = "10.1.8"
+  val jacksonV = "2.9.9"
+  val jacksonDatabindV = "2.9.9.2" // jackson-databind has a security patch on the 2.9.9 branch
+  val googleV = "1.23.0"
   val automationGoogleV = "1.30.5"
   val scalaLoggingV = "3.9.0"
-  val scalaTestV    = "3.0.8"
-  val slickV        = "3.2.3"
+  val scalaTestV = "3.0.8"
+  val slickV = "3.2.3"
   val http4sVersion = "0.21.0-M5" //remove http4s related dependencies once workbench-libs are upgraded
-  val guavaV        = "28.0-jre"
-
-  val workbenchUtilV    = "0.5-4c7acd5"
-  val workbenchModelV   = "0.13-6dc016b"
-<<<<<<< HEAD
-  val workbenchGoogleV  = "0.21-890a74f"
+  val guavaV = "28.0-jre"
+
+  val workbenchUtilV = "0.5-4c7acd5"
+  val workbenchModelV = "0.13-6dc016b"
+  val workbenchGoogleV = "0.21-890a74f"
   val workbenchGoogle2V = "0.6-8bae8e8"
-=======
-  val workbenchGoogleV  = "0.21-58c913d"
-  val workbenchGoogle2V = "0.6-f846fad"
->>>>>>> 8cb4f32f
   val workbenchMetricsV = "0.3-c5b80d2"
   val workbenchNewRelicV = "0.3-8bae8e8"
 
-  val excludeAkkaActor          = ExclusionRule(organization = "com.typesafe.akka", name = "akka-actor_2.12")
-  val excludeGuavaJDK5          = ExclusionRule(organization = "com.google.guava", name = "guava-jdk5")
-  val excludeGuava              = ExclusionRule(organization = "com.google.guava", name = "guava")
-  val excludeWorkbenchUtil      = ExclusionRule(organization = "org.broadinstitute.dsde.workbench", name = "workbench-util_2.12")
-  val excludeWorkbenchModel     = ExclusionRule(organization = "org.broadinstitute.dsde.workbench", name = "workbench-model_2.12")
-  val excludeWorkbenchMetrics   = ExclusionRule(organization = "org.broadinstitute.dsde.workbench", name = "workbench-metrics_2.12")
-  val excludeIoGrpc             = ExclusionRule(organization = "io.grpc", name = "grpc-core")
-  val excludeFindbugsJsr        = ExclusionRule(organization = "com.google.code.findbugs", name = "jsr305")
-  val excludeGson               = ExclusionRule(organization = "com.google.code.gson", name = "gson")
-  val excludeGoogleApiClient    = ExclusionRule(organization = "com.google.api-client", name = "google-api-client")
-  val excludeGoogleApiClientJackson2  = ExclusionRule(organization = "com.google.http-client", name = "google-http-client-jackson2")
-  val excludeGoogleHttpClient   = ExclusionRule(organization = "com.google.http-client", name = "google-http-client")
-  val excludeJacksonCore        = ExclusionRule(organization = "com.fasterxml.jackson.core", name =  "jackson-core")
-  val excludeJacksonAnnotation  = ExclusionRule(organization = "com.fasterxml.jackson.core", name = "jackson-annotations")
-  val excludeSlf4j              = ExclusionRule(organization = "org.slf4j", name = "slf4j-api")
-  val excludeLogbackCore        = ExclusionRule(organization = "ch.qos.logback", name = "logback-core")
+  val excludeAkkaActor = ExclusionRule(organization = "com.typesafe.akka", name = "akka-actor_2.12")
+  val excludeGuavaJDK5 = ExclusionRule(organization = "com.google.guava", name = "guava-jdk5")
+  val excludeGuava = ExclusionRule(organization = "com.google.guava", name = "guava")
+  val excludeWorkbenchUtil =
+    ExclusionRule(organization = "org.broadinstitute.dsde.workbench", name = "workbench-util_2.12")
+  val excludeWorkbenchModel =
+    ExclusionRule(organization = "org.broadinstitute.dsde.workbench", name = "workbench-model_2.12")
+  val excludeWorkbenchMetrics =
+    ExclusionRule(organization = "org.broadinstitute.dsde.workbench", name = "workbench-metrics_2.12")
+  val excludeIoGrpc = ExclusionRule(organization = "io.grpc", name = "grpc-core")
+  val excludeFindbugsJsr = ExclusionRule(organization = "com.google.code.findbugs", name = "jsr305")
+  val excludeGson = ExclusionRule(organization = "com.google.code.gson", name = "gson")
+  val excludeGoogleApiClient = ExclusionRule(organization = "com.google.api-client", name = "google-api-client")
+  val excludeGoogleApiClientJackson2 =
+    ExclusionRule(organization = "com.google.http-client", name = "google-http-client-jackson2")
+  val excludeGoogleHttpClient = ExclusionRule(organization = "com.google.http-client", name = "google-http-client")
+  val excludeJacksonCore = ExclusionRule(organization = "com.fasterxml.jackson.core", name = "jackson-core")
+  val excludeJacksonAnnotation =
+    ExclusionRule(organization = "com.fasterxml.jackson.core", name = "jackson-annotations")
+  val excludeSlf4j = ExclusionRule(organization = "org.slf4j", name = "slf4j-api")
+  val excludeLogbackCore = ExclusionRule(organization = "ch.qos.logback", name = "logback-core")
   val excludeLogbackClassic = ExclusionRule(organization = "ch.qos.logback", name = "logback-classic")
-  val excludeTypesafeConfig     = ExclusionRule(organization = "com.typesafe", name = "config")
-  val excludeTypesafeSslConfig                = ExclusionRule(organization = "com.typesafe", name = "ssl-config-core")
+  val excludeTypesafeConfig = ExclusionRule(organization = "com.typesafe", name = "config")
+  val excludeTypesafeSslConfig = ExclusionRule(organization = "com.typesafe", name = "ssl-config-core")
   val excludeGoogleError = ExclusionRule(organization = "com.google.errorprone", name = "error_prone_annotations")
-  val excludeHttpComponent      = ExclusionRule(organization = "org.apache.httpcomponents", name = "httpclient")
-  val excludeReactiveStream     = ExclusionRule(organization = "org.reactivestreams", name = "reactive-streams")
+  val excludeHttpComponent = ExclusionRule(organization = "org.apache.httpcomponents", name = "httpclient")
+  val excludeReactiveStream = ExclusionRule(organization = "org.reactivestreams", name = "reactive-streams")
   val excludeAutoValue = ExclusionRule(organization = "com.google.auto.value", name = "auto-value_" + scalaV)
-  val excludeAutoValueAnnotation = ExclusionRule(organization = "com.google.auto.value", name = "auto-value_annotations_" + scalaV)
+  val excludeAutoValueAnnotation =
+    ExclusionRule(organization = "com.google.auto.value", name = "auto-value_annotations_" + scalaV)
   val excludeFirestore = ExclusionRule(organization = "com.google.cloud", name = s"google-cloud-firestore")
 
   val jacksonAnnotations: ModuleID = "com.fasterxml.jackson.core" % "jackson-annotations" % jacksonV
-  val jacksonDatabind: ModuleID =    "com.fasterxml.jackson.core" % "jackson-databind"    % jacksonDatabindV excludeAll(excludeJacksonAnnotation)
-  val jacksonCore: ModuleID =        "com.fasterxml.jackson.core" % "jackson-core"        % jacksonV
-
-  val logbackClassic: ModuleID = "ch.qos.logback"             %  "logback-classic" % "1.2.3"
-  val ravenLogback: ModuleID =   "com.getsentry.raven"        %  "raven-logback"   % "8.0.3" excludeAll(excludeJacksonCore, excludeSlf4j, excludeLogbackCore, excludeLogbackClassic)
-  val scalaLogging: ModuleID =   "com.typesafe.scala-logging" %% "scala-logging"   % scalaLoggingV
-  val swaggerUi: ModuleID =      "org.webjars"                %  "swagger-ui"      % "2.2.5"
-  val ficus: ModuleID =          "com.iheart"                 %% "ficus"           % "1.4.3"
-  val httpClient: ModuleID =     "org.apache.httpcomponents"  % "httpclient"       % "4.5.5"  // upgrading a transitive dependency to avoid security warnings
-  val enumeratum: ModuleID =     "com.beachape"               %% "enumeratum"      % "1.5.13"
-
-  val akkaActor: ModuleID =         "com.typesafe.akka"   %%  "akka-actor"           % akkaV excludeAll(excludeTypesafeSslConfig)
-  val akkaContrib: ModuleID =       "com.typesafe.akka"   %%  "akka-contrib"         % akkaV excludeAll(excludeTypesafeConfig)
-  val akkaSlf4j: ModuleID =         "com.typesafe.akka"   %%  "akka-slf4j"           % akkaV
-  val akkaHttp: ModuleID =          "com.typesafe.akka"   %%  "akka-http"            % akkaHttpV           excludeAll(excludeAkkaActor)
-  val akkaHttpSprayJson: ModuleID = "com.typesafe.akka"   %%  "akka-http-spray-json" % akkaHttpV
-  val akkaTestKit: ModuleID =       "com.typesafe.akka"   %%  "akka-testkit"         % akkaV     % "test"
-  val akkaHttpTestKit: ModuleID =   "com.typesafe.akka"   %%  "akka-http-testkit"    % akkaHttpV % "test"
-
-  val googleDataproc: ModuleID =    "com.google.apis"     % "google-api-services-dataproc" % s"v1-rev91-$googleV" excludeAll(excludeGuavaJDK5, excludeJacksonCore, excludeFindbugsJsr, excludeHttpComponent, excludeFirestore)
-  val googleRpc: ModuleID = "io.grpc" % "grpc-core" % "1.24.1" excludeAll(excludeGuava, excludeGson, excludeFindbugsJsr, excludeAutoValueAnnotation, excludeAutoValue)
-  val googleOAuth2: ModuleID = "com.google.auth" % "google-auth-library-oauth2-http" % "0.9.1" excludeAll(excludeGuava, excludeFindbugsJsr, excludeGoogleApiClient, excludeGoogleApiClientJackson2, excludeGoogleHttpClient, excludeHttpComponent)
-  val googleSourceRepositories: ModuleID = "com.google.apis" % "google-api-services-sourcerepo" % s"v1-rev21-$googleV" excludeAll(excludeGuavaJDK5)
-
-  val scalaTest: ModuleID = "org.scalatest" %% "scalatest"    % scalaTestV % "test"
-  val mockito: ModuleID =   "org.mockito"    % "mockito-core" % "2.18.3"   % "test"
+  val jacksonDatabind
+    : ModuleID = "com.fasterxml.jackson.core" % "jackson-databind" % jacksonDatabindV excludeAll (excludeJacksonAnnotation)
+  val jacksonCore: ModuleID = "com.fasterxml.jackson.core" % "jackson-core" % jacksonV
+
+  val logbackClassic: ModuleID = "ch.qos.logback" % "logback-classic" % "1.2.3"
+  val ravenLogback
+    : ModuleID = "com.getsentry.raven" % "raven-logback" % "8.0.3" excludeAll (excludeJacksonCore, excludeSlf4j, excludeLogbackCore, excludeLogbackClassic)
+  val scalaLogging: ModuleID = "com.typesafe.scala-logging" %% "scala-logging" % scalaLoggingV
+  val swaggerUi: ModuleID = "org.webjars" % "swagger-ui" % "2.2.5"
+  val ficus: ModuleID = "com.iheart" %% "ficus" % "1.4.3"
+  val httpClient
+    : ModuleID = "org.apache.httpcomponents" % "httpclient" % "4.5.5" // upgrading a transitive dependency to avoid security warnings
+  val enumeratum: ModuleID = "com.beachape" %% "enumeratum" % "1.5.13"
+
+  val akkaActor: ModuleID = "com.typesafe.akka" %% "akka-actor" % akkaV excludeAll (excludeTypesafeSslConfig)
+  val akkaContrib: ModuleID = "com.typesafe.akka" %% "akka-contrib" % akkaV excludeAll (excludeTypesafeConfig)
+  val akkaSlf4j: ModuleID = "com.typesafe.akka" %% "akka-slf4j" % akkaV
+  val akkaHttp: ModuleID = "com.typesafe.akka" %% "akka-http" % akkaHttpV excludeAll (excludeAkkaActor)
+  val akkaHttpSprayJson: ModuleID = "com.typesafe.akka" %% "akka-http-spray-json" % akkaHttpV
+  val akkaTestKit: ModuleID = "com.typesafe.akka" %% "akka-testkit" % akkaV % "test"
+  val akkaHttpTestKit: ModuleID = "com.typesafe.akka" %% "akka-http-testkit" % akkaHttpV % "test"
+
+  val googleDataproc
+    : ModuleID = "com.google.apis" % "google-api-services-dataproc" % s"v1-rev91-$googleV" excludeAll (excludeGuavaJDK5, excludeJacksonCore, excludeFindbugsJsr, excludeHttpComponent, excludeFirestore)
+  val googleRpc
+    : ModuleID = "io.grpc" % "grpc-core" % "1.24.1" excludeAll (excludeGuava, excludeGson, excludeFindbugsJsr, excludeAutoValueAnnotation, excludeAutoValue)
+  val googleOAuth2
+    : ModuleID = "com.google.auth" % "google-auth-library-oauth2-http" % "0.9.1" excludeAll (excludeGuava, excludeFindbugsJsr, excludeGoogleApiClient, excludeGoogleApiClientJackson2, excludeGoogleHttpClient, excludeHttpComponent)
+  val googleSourceRepositories
+    : ModuleID = "com.google.apis" % "google-api-services-sourcerepo" % s"v1-rev21-$googleV" excludeAll (excludeGuavaJDK5)
+
+  val scalaTest: ModuleID = "org.scalatest" %% "scalatest" % scalaTestV % "test"
+  val mockito: ModuleID = "org.mockito" % "mockito-core" % "2.18.3" % "test"
 
   // Exclude workbench-libs transitive dependencies so we can control the library versions individually.
   // workbench-google pulls in workbench-{util, model, metrics} and workbcan ench-metrics pulls in workbench-util.
-  val workbenchUtil: ModuleID       = "org.broadinstitute.dsde.workbench" %% "workbench-util"    % workbenchUtilV   excludeAll(excludeWorkbenchModel, excludeGoogleError, excludeGuava)
-  val workbenchModel: ModuleID      = "org.broadinstitute.dsde.workbench" %% "workbench-model"   % workbenchModelV  excludeAll(excludeGoogleError, excludeGuava)
-  val workbenchGoogle: ModuleID     = "org.broadinstitute.dsde.workbench" %% "workbench-google"  % workbenchGoogleV excludeAll(excludeWorkbenchUtil, excludeWorkbenchModel, excludeWorkbenchMetrics, excludeIoGrpc, excludeFindbugsJsr, excludeGoogleApiClient, excludeGoogleError, excludeHttpComponent, excludeAutoValue, excludeAutoValueAnnotation, excludeGuava)
-  val workbenchGoogle2: ModuleID     = "org.broadinstitute.dsde.workbench" %% "workbench-google2"  % workbenchGoogle2V excludeAll(excludeWorkbenchUtil, excludeWorkbenchModel, excludeWorkbenchMetrics, excludeIoGrpc, excludeFindbugsJsr, excludeGoogleApiClient, excludeGoogleError, excludeHttpComponent, excludeAutoValue, excludeAutoValueAnnotation, excludeFirestore, excludeGuava)
-  val workbenchGoogleTest: ModuleID = "org.broadinstitute.dsde.workbench" %% "workbench-google"  % workbenchGoogleV % "test" classifier "tests" excludeAll(excludeWorkbenchUtil, excludeWorkbenchModel, excludeGuava)
-  val workbenchGoogle2Test: ModuleID = "org.broadinstitute.dsde.workbench" %% "workbench-google2" % workbenchGoogle2V % "test" classifier "tests" excludeAll(excludeGuava) //for generators
-  val workbenchMetrics: ModuleID    = "org.broadinstitute.dsde.workbench" %% "workbench-metrics" % workbenchMetricsV excludeAll(excludeWorkbenchUtil, excludeSlf4j, excludeGuava)
-  val workbenchNewRelic: ModuleID = "org.broadinstitute.dsde.workbench" %% "workbench-newrelic" % workbenchNewRelicV excludeAll(excludeGuava)
-  val workbenchNewRelicTest: ModuleID = "org.broadinstitute.dsde.workbench" %% "workbench-newrelic" % workbenchNewRelicV % "test" classifier "tests" excludeAll(excludeGuava)
-
-
-  val slick: ModuleID =     "com.typesafe.slick" %% "slick"                 % slickV excludeAll(excludeTypesafeConfig, excludeReactiveStream)
-  val hikariCP: ModuleID =  "com.typesafe.slick" %% "slick-hikaricp"        % slickV excludeAll(excludeSlf4j)
-  val mysql: ModuleID =     "mysql"               % "mysql-connector-java"  % "8.0.11"
-  val liquibase: ModuleID = "org.liquibase"       % "liquibase-core"        % "3.5.3"
+  val workbenchUtil
+    : ModuleID = "org.broadinstitute.dsde.workbench" %% "workbench-util" % workbenchUtilV excludeAll (excludeWorkbenchModel, excludeGoogleError, excludeGuava)
+  val workbenchModel
+    : ModuleID = "org.broadinstitute.dsde.workbench" %% "workbench-model" % workbenchModelV excludeAll (excludeGoogleError, excludeGuava)
+  val workbenchGoogle
+    : ModuleID = "org.broadinstitute.dsde.workbench" %% "workbench-google" % workbenchGoogleV excludeAll (excludeWorkbenchUtil, excludeWorkbenchModel, excludeWorkbenchMetrics, excludeIoGrpc, excludeFindbugsJsr, excludeGoogleApiClient, excludeGoogleError, excludeHttpComponent, excludeAutoValue, excludeAutoValueAnnotation, excludeGuava)
+  val workbenchGoogle2
+    : ModuleID = "org.broadinstitute.dsde.workbench" %% "workbench-google2" % workbenchGoogle2V excludeAll (excludeWorkbenchUtil, excludeWorkbenchModel, excludeWorkbenchMetrics, excludeIoGrpc, excludeFindbugsJsr, excludeGoogleApiClient, excludeGoogleError, excludeHttpComponent, excludeAutoValue, excludeAutoValueAnnotation, excludeFirestore, excludeGuava)
+  val workbenchGoogleTest
+    : ModuleID = "org.broadinstitute.dsde.workbench" %% "workbench-google" % workbenchGoogleV % "test" classifier "tests" excludeAll (excludeWorkbenchUtil, excludeWorkbenchModel, excludeGuava)
+  val workbenchGoogle2Test
+    : ModuleID = "org.broadinstitute.dsde.workbench" %% "workbench-google2" % workbenchGoogle2V % "test" classifier "tests" excludeAll (excludeGuava) //for generators
+  val workbenchMetrics
+    : ModuleID = "org.broadinstitute.dsde.workbench" %% "workbench-metrics" % workbenchMetricsV excludeAll (excludeWorkbenchUtil, excludeSlf4j, excludeGuava)
+  val workbenchNewRelic
+    : ModuleID = "org.broadinstitute.dsde.workbench" %% "workbench-newrelic" % workbenchNewRelicV excludeAll (excludeGuava)
+  val workbenchNewRelicTest
+    : ModuleID = "org.broadinstitute.dsde.workbench" %% "workbench-newrelic" % workbenchNewRelicV % "test" classifier "tests" excludeAll (excludeGuava)
+
+  val slick
+    : ModuleID = "com.typesafe.slick" %% "slick" % slickV excludeAll (excludeTypesafeConfig, excludeReactiveStream)
+  val hikariCP: ModuleID = "com.typesafe.slick" %% "slick-hikaricp" % slickV excludeAll (excludeSlf4j)
+  val mysql: ModuleID = "mysql" % "mysql-connector-java" % "8.0.11"
+  val liquibase: ModuleID = "org.liquibase" % "liquibase-core" % "3.5.3"
   val sealerate: ModuleID = "ca.mrvisser" %% "sealerate" % "0.0.5"
-  val googleCloudNio: ModuleID = "com.google.cloud" % "google-cloud-nio" % "0.107.0-alpha" % "test" // brought in for FakeStorageInterpreter
+  val googleCloudNio
+    : ModuleID = "com.google.cloud" % "google-cloud-nio" % "0.107.0-alpha" % "test" // brought in for FakeStorageInterpreter
 
   val http4sCirce = "org.http4s" %% "http4s-circe" % http4sVersion
   val http4sBlazeClient = "org.http4s" %% "http4s-blaze-client" % http4sVersion
-  val http4sDsl = "org.http4s"      %% "http4s-dsl"          % http4sVersion
+  val http4sDsl = "org.http4s" %% "http4s-dsl" % http4sVersion
   val fs2Io: ModuleID = "co.fs2" %% "fs2-io" % "2.0.1"
   val guava: ModuleID = "com.google.guava" % "guava" % guavaV
 
@@ -119,12 +137,10 @@
     jacksonAnnotations,
     jacksonDatabind,
     jacksonCore,
-
     http4sCirce,
     http4sBlazeClient,
     http4sDsl,
     fs2Io,
-
     logbackClassic,
     ravenLogback,
     scalaLogging,
@@ -133,7 +149,6 @@
     httpClient,
     enumeratum,
     guava,
-
     akkaActor,
     akkaContrib,
     akkaSlf4j,
@@ -141,27 +156,22 @@
     akkaHttpSprayJson,
     akkaTestKit,
     akkaHttpTestKit,
-
     googleDataproc,
     googleRpc,
     googleOAuth2,
     googleSourceRepositories,
-
     scalaTest,
     mockito,
-
     slick,
     hikariCP,
     mysql,
     liquibase,
-
     workbenchUtil,
     workbenchGoogle,
     workbenchGoogleTest,
     workbenchMetrics,
     workbenchNewRelic,
     workbenchNewRelicTest,
-
     sealerate,
     "org.typelevel" %% "cats-mtl-core" % "0.7.0",
     "org.typelevel" %% "cats-effect" % "2.0.0", //forcing cats 2.0.0
@@ -169,53 +179,50 @@
   )
 
   val serviceTestV = "0.16-e6493d5"
-  val excludeGuavaJdk5       = ExclusionRule(organization = "com.google.guava", name = "guava-jdk5")
+  val excludeGuavaJdk5 = ExclusionRule(organization = "com.google.guava", name = "guava-jdk5")
   val excludeApacheHttpClient = ExclusionRule(organization = "org.apache.httpcomponents", name = "httpclient")
-  val excludeGoogleJsr305    = ExclusionRule(organization = "com.google.code.findbugs", name = "jsr305")
-  val excludeWorkbenchGoogle = ExclusionRule(organization = "org.broadinstitute.dsde.workbench", name = "workbench-google_" + scalaV)
-
-  val workbenchServiceTest: ModuleID = "org.broadinstitute.dsde.workbench" %% "workbench-service-test" % serviceTestV % "test" classifier "tests" excludeAll (
-    excludeWorkbenchModel,
-    excludeWorkbenchGoogle,
-    excludeGuava)
+  val excludeGoogleJsr305 = ExclusionRule(organization = "com.google.code.findbugs", name = "jsr305")
+  val excludeWorkbenchGoogle =
+    ExclusionRule(organization = "org.broadinstitute.dsde.workbench", name = "workbench-google_" + scalaV)
+
+  val workbenchServiceTest
+    : ModuleID = "org.broadinstitute.dsde.workbench" %% "workbench-service-test" % serviceTestV % "test" classifier "tests" excludeAll (excludeWorkbenchModel,
+  excludeWorkbenchGoogle,
+  excludeGuava)
 
   val automationDependencies = List(
     // proactively pull in latest versions of Jackson libs, instead of relying on the versions
     // specified as transitive dependencies, due to OWASP DependencyCheck warnings for earlier versions.
-    "com.fasterxml.jackson.core" % "jackson-annotations"  % jacksonV,
-    "com.fasterxml.jackson.core" % "jackson-databind"     % jacksonV excludeAll (excludeJacksonAnnotation),
-    "com.fasterxml.jackson.core" % "jackson-core"         % jacksonV,
+    "com.fasterxml.jackson.core" % "jackson-annotations" % jacksonV,
+    "com.fasterxml.jackson.core" % "jackson-databind" % jacksonV excludeAll (excludeJacksonAnnotation),
+    "com.fasterxml.jackson.core" % "jackson-core" % jacksonV,
     "com.fasterxml.jackson.module" % ("jackson-module-scala_" + scalaV) % jacksonV,
-    "ch.qos.logback"  % "logback-classic" % "1.2.3"  % "test",
-    "com.google.apis" % "google-api-services-oauth2" % "v1-rev142-1.23.0" excludeAll (
-      excludeGuavaJdk5,
-      excludeGuava,
-      excludeApacheHttpClient,
-      excludeGoogleJsr305,
-      excludeJacksonCore),
-    "com.google.api-client" % "google-api-client"   % automationGoogleV excludeAll (
-      excludeGuavaJdk5,
-      excludeGuava,
-      excludeApacheHttpClient,
-      excludeGoogleJsr305,
-      excludeJacksonCore),
+    "ch.qos.logback" % "logback-classic" % "1.2.3" % "test",
+    "com.google.apis" % "google-api-services-oauth2" % "v1-rev142-1.23.0" excludeAll (excludeGuavaJdk5,
+    excludeGuava,
+    excludeApacheHttpClient,
+    excludeGoogleJsr305,
+    excludeJacksonCore),
+    "com.google.api-client" % "google-api-client" % automationGoogleV excludeAll (excludeGuavaJdk5,
+    excludeGuava,
+    excludeApacheHttpClient,
+    excludeGoogleJsr305,
+    excludeJacksonCore),
     "com.google.auto.value" % "auto-value" % "1.6.6",
     "com.google.auto.value" % "auto-value-annotations" % "1.6.6",
-
-    "com.typesafe.akka"   %%  "akka-http-core"      % akkaHttpV,
-    "com.typesafe.akka"   %%  "akka-stream-testkit" % akkaV    % "test",
-    "com.typesafe.akka"   %%  "akka-actor"          % akkaV,
-    "com.typesafe.akka"   %%  "akka-http"           % akkaHttpV,
-    "com.typesafe.akka"   %%  "akka-testkit"        % akkaV     % "test",
-    "com.typesafe.akka"   %%  "akka-slf4j"          % akkaV,
+    "com.typesafe.akka" %% "akka-http-core" % akkaHttpV,
+    "com.typesafe.akka" %% "akka-stream-testkit" % akkaV % "test",
+    "com.typesafe.akka" %% "akka-actor" % akkaV,
+    "com.typesafe.akka" %% "akka-http" % akkaHttpV,
+    "com.typesafe.akka" %% "akka-testkit" % akkaV % "test",
+    "com.typesafe.akka" %% "akka-slf4j" % akkaV,
     scalaTest,
-    "org.seleniumhq.selenium" % "selenium-java"     % "3.141.59" % "test",
+    "org.seleniumhq.selenium" % "selenium-java" % "3.141.59" % "test",
     "io.github.bonigarcia" % "webdrivermanager" % "3.7.1",
     "com.typesafe.scala-logging" %% "scala-logging" % "3.8.0",
-    "org.apache.commons" % "commons-text"           % "1.2",
+    "org.apache.commons" % "commons-text" % "1.2",
     googleRpc,
     guava,
-
     workbenchUtil,
     workbenchModel,
     workbenchMetrics,
@@ -223,7 +230,6 @@
     workbenchGoogle2,
     workbenchServiceTest,
     googleCloudNio,
-
     // required by workbenchGoogle
     "com.typesafe.akka" %% "akka-http-spray-json" % "10.0.6" % "provided"
   )
