addSbtPlugin("com.eed3si9n" % "sbt-assembly" % "1.1.0")

addSbtPlugin("org.scoverage" % "sbt-scoverage" % "1.9.2")

addSbtPlugin("org.scalameta" % "sbt-scalafmt" % "2.4.5")

addSbtPlugin(
  "com.github.cb372" % "sbt-explicit-dependencies" % "0.2.16"
) // Use `unusedCompileDependencies` to see unused dependencies

<<<<<<< HEAD
addSbtPlugin("ch.epfl.scala" % "sbt-scalafix" % "0.9.33")
=======
addSbtPlugin("ch.epfl.scala" % "sbt-scalafix" % "0.9.32")
>>>>>>> 56ba2e37
<|MERGE_RESOLUTION|>--- conflicted
+++ resolved
@@ -8,8 +8,4 @@
   "com.github.cb372" % "sbt-explicit-dependencies" % "0.2.16"
 ) // Use `unusedCompileDependencies` to see unused dependencies
 
-<<<<<<< HEAD
-addSbtPlugin("ch.epfl.scala" % "sbt-scalafix" % "0.9.33")
-=======
-addSbtPlugin("ch.epfl.scala" % "sbt-scalafix" % "0.9.32")
->>>>>>> 56ba2e37
+addSbtPlugin("ch.epfl.scala" % "sbt-scalafix" % "0.9.32")